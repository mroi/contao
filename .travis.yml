language: php
dist: xenial

services:
  - mysql

cache:
  directories:
    - $HOME/.composer/cache
    - $HOME/.monorepo-split-cache

env:
  global:
    - COMPOSER_ALLOW_XDEBUG=0
    - COMPOSER_MEMORY_LIMIT=-1

jobs:
  include:
    - stage: test
      name: 'Test installing the split repos'
      php: 7.2
      script:
        - cd $TRAVIS_BUILD_DIR/calendar-bundle && run_split_tests
        - cd $TRAVIS_BUILD_DIR/core-bundle && run_split_tests
        - cd $TRAVIS_BUILD_DIR/faq-bundle && run_split_tests
        - cd $TRAVIS_BUILD_DIR/manager-bundle && run_split_tests
        - cd $TRAVIS_BUILD_DIR/news-bundle && run_split_tests

    - stage: test
      name: 'Test installing the lowest dependencies'
      php: 7.2
      install:
        - phpenv config-rm xdebug.ini || true
        - composer update --prefer-lowest --prefer-stable --no-interaction --no-suggest
      script:
        - run_tests
        - php vendor/bin/phpstan analyse core-bundle/src core-bundle/tests --level=3 --no-progress
        - php vendor/bin/monorepo-tools composer-json --validate

    - stage: test
      php: 7.1
      install:
        - phpenv config-rm xdebug.ini || true
        - composer update --no-interaction --no-suggest
      script:
        - run_tests
        - php vendor/bin/phpstan analyse core-bundle/src core-bundle/tests --level=3 --no-progress
        - php vendor/bin/monorepo-tools composer-json --validate

    - stage: test
      php: 7.2
      install:
        - phpenv config-rm xdebug.ini || true
        - composer update --no-interaction --no-suggest
      script:
        - run_tests
        - php vendor/bin/phpstan analyse core-bundle/src core-bundle/tests --level=3 --no-progress
        - php vendor/bin/monorepo-tools composer-json --validate

    - stage: test
      php: 7.3
      install:
        - phpenv config-rm xdebug.ini || true
        - composer update --no-interaction --no-suggest
      script:
        - phpdbg -qrr vendor/bin/phpunit -c calendar-bundle --coverage-clover=calendar-bundle.xml
        - phpdbg -qrr vendor/bin/phpunit -c core-bundle --testsuite=coverage --coverage-clover=core-bundle.xml
        - php vendor/bin/phpunit -c core-bundle --testsuite=functional
        - phpdbg -qrr vendor/bin/phpunit -c faq-bundle --coverage-clover=faq-bundle.xml
        - phpdbg -qrr vendor/bin/phpunit -c manager-bundle --coverage-clover=manager-bundle.xml
        - phpdbg -qrr vendor/bin/phpunit -c news-bundle --coverage-clover=news-bundle.xml
        - php vendor/bin/phpstan analyse core-bundle/src core-bundle/tests --level=3 --no-progress
        - php vendor/bin/monorepo-tools composer-json --validate
      after_script:
        - php vendor/bin/php-coveralls -o coveralls-upload.json -x calendar-bundle.xml -x core-bundle.xml -x faq-bundle.xml -x manager-bundle.xml -x news-bundle.xml

    - stage: test
      if: 'type = cron'
      php: 7.4snapshot
      install:
        - phpenv config-rm xdebug.ini || true
        - composer update --no-interaction --no-suggest
      script:
        - run_tests
        - php vendor/bin/phpstan analyse core-bundle/src core-bundle/tests --level=3 --no-progress
        - php vendor/bin/monorepo-tools composer-json --validate

    - stage: test
      if: 'type = cron'
      php: nightly
      install:
<<<<<<< HEAD
          - phpenv config-rm xdebug.ini || true
          - composer update --ignore-platform-reqs --no-interaction --no-suggest
=======
        - phpenv config-rm xdebug.ini || true
        - composer update --no-interaction --no-suggest
>>>>>>> 33be0dc4
      script:
          - run_tests
          - php vendor/bin/phpstan analyse core-bundle/src core-bundle/tests --level=3 --no-progress
          - php vendor/bin/monorepo-tools composer-json --validate

    # Split the monorepo
    - stage: split
      name: 'Split the monorepo'
      if: 'type = push AND (branch =~ /^(master|\d+\.\d+)$/ OR tag IS present)'
      php: 7.2
      before_install: true
      install:
        - phpenv config-rm xdebug.ini || true
        - rm composer.json
        - composer require contao/monorepo-tools:dev-master --no-interaction --no-suggest
      script:
        - php vendor/bin/monorepo-tools split $TRAVIS_BRANCH --cache-dir $HOME/.monorepo-split-cache

  allow_failures:
    - php: 7.4snapshot
    - php: nightly

before_install:
  - |
    # Helper functions
    run_tests () {
      local status=0
      php vendor/bin/phpunit -c calendar-bundle --colors=always || status=1
      php vendor/bin/phpunit -c core-bundle --colors=always || status=1
      php vendor/bin/phpunit -c core-bundle --testsuite=functional --colors=always || status=1
      php vendor/bin/phpunit -c faq-bundle --colors=always || status=1
      php vendor/bin/phpunit -c installation-bundle --colors=always || status=1
      php vendor/bin/phpunit -c manager-bundle --colors=always || status=1
      php vendor/bin/phpunit -c news-bundle --colors=always || status=1
      return $status
    }
    run_split_tests () {
      php -r '
        $data = json_decode(file_get_contents(__DIR__."/composer.json"), true);
        if ("contao/core-bundle" !== $data["name"]) {
          $data["repositories"][0]["type"] = "path";
          $data["repositories"][0]["url"] = "../core-bundle";
        }
        if ("contao/installation-bundle" !== $data["name"]) {
          $data["repositories"][1]["type"] = "path";
          $data["repositories"][1]["url"] = "../installation-bundle";
        }
        file_put_contents(__DIR__."/composer.json", json_encode($data, JSON_UNESCAPED_SLASHES));
      '
      composer update --no-interaction --no-suggest
      php vendor/bin/phpunit --colors=always
    }
  - mysql -e "CREATE database contao_test"<|MERGE_RESOLUTION|>--- conflicted
+++ resolved
@@ -89,13 +89,8 @@
       if: 'type = cron'
       php: nightly
       install:
-<<<<<<< HEAD
-          - phpenv config-rm xdebug.ini || true
-          - composer update --ignore-platform-reqs --no-interaction --no-suggest
-=======
         - phpenv config-rm xdebug.ini || true
         - composer update --no-interaction --no-suggest
->>>>>>> 33be0dc4
       script:
           - run_tests
           - php vendor/bin/phpstan analyse core-bundle/src core-bundle/tests --level=3 --no-progress
