monorepo_url: 'https://github.com/contao/contao.git'
branch_filter: '/^(master|\d+\.\d+)$/'

composer:
    require:
        'contao/manager-plugin': '^2.6.2'
    conflict:
        'zendframework/zend-code': '<3.3.1'
    require-dev:
        'contao/monorepo-tools': 'dev-master'
<<<<<<< HEAD
        'contao/phpstan': '^0.8.1'
        'friendsofphp/php-cs-fixer': '^2.14'
=======
        'contao/phpstan': '^0.8'
        'contao/php-cs-fixer': '^2.0'
>>>>>>> ca7b480b
        'php-coveralls/php-coveralls': '^2.1'
        'phpstan/phpstan': '^0.11'
        'phpstan/extension-installer': '^1.0'
        'phpstan/phpstan-phpunit': '^0.11.2'
        'phpstan/phpstan-symfony': '^0.11.6'

repositories:
    core-bundle:
        url: 'https://github.com/contao/core-bundle.git'
        mapping:
            '6d2e3e62749b5a9b3afcf454d1b504805bb9c6e7': '9c24eead059a7f8548d208a84ecfb17fbe7056d5'
            '123c6d40a3212b578317d6844da48dca89080793': '8d6437f626334f9cf59b0eb4b1afe8e1615aba43'
            '6eb1458a692527d10fd32ed32374bc5098b568d8': '1aed32807fa1d93958ee4bf0f0a84a81dfb40726'
            'fed3c7b4204d66533d463c98e8fea9d59d8c1b78': '0e6ace663e45bf4e120b164e9db1c8109d9087b7'

    calendar-bundle:
        url: 'https://github.com/contao/calendar-bundle.git'
        mapping:
            '227152c888ea570e1399f8fc3c8aa10e1a940f52': '8a7db350796008706a4652d2ea5b75ead68df78b'
            '5164155f6756060dc55d4e93485aa41612682c1c': 'bc260dab8fa7ea4967f539c49c0029d4e1265889'
            '0839d01f7a0b9a11d64b7b202cdf3776478032ef': '25744ea8c25afd0a26311a00d7654f7db2bd0c58'
            '4a4461b3f4486cd9f9bdaacf7b6949f2d1716aa6': 'c044c888cd47fd62d688dac3ec33f01c50dad18d'

    comments-bundle:
        url: 'https://github.com/contao/comments-bundle.git'
        mapping:
            'be6d13e259487c80bed60a259aa2711a246b3aa0': '88d572fea3b7017e5eee31b2b03fbdf711a07c8a'
            'b98e069139b68500b4617c240b3c46b7a3e49cb4': '7af83e0a4b7607031d40821f976d218392ce7449'
            'cc5e6f9e10caeceeb49fc793e3b9925d9173854e': '29dd1f4c5d3fcb91b7c9349cfb97d9da6a9afbeb'
            '683ca80c95fea0ee2fbf6b6b5998e97b77724091': 'e539c80fd40b3a49283711774ece3998771e302d'

    faq-bundle:
        url: 'https://github.com/contao/faq-bundle.git'
        mapping:
            '1daf85faf80d8a2c2bc0e3fc1c8d92ca23b89543': 'e950be863a494a32acf00008ee4e679064e4f819'
            '0eefd29ab6bcc9bca902f557d6aba60f76415ba0': 'bb96a2b51d7d700e92e6413002efd867680babfc'
            '8120fbc973349136e0aed77b304e3bf0f5be8881': 'de61497e7d75418dfa93a1c12eb5b413f0fbd837'
            '38ad45e0c1243a2b67f48e69aa14de660f8f3dcb': '1bda612914a2c246367ee7a83e73656bb0d22676'

    installation-bundle:
        url: 'https://github.com/contao/installation-bundle.git'
        mapping:
            'e3984a42db89d16cf82267edd297216d266b41aa': 'ee040b843c06bcadc1a8cc0eed684d62a3c8f7fc'
            '734c8772eaef1a4e451779a81c2bfef030ad52f0': '259660c6a152de84f9dce60d3d9d4bff8f259b02'
            '82902713c34908ed78d9b24990190932130c909a': '88a4146e7b2792089a99a04470dce7647f48e4d8'
            'b73ed89cccda9377838d303cb7b0833a3b1b90e9': '28a2a56e599d52c9b803b8e1a89015714bf2b21c'

    listing-bundle:
        url: 'https://github.com/contao/listing-bundle.git'
        mapping:
            'dd9b71f58def1c3d8d1ba31c1ef09e745cdd7fa5': '526c543adbaf54208efb905b6ff0d00ad48d1832'
            'b9745a4457dc9ff4261f7e0f5773d2b63b49dd52': '6e182af3ab990e186e4208ba806dd43cb3b9e530'
            '81df735ec6aa9333baef09459f610bd3847ab946': 'bb713b10ef98dcaf52395e2cef8f4b7f682faec5'
            'a06d4de66922982fcadc9ee4a2b6d71a21171753': '51c69f1089e0f39fb6bfd7fb71cf2430ef5bde01'

    manager-bundle:
        url: 'https://github.com/contao/manager-bundle.git'
        mapping:
            '70034fdb4ccc27d2468e3aa8dc658e9d38d7add9': 'f93210d4ed936db99dec55d9caef9e21c8965c5b'
            'fa8afff2a25c57aa46a4f66d4dcc5225f0e11143': 'ef92ee33e28db237b34ffaf559d41bc5969f2265'
            '9e4fdd366d3b98ba481be54c0e06f816ff7f1879': 'dfbe7e4780bf72b6ded007e803f38b785dd7c912'
            'd931914e27e442bc89a66aa70531348753708da7': '4bc56a8d0960a51c7119e2eebdb08b968e582da0'

    news-bundle:
        url: 'https://github.com/contao/news-bundle.git'
        mapping:
            '2951d154c36bce159951a08706c12e6e64843f3a': '62ab82084be21f0e29f1f37b5e4d4e0c150e225f'
            'a1e0f71608b6f300b00310a9f3b63bb4c3a42d46': '5e5097692fc9dfd5bbba82a7f6d64e8cb49a3c84'
            '4a19d2d99c722db6873d702562295b26411e9946': '9d7c1be81e79312bd532e16c3a6db89b0106153d'
            '9b45a4310974762b59f3f76afb5b85b11dc8581c': '851bba0e84cdc5e126ef4f72697c60534a2c8300'

    newsletter-bundle:
        url: 'https://github.com/contao/newsletter-bundle.git'
        mapping:
            'ee8856068bc687f56416f4412ea28b61b189ddf6': 'ad1b57e5ce66857dfb16c8057b86d80e8316fa3d'
            '22fb6437b09e08c022b507fcf0c5a9c2390fd9d9': '89ee40d099df11e777de0d6a1d8e02d46366b406'
            '68e318965dd839ad339936069055b2a169cbd8fe': '7f250dcce34ebd71f0aee8311597aea7a3117e96'
            '7086050842a5babf22fd552181874a0e72b1e4ee': '5ad35c1360dc582289506553e55f21cd3823c621'<|MERGE_RESOLUTION|>--- conflicted
+++ resolved
@@ -8,13 +8,8 @@
         'zendframework/zend-code': '<3.3.1'
     require-dev:
         'contao/monorepo-tools': 'dev-master'
-<<<<<<< HEAD
         'contao/phpstan': '^0.8.1'
-        'friendsofphp/php-cs-fixer': '^2.14'
-=======
-        'contao/phpstan': '^0.8'
         'contao/php-cs-fixer': '^2.0'
->>>>>>> ca7b480b
         'php-coveralls/php-coveralls': '^2.1'
         'phpstan/phpstan': '^0.11'
         'phpstan/extension-installer': '^1.0'
