monorepo_url: https://github.com/contao/contao.git
branch_filter: /^(master|\d+\.\d+)$/

composer:
    require:
        contao/manager-plugin: ^2.6.2
    conflict:
<<<<<<< HEAD
        doctrine/annotations: <1.7
        doctrine/persistence: 1.3.2
=======
>>>>>>> c766b3d2
        nikic/php-parser: 4.7.0
        zendframework/zend-code: <3.3.1
    require-dev:
        contao/easy-coding-standard: ^3.0
        contao/monorepo-tools: dev-master
        phpstan/phpstan-phpunit: ^0.12
        phpstan/phpstan-symfony: ^0.12
        psalm/plugin-phpunit: ^0.10
        psalm/plugin-symfony: ^1.0
        slam/phpstan-extensions: ^5.0
        weirdan/doctrine-psalm-plugin: ^0.11

repositories:
    core-bundle:
        url: https://github.com/contao/core-bundle.git
        mapping:
            6d2e3e62749b5a9b3afcf454d1b504805bb9c6e7: 9c24eead059a7f8548d208a84ecfb17fbe7056d5
            123c6d40a3212b578317d6844da48dca89080793: 8d6437f626334f9cf59b0eb4b1afe8e1615aba43
            6eb1458a692527d10fd32ed32374bc5098b568d8: 1aed32807fa1d93958ee4bf0f0a84a81dfb40726
            fed3c7b4204d66533d463c98e8fea9d59d8c1b78: 0e6ace663e45bf4e120b164e9db1c8109d9087b7

    calendar-bundle:
        url: https://github.com/contao/calendar-bundle.git
        mapping:
            227152c888ea570e1399f8fc3c8aa10e1a940f52: 8a7db350796008706a4652d2ea5b75ead68df78b
            5164155f6756060dc55d4e93485aa41612682c1c: bc260dab8fa7ea4967f539c49c0029d4e1265889
            0839d01f7a0b9a11d64b7b202cdf3776478032ef: 25744ea8c25afd0a26311a00d7654f7db2bd0c58
            4a4461b3f4486cd9f9bdaacf7b6949f2d1716aa6: c044c888cd47fd62d688dac3ec33f01c50dad18d

    comments-bundle:
        url: https://github.com/contao/comments-bundle.git
        mapping:
            be6d13e259487c80bed60a259aa2711a246b3aa0: 88d572fea3b7017e5eee31b2b03fbdf711a07c8a
            b98e069139b68500b4617c240b3c46b7a3e49cb4: 7af83e0a4b7607031d40821f976d218392ce7449
            cc5e6f9e10caeceeb49fc793e3b9925d9173854e: 29dd1f4c5d3fcb91b7c9349cfb97d9da6a9afbeb
            683ca80c95fea0ee2fbf6b6b5998e97b77724091: e539c80fd40b3a49283711774ece3998771e302d

    faq-bundle:
        url: https://github.com/contao/faq-bundle.git
        mapping:
            1daf85faf80d8a2c2bc0e3fc1c8d92ca23b89543: e950be863a494a32acf00008ee4e679064e4f819
            0eefd29ab6bcc9bca902f557d6aba60f76415ba0: bb96a2b51d7d700e92e6413002efd867680babfc
            8120fbc973349136e0aed77b304e3bf0f5be8881: de61497e7d75418dfa93a1c12eb5b413f0fbd837
            38ad45e0c1243a2b67f48e69aa14de660f8f3dcb: 1bda612914a2c246367ee7a83e73656bb0d22676

    installation-bundle:
        url: https://github.com/contao/installation-bundle.git
        mapping:
            e3984a42db89d16cf82267edd297216d266b41aa: ee040b843c06bcadc1a8cc0eed684d62a3c8f7fc
            734c8772eaef1a4e451779a81c2bfef030ad52f0: 259660c6a152de84f9dce60d3d9d4bff8f259b02
            82902713c34908ed78d9b24990190932130c909a: 88a4146e7b2792089a99a04470dce7647f48e4d8
            b73ed89cccda9377838d303cb7b0833a3b1b90e9: 28a2a56e599d52c9b803b8e1a89015714bf2b21c

    listing-bundle:
        url: https://github.com/contao/listing-bundle.git
        mapping:
            dd9b71f58def1c3d8d1ba31c1ef09e745cdd7fa5: 526c543adbaf54208efb905b6ff0d00ad48d1832
            b9745a4457dc9ff4261f7e0f5773d2b63b49dd52: 6e182af3ab990e186e4208ba806dd43cb3b9e530
            81df735ec6aa9333baef09459f610bd3847ab946: bb713b10ef98dcaf52395e2cef8f4b7f682faec5
            a06d4de66922982fcadc9ee4a2b6d71a21171753: 51c69f1089e0f39fb6bfd7fb71cf2430ef5bde01

    manager-bundle:
        url: https://github.com/contao/manager-bundle.git
        mapping:
            70034fdb4ccc27d2468e3aa8dc658e9d38d7add9: f93210d4ed936db99dec55d9caef9e21c8965c5b
            fa8afff2a25c57aa46a4f66d4dcc5225f0e11143: ef92ee33e28db237b34ffaf559d41bc5969f2265
            9e4fdd366d3b98ba481be54c0e06f816ff7f1879: dfbe7e4780bf72b6ded007e803f38b785dd7c912
            d931914e27e442bc89a66aa70531348753708da7: 4bc56a8d0960a51c7119e2eebdb08b968e582da0

    news-bundle:
        url: https://github.com/contao/news-bundle.git
        mapping:
            2951d154c36bce159951a08706c12e6e64843f3a: 62ab82084be21f0e29f1f37b5e4d4e0c150e225f
            a1e0f71608b6f300b00310a9f3b63bb4c3a42d46: 5e5097692fc9dfd5bbba82a7f6d64e8cb49a3c84
            4a19d2d99c722db6873d702562295b26411e9946: 9d7c1be81e79312bd532e16c3a6db89b0106153d
            9b45a4310974762b59f3f76afb5b85b11dc8581c: 851bba0e84cdc5e126ef4f72697c60534a2c8300

    newsletter-bundle:
        url: https://github.com/contao/newsletter-bundle.git
        mapping:
            ee8856068bc687f56416f4412ea28b61b189ddf6: ad1b57e5ce66857dfb16c8057b86d80e8316fa3d
            22fb6437b09e08c022b507fcf0c5a9c2390fd9d9: 89ee40d099df11e777de0d6a1d8e02d46366b406
            68e318965dd839ad339936069055b2a169cbd8fe: 7f250dcce34ebd71f0aee8311597aea7a3117e96
            7086050842a5babf22fd552181874a0e72b1e4ee: 5ad35c1360dc582289506553e55f21cd3823c621<|MERGE_RESOLUTION|>--- conflicted
+++ resolved
@@ -5,11 +5,7 @@
     require:
         contao/manager-plugin: ^2.6.2
     conflict:
-<<<<<<< HEAD
         doctrine/annotations: <1.7
-        doctrine/persistence: 1.3.2
-=======
->>>>>>> c766b3d2
         nikic/php-parser: 4.7.0
         zendframework/zend-code: <3.3.1
     require-dev:
