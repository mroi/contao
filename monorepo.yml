--- conflicted
+++ resolved
@@ -8,12 +8,8 @@
         'zendframework/zend-code': '<3.3.1'
     require-dev:
         'contao/monorepo-tools': 'dev-master'
-<<<<<<< HEAD
         'contao/phpstan': '^0.8'
-        'friendsofphp/php-cs-fixer': '^2.14'
-=======
-        'contao/php-cs-fixer': '^1.0'
->>>>>>> 08a0dd6f
+        'contao/php-cs-fixer': '^2.0'
         'php-coveralls/php-coveralls': '^2.1'
         'phpstan/phpstan': '^0.11'
         'phpstan/extension-installer': '^1.0'
