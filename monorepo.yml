--- conflicted
+++ resolved
@@ -5,15 +5,10 @@
     require:
         contao/manager-plugin: ^2.6.2
     conflict:
-        doctrine/persistence: 1.3.2
         nikic/php-parser: 4.7.0
         zendframework/zend-code: <3.3.1
     require-dev:
-<<<<<<< HEAD
         contao/easy-coding-standard: ^3.0
-=======
-        contao/easy-coding-standard: ^1.2.2
->>>>>>> 4d0bdbaf
         contao/monorepo-tools: dev-master
         phpstan/phpstan-phpunit: ^0.12
         phpstan/phpstan-symfony: ^0.12
