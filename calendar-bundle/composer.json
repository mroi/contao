--- conflicted
+++ resolved
@@ -50,14 +50,7 @@
         "branch-alias": {
             "dev-release/4.3.0": "4.3.x-dev",
             "dev-develop": "4.4.x-dev"
-<<<<<<< HEAD
-        }
-    }
-=======
         },
         "contao-manager-plugin": "Contao\\CalendarBundle\\ContaoManager\\Plugin"
-    },
-    "minimum-stability": "dev",
-    "prefer-stable": true
->>>>>>> 5fbd6a98
+    }
 }