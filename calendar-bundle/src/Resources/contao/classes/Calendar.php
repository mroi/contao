<?php

/**
 * Contao Open Source CMS
 *
 * Copyright (c) 2005-2016 Leo Feyer
 *
 * @license LGPL-3.0+
 */

namespace Contao;


/**
 * Provide methods regarding calendars.
 *
 * @author Leo Feyer <https://github.com/leofeyer>
 */
class Calendar extends \Frontend
{

	/**
	 * Current events
	 * @var array
	 */
	protected $arrEvents = array();


	/**
	 * Update a particular RSS feed
	 *
	 * @param integer $intId
	 */
	public function generateFeed($intId)
	{
		$objCalendar = \CalendarFeedModel::findByPk($intId);

		if ($objCalendar === null)
		{
			return;
		}

		$objCalendar->feedName = $objCalendar->alias ?: 'calendar' . $objCalendar->id;

		// Delete XML file
		if (\Input::get('act') == 'delete')
		{
			$this->import('Files');
			$this->Files->delete('share/' . $objCalendar->feedName . '.xml');
		}

		// Update XML file
		else
		{
			$this->generateFiles($objCalendar->row());
			$this->log('Generated calendar feed "' . $objCalendar->feedName . '.xml"', __METHOD__, TL_CRON);
		}
	}


	/**
	 * Delete old files and generate all feeds
	 */
	public function generateFeeds()
	{
		$this->import('Automator');
		$this->Automator->purgeXmlFiles();

		$objCalendar = \CalendarFeedModel::findAll();

		if ($objCalendar !== null)
		{
			while ($objCalendar->next())
			{
				$objCalendar->feedName = $objCalendar->alias ?: 'calendar' . $objCalendar->id;
				$this->generateFiles($objCalendar->row());
				$this->log('Generated calendar feed "' . $objCalendar->feedName . '.xml"', __METHOD__, TL_CRON);
			}
		}
	}


	/**
	 * Generate all feeds including a certain calendar
	 *
	 * @param integer $intId
	 */
	public function generateFeedsByCalendar($intId)
	{
		$objFeed = \CalendarFeedModel::findByCalendar($intId);

		if ($objFeed !== null)
		{
			while ($objFeed->next())
			{
				$objFeed->feedName = $objFeed->alias ?: 'calendar' . $objFeed->id;

				// Update the XML file
				$this->generateFiles($objFeed->row());
				$this->log('Generated calendar feed "' . $objFeed->feedName . '.xml"', __METHOD__, TL_CRON);
			}
		}
	}


	/**
	 * Generate an XML file and save it to the root directory
	 *
	 * @param array $arrFeed
	 */
	protected function generateFiles($arrFeed)
	{
		$arrCalendars = deserialize($arrFeed['calendars']);

		if (!is_array($arrCalendars) || empty($arrCalendars))
		{
			return;
		}

		$strType = ($arrFeed['format'] == 'atom') ? 'generateAtom' : 'generateRss';
		$strLink = $arrFeed['feedBase'] ?: \Environment::get('base');
		$strFile = $arrFeed['feedName'];

		$objFeed = new \Feed($strFile);
		$objFeed->link = $strLink;
		$objFeed->title = $arrFeed['title'];
		$objFeed->description = $arrFeed['description'];
		$objFeed->language = $arrFeed['language'];
		$objFeed->published = $arrFeed['tstamp'];

		$arrUrls = array();
		$this->arrEvents = array();
		$time = time();

		// Get the upcoming events
		$objArticle = \CalendarEventsModel::findUpcomingByPids($arrCalendars, $arrFeed['maxItems']);

		// Parse the items
		if ($objArticle !== null)
		{
			while ($objArticle->next())
			{
				$jumpTo = $objArticle->getRelated('pid')->jumpTo;

				// No jumpTo page set (see #4784)
				if (!$jumpTo)
				{
					continue;
				}

				// Get the jumpTo URL
				if (!isset($arrUrls[$jumpTo]))
				{
					$objParent = \PageModel::findWithDetails($jumpTo);

					// A jumpTo page is set but does no longer exist (see #5781)
					if ($objParent === null)
					{
						$arrUrls[$jumpTo] = false;
					}
					else
					{
<<<<<<< HEAD
						$arrUrls[$jumpTo] = $this->generateFrontendUrl($objParent->row(), (\Config::get('useAutoItem') ? '/%s' : '/events/%s'), $objParent->language);
=======
						$arrUrls[$jumpTo] = $objParent->getFrontendUrl((\Config::get('useAutoItem') && !\Config::get('disableAlias')) ? '/%s' : '/events/%s');
>>>>>>> 5a2f2664
					}
				}

				// Skip the event if it requires a jumpTo URL but there is none
				if ($arrUrls[$jumpTo] === false && $objArticle->source == 'default')
				{
					continue;
				}

				$strUrl = $arrUrls[$jumpTo];
				$this->addEvent($objArticle, $objArticle->startTime, $objArticle->endTime, $strUrl, $strLink);

				// Recurring events
				if ($objArticle->recurring)
				{
					$arrRepeat = deserialize($objArticle->repeatEach);

					if ($arrRepeat['value'] < 1)
					{
						continue;
					}

					$count = 0;
					$intStartTime = $objArticle->startTime;
					$intEndTime = $objArticle->endTime;
					$strtotime = '+ ' . $arrRepeat['value'] . ' ' . $arrRepeat['unit'];

					// Do not include more than 20 recurrences
					while ($count++ < 20)
					{
						if ($objArticle->recurrences > 0 && $count >= $objArticle->recurrences)
						{
							break;
						}

						$intStartTime = strtotime($strtotime, $intStartTime);
						$intEndTime = strtotime($strtotime, $intEndTime);

						if ($intStartTime >= $time)
						{
							$this->addEvent($objArticle, $intStartTime, $intEndTime, $strUrl, $strLink);
						}
					}
				}
			}
		}

		$count = 0;
		ksort($this->arrEvents);

		// Add the feed items
		foreach ($this->arrEvents as $days)
		{
			foreach ($days as $events)
			{
				foreach ($events as $event)
				{
					if ($arrFeed['maxItems'] > 0 && $count++ >= $arrFeed['maxItems'])
					{
						break(3);
					}

					$objItem = new \FeedItem();

					$objItem->title = $event['title'];
					$objItem->link = $event['link'];
					$objItem->published = $event['tstamp'];
					$objItem->begin = $event['begin'];
					$objItem->end = $event['end'];
					$objItem->author = $event['authorName'];

					// Prepare the description
					if ($arrFeed['source'] == 'source_text')
					{
						$strDescription = '';
						$objElement = \ContentModel::findPublishedByPidAndTable($event['id'], 'tl_calendar_events');

						if ($objElement !== null)
						{
							// Overwrite the request (see #7756)
							$strRequest = \Environment::get('request');
							\Environment::set('request', $objItem->link);

							while ($objElement->next())
							{
								$strDescription .= $this->getContentElement($objElement->current());
							}

							\Environment::set('request', $strRequest);
						}
					}
					else
					{
						$strDescription = $event['teaser'];
					}

					$strDescription = $this->replaceInsertTags($strDescription, false);
					$objItem->description = $this->convertRelativeUrls($strDescription, $strLink);

					if (is_array($event['enclosure']))
					{
						foreach ($event['enclosure'] as $enclosure)
						{
							$objItem->addEnclosure($enclosure, $strLink);
						}
					}

					$objFeed->addItem($objItem);
				}
			}
		}

		// Create the file
		\File::putContent('share/' . $strFile . '.xml', $this->replaceInsertTags($objFeed->$strType(), false));
	}


	/**
	 * Add events to the indexer
	 *
	 * @param array   $arrPages
	 * @param integer $intRoot
	 * @param boolean $blnIsSitemap
	 *
	 * @return array
	 */
	public function getSearchablePages($arrPages, $intRoot=0, $blnIsSitemap=false)
	{
		$arrRoot = array();

		if ($intRoot > 0)
		{
			$arrRoot = $this->Database->getChildRecords($intRoot, 'tl_page');
		}

		$arrProcessed = array();
		$time = \Date::floorToMinute();

		// Get all calendars
		$objCalendar = \CalendarModel::findByProtected('');

		// Walk through each calendar
		if ($objCalendar !== null)
		{
			while ($objCalendar->next())
			{
				// Skip calendars without target page
				if (!$objCalendar->jumpTo)
				{
					continue;
				}

				// Skip calendars outside the root nodes
				if (!empty($arrRoot) && !in_array($objCalendar->jumpTo, $arrRoot))
				{
					continue;
				}

				// Get the URL of the jumpTo page
				if (!isset($arrProcessed[$objCalendar->jumpTo]))
				{
					$objParent = \PageModel::findWithDetails($objCalendar->jumpTo);

					// The target page does not exist
					if ($objParent === null)
					{
						continue;
					}

					// The target page has not been published (see #5520)
					if (!$objParent->published || ($objParent->start != '' && $objParent->start > $time) || ($objParent->stop != '' && $objParent->stop <= ($time + 60)))
					{
						continue;
					}

					// The target page is exempt from the sitemap (see #6418)
					if ($blnIsSitemap && $objParent->sitemap == 'map_never')
					{
						continue;
					}

<<<<<<< HEAD
					// Set the domain (see #6421)
					$domain = ($objParent->rootUseSSL ? 'https://' : 'http://') . ($objParent->domain ?: \Environment::get('host')) . \Environment::get('path') . '/';

					// Generate the URL
					$arrProcessed[$objCalendar->jumpTo] = $domain . $this->generateFrontendUrl($objParent->row(), (\Config::get('useAutoItem') ? '/%s' : '/events/%s'), $objParent->language);
=======
					// Generate the URL
					$feUrl = $objParent->getFrontendUrl((\Config::get('useAutoItem') && !\Config::get('disableAlias')) ?  '/%s' : '/events/%s');

					if (strncmp($feUrl, 'http://', 7) !== 0 && strncmp($feUrl, 'https://', 8) !== 0)
					{
						$feUrl = (($objParent->rootUseSSL ? 'https://' : 'http://') . ($objParent->domain ?: \Environment::get('host')) . TL_PATH . '/') . $feUrl;
					}

					$arrProcessed[$objCalendar->jumpTo] = $feUrl;
>>>>>>> 5a2f2664
				}

				$strUrl = $arrProcessed[$objCalendar->jumpTo];

				// Get the items
				$objEvents = \CalendarEventsModel::findPublishedDefaultByPid($objCalendar->id);

				if ($objEvents !== null)
				{
					while ($objEvents->next())
					{
						$arrPages[] = sprintf($strUrl, ($objEvents->alias ?: $objEvents->id));
					}
				}
			}
		}

		return $arrPages;
	}


	/**
	 * Add an event to the array of active events
	 *
	 * @param CalendarEventsModel $objEvent
	 * @param integer             $intStart
	 * @param integer             $intEnd
	 * @param string              $strUrl
	 * @param string              $strBase
	 */
	protected function addEvent($objEvent, $intStart, $intEnd, $strUrl, $strBase)
	{
		if ($intEnd < time()) // see #3917
		{
			return;
		}

		/** @var PageModel $objPage */
		global $objPage;

		// Called in the back end (see #4026)
		if ($objPage === null)
		{
			$objPage = new \stdClass();
			$objPage->dateFormat = \Config::get('dateFormat');
			$objPage->datimFormat = \Config::get('datimFormat');
			$objPage->timeFormat = \Config::get('timeFormat');
		}

		$intKey = date('Ymd', $intStart);
		$span = self::calculateSpan($intStart, $intEnd);
		$format = $objEvent->addTime ? 'datimFormat' : 'dateFormat';

		// Add date
		if ($span > 0)
		{
			$title = \Date::parse($objPage->$format, $intStart) . ' – ' . \Date::parse($objPage->$format, $intEnd);
		}
		else
		{
			$title = \Date::parse($objPage->dateFormat, $intStart) . ($objEvent->addTime ? ' (' . \Date::parse($objPage->timeFormat, $intStart) . (($intStart < $intEnd) ? ' – ' . \Date::parse($objPage->timeFormat, $intEnd) : '') . ')' : '');
		}

		// Add title and link
		$title .= ' ' . $objEvent->title;
		$link = '';

		switch ($objEvent->source)
		{
			case 'external':
				$link = $objEvent->url;
				break;

			case 'internal':
				if (($objTarget = $objEvent->getRelated('jumpTo')) !== null)
				{
					/** @var \PageModel $objTarget */
					$link = $strBase . $objTarget->getFrontendUrl();
				}
				break;

			case 'article':
				if (($objArticle = \ArticleModel::findByPk($objEvent->articleId, array('eager'=>true))) !== null && ($objPid = $objArticle->getRelated('pid')) !== null)
				{
<<<<<<< HEAD
					$link = $strBase . ampersand($this->generateFrontendUrl($objPid->row(), '/articles/' . ($objArticle->alias ?: $objArticle->id)));
=======
					/** @var \PageModel $objPid */
					$link = $strBase . ampersand($objPid->getFrontendUrl('/articles/' . ((!\Config::get('disableAlias') && $objArticle->alias != '') ? $objArticle->alias : $objArticle->id)));
>>>>>>> 5a2f2664
				}
				break;
		}

		// Link to the default page
		if ($link == '')
		{
			$link = $strBase . sprintf($strUrl, ($objEvent->alias ?: $objEvent->id));
		}

		// Store the whole row (see #5085)
		$arrEvent = $objEvent->row();

		// Override link and title
		$arrEvent['link'] = $link;
		$arrEvent['title'] = $title;

		// Clean the RTE output
		$arrEvent['teaser'] = \StringUtil::toHtml5($objEvent->teaser);

		// Reset the enclosures (see #5685)
		$arrEvent['enclosure'] = array();

		// Add the article image as enclosure
		if ($objEvent->addImage)
		{
			$objFile = \FilesModel::findByUuid($objEvent->singleSRC);

			if ($objFile !== null)
			{
				$arrEvent['enclosure'][] = $objFile->path;
			}
		}

		// Enclosures
		if ($objEvent->addEnclosure)
		{
			$arrEnclosure = deserialize($objEvent->enclosure, true);

			if (is_array($arrEnclosure))
			{
				$objFile = \FilesModel::findMultipleByUuids($arrEnclosure);

				if ($objFile !== null)
				{
					while ($objFile->next())
					{
						$arrEvent['enclosure'][] = $objFile->path;
					}
				}
			}
		}

		$this->arrEvents[$intKey][$intStart][] = $arrEvent;
	}


	/**
	 * Calculate the span between two timestamps in days
	 *
	 * @param integer $intStart
	 * @param integer $intEnd
	 *
	 * @return integer
	 */
	public static function calculateSpan($intStart, $intEnd)
	{
		return self::unixToJd($intEnd) - self::unixToJd($intStart);
	}


	/**
	 * Convert a UNIX timestamp to a Julian day
	 *
	 * @param integer $tstamp
	 *
	 * @return integer
	 */
	public static function unixToJd($tstamp)
	{
		list($year, $month, $day) = explode(',', date('Y,m,d', $tstamp));

		// Make year a positive number
		$year += ($year < 0 ? 4801 : 4800);

		// Adjust the start of the year
		if ($month > 2)
		{
			$month -= 3;
		}
		else
		{
			$month += 9;
			--$year;
		}

		$sdn  = floor((floor($year / 100) * 146097) / 4);
		$sdn += floor((($year % 100) * 1461) / 4);
		$sdn += floor(($month * 153 + 2) / 5);
		$sdn += $day - 32045;

		return $sdn;
	}


	/**
	 * Return the names of the existing feeds so they are not removed
	 *
	 * @return array
	 */
	public function purgeOldFeeds()
	{
		$arrFeeds = array();
		$objFeeds = \CalendarFeedModel::findAll();

		if ($objFeeds !== null)
		{
			while ($objFeeds->next())
			{
				$arrFeeds[] = $objFeeds->alias ?: 'calendar' . $objFeeds->id;
			}
		}

		return $arrFeeds;
	}
}<|MERGE_RESOLUTION|>--- conflicted
+++ resolved
@@ -160,11 +160,7 @@
 					}
 					else
 					{
-<<<<<<< HEAD
 						$arrUrls[$jumpTo] = $this->generateFrontendUrl($objParent->row(), (\Config::get('useAutoItem') ? '/%s' : '/events/%s'), $objParent->language);
-=======
-						$arrUrls[$jumpTo] = $objParent->getFrontendUrl((\Config::get('useAutoItem') && !\Config::get('disableAlias')) ? '/%s' : '/events/%s');
->>>>>>> 5a2f2664
 					}
 				}
 
@@ -346,23 +342,15 @@
 						continue;
 					}
 
-<<<<<<< HEAD
-					// Set the domain (see #6421)
-					$domain = ($objParent->rootUseSSL ? 'https://' : 'http://') . ($objParent->domain ?: \Environment::get('host')) . \Environment::get('path') . '/';
-
 					// Generate the URL
-					$arrProcessed[$objCalendar->jumpTo] = $domain . $this->generateFrontendUrl($objParent->row(), (\Config::get('useAutoItem') ? '/%s' : '/events/%s'), $objParent->language);
-=======
-					// Generate the URL
-					$feUrl = $objParent->getFrontendUrl((\Config::get('useAutoItem') && !\Config::get('disableAlias')) ?  '/%s' : '/events/%s');
+					$feUrl = $objParent->getFrontendUrl(\Config::get('useAutoItem') ? '/%s' : '/events/%s');
 
 					if (strncmp($feUrl, 'http://', 7) !== 0 && strncmp($feUrl, 'https://', 8) !== 0)
 					{
-						$feUrl = (($objParent->rootUseSSL ? 'https://' : 'http://') . ($objParent->domain ?: \Environment::get('host')) . TL_PATH . '/') . $feUrl;
+						$feUrl = (($objParent->rootUseSSL ? 'https://' : 'http://') . ($objParent->domain ?: \Environment::get('host')) . \Environment::get('path') . '/') . $feUrl;
 					}
 
 					$arrProcessed[$objCalendar->jumpTo] = $feUrl;
->>>>>>> 5a2f2664
 				}
 
 				$strUrl = $arrProcessed[$objCalendar->jumpTo];
@@ -447,12 +435,8 @@
 			case 'article':
 				if (($objArticle = \ArticleModel::findByPk($objEvent->articleId, array('eager'=>true))) !== null && ($objPid = $objArticle->getRelated('pid')) !== null)
 				{
-<<<<<<< HEAD
-					$link = $strBase . ampersand($this->generateFrontendUrl($objPid->row(), '/articles/' . ($objArticle->alias ?: $objArticle->id)));
-=======
 					/** @var \PageModel $objPid */
-					$link = $strBase . ampersand($objPid->getFrontendUrl('/articles/' . ((!\Config::get('disableAlias') && $objArticle->alias != '') ? $objArticle->alias : $objArticle->id)));
->>>>>>> 5a2f2664
+					$link = $strBase . ampersand($objPid->getFrontendUrl('/articles/' . ($objArticle->alias ?: $objArticle->id)));
 				}
 				break;
 		}
