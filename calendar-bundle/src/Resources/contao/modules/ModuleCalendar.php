--- conflicted
+++ resolved
@@ -113,11 +113,7 @@
 		$time = Date::floorToMinute();
 
 		// Find the boundaries
-<<<<<<< HEAD
-		$objMinMax = $this->Database->query("SELECT MIN(startTime) AS dateFrom, MAX(endTime) AS dateTo, MAX(repeatEnd) AS repeatUntil FROM tl_calendar_events WHERE pid IN(" . implode(',', array_map('\intval', $this->cal_calendar)) . ")" . (!BE_USER_LOGGED_IN ? " AND published='1' AND (start='' OR start<='$time') AND (stop='' OR stop>'" . ($time + 60) . "')" : ""));
-=======
 		$objMinMax = $this->Database->query("SELECT MIN(startTime) AS dateFrom, MAX(endTime) AS dateTo, MAX(repeatEnd) AS repeatUntil FROM tl_calendar_events WHERE pid IN(" . implode(',', array_map('\intval', $this->cal_calendar)) . ")" . (!BE_USER_LOGGED_IN ? " AND published='1' AND (start='' OR start<='$time') AND (stop='' OR stop>'$time')" : ""));
->>>>>>> de1d4b93
 
 		// Store year and month
 		$intYear = date('Y', $this->Date->tstamp);
