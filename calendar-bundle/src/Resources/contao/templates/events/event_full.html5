
<<<<<<< HEAD
<div class="event layout_full block<?= $this->class ?>">

  <h1><?= $this->title ?></h1>
  <p class="info"><?= $this->date ?></p>
=======
<div class="event layout_full block<?php echo $this->class; ?>" itemscope itemtype="http://schema.org/Event">

  <h1 itemprop="name"><?php echo $this->title; ?></h1>
  <p class="info"><?php echo $this->date; ?></p>
>>>>>>> b7135582

  <?php if ($this->recurring): ?>
    <p class="recurring"><?= $this->recurring ?><?php if ($this->until) echo ' ' . $this->until; ?>.</p>
  <?php endif; ?>

  <?php if ($this->details): ?>
    <?= $this->details ?>
  <?php else: ?>
    <div class="ce_text block">
      <?= $this->teaser ?>
    </div>
  <?php endif; ?>

  <?php if ($this->location): ?>
    <p class="location"><?= $this->locationLabel ?>: <?= $this->location ?></p>
  <?php endif; ?>

  <?php if ($this->enclosure): ?>
    <div class="enclosure">
      <?php foreach ($this->enclosure as $enclosure): ?>
        <p><img src="<?= $enclosure['icon'] ?>" width="18" height="18" alt="<?= $enclosure['mime'] ?>" class="mime_icon"> <a href="<?= $enclosure['href'] ?>" title="<?= $enclosure['title'] ?>"><?= $enclosure['link'] ?> <span class="size">(<?= $enclosure['filesize'] ?>)</span></a></p>
      <?php endforeach; ?>
    </div>
  <?php endif; ?>

</div><|MERGE_RESOLUTION|>--- conflicted
+++ resolved
@@ -1,15 +1,8 @@
 
-<<<<<<< HEAD
-<div class="event layout_full block<?= $this->class ?>">
+<div class="event layout_full block<?= $this->class ?>" itemscope itemtype="http://schema.org/Event">
 
-  <h1><?= $this->title ?></h1>
+  <h1 itemprop="name"><?= $this->title ?></h1>
   <p class="info"><?= $this->date ?></p>
-=======
-<div class="event layout_full block<?php echo $this->class; ?>" itemscope itemtype="http://schema.org/Event">
-
-  <h1 itemprop="name"><?php echo $this->title; ?></h1>
-  <p class="info"><?php echo $this->date; ?></p>
->>>>>>> b7135582
 
   <?php if ($this->recurring): ?>
     <p class="recurring"><?= $this->recurring ?><?php if ($this->until) echo ' ' . $this->until; ?>.</p>
