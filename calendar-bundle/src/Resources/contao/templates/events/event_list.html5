
<?php if ($this->header): ?>
<<<<<<< HEAD
  <div class="header<?= $this->classHeader ?>">
    <time datetime="<?= $this->datetime ?>" class="date"><?= $this->firstDate ?></time><?php if ($this->firstDay): ?> <span class="day">(<?= $this->firstDay ?>)</span><?php endif; ?>
  </div>
<?php endif; ?>

<div class="event layout_list<?= $this->classList ?>">

  <h2><a href="<?= $this->href ?>" title="<?= $this->title ?> (<?php if ($this->day) echo $this->day . ', '; ?><?= $this->date ?><?php if ($this->time) echo ', ' . $this->time; ?>)"<?= $this->target ?>><?= $this->link ?></a></h2>
=======
  <div class="header<?php echo $this->classHeader; ?>">
    <time datetime="<?php echo $this->datetime; ?>" class="date" itemprop="startDate" content="<?php echo $this->datetime; ?>"><?php echo $this->firstDate; ?></time><?php if ($this->firstDay): ?> <span class="day">(<?php echo $this->firstDay; ?>)</span><?php endif; ?>
  </div>
<?php endif; ?>

<div class="event layout_list<?php echo $this->classList; ?>" itemscope itemtype="http://schema.org/Event">

  <h2 itemprop="name"><a href="<?php echo $this->href; ?>" title="<?php echo $this->title; ?> (<?php if ($this->day): echo $this->day; ?>, <?php endif; echo $this->date; if ($this->time): ?>, <?php echo $this->time; endif; ?>)"<?php echo $this->target; ?> itemprop="url"><?php echo $this->link; ?></a></h2>
>>>>>>> a09964be

  <?php if ($this->time || $this->span): ?>
    <p class="time"><?= $this->time . $this->span ?></p>
  <?php endif; ?>

  <div class="ce_text block">
    <?= $this->details ?>
  </div>

</div><|MERGE_RESOLUTION|>--- conflicted
+++ resolved
@@ -1,24 +1,13 @@
 
 <?php if ($this->header): ?>
-<<<<<<< HEAD
   <div class="header<?= $this->classHeader ?>">
-    <time datetime="<?= $this->datetime ?>" class="date"><?= $this->firstDate ?></time><?php if ($this->firstDay): ?> <span class="day">(<?= $this->firstDay ?>)</span><?php endif; ?>
+    <time datetime="<?= $this->datetime ?>" class="date" itemprop="startDate" content="<?= $this->datetime ?>"><?= $this->firstDate ?></time><?php if ($this->firstDay): ?> <span class="day">(<?= $this->firstDay ?>)</span><?php endif; ?>
   </div>
 <?php endif; ?>
 
-<div class="event layout_list<?= $this->classList ?>">
+<div class="event layout_list<?= $this->classList ?>" itemscope itemtype="http://schema.org/Event">
 
-  <h2><a href="<?= $this->href ?>" title="<?= $this->title ?> (<?php if ($this->day) echo $this->day . ', '; ?><?= $this->date ?><?php if ($this->time) echo ', ' . $this->time; ?>)"<?= $this->target ?>><?= $this->link ?></a></h2>
-=======
-  <div class="header<?php echo $this->classHeader; ?>">
-    <time datetime="<?php echo $this->datetime; ?>" class="date" itemprop="startDate" content="<?php echo $this->datetime; ?>"><?php echo $this->firstDate; ?></time><?php if ($this->firstDay): ?> <span class="day">(<?php echo $this->firstDay; ?>)</span><?php endif; ?>
-  </div>
-<?php endif; ?>
-
-<div class="event layout_list<?php echo $this->classList; ?>" itemscope itemtype="http://schema.org/Event">
-
-  <h2 itemprop="name"><a href="<?php echo $this->href; ?>" title="<?php echo $this->title; ?> (<?php if ($this->day): echo $this->day; ?>, <?php endif; echo $this->date; if ($this->time): ?>, <?php echo $this->time; endif; ?>)"<?php echo $this->target; ?> itemprop="url"><?php echo $this->link; ?></a></h2>
->>>>>>> a09964be
+  <h2 itemprop="name"><a href="<?= $this->href ?>" title="<?= $this->title ?> (<?php if ($this->day) echo $this->day . ', '; ?><?= $this->date ?><?php if ($this->time) echo ', ' . $this->time; ?>)"<?= $this->target ?> itemprop="url"><?= $this->link ?></a></h2>
 
   <?php if ($this->time || $this->span): ?>
     <p class="time"><?= $this->time . $this->span ?></p>
