--- conflicted
+++ resolved
@@ -691,17 +691,13 @@
 				$slugOptions = $objPage->getSlugOptions();
 			}
 
-<<<<<<< HEAD
 			$varValue = System::getContainer()->get('contao.slug.generator')->generate(StringUtil::prepareSlug($dc->activeRecord->title), $slugOptions);
-=======
-			$varValue = System::getContainer()->get('contao.slug.generator')->generate(StringUtil::stripInsertTags($dc->activeRecord->title), $slugOptions);
 
 			// Prefix numeric aliases (see #1598)
 			if (is_numeric($varValue))
 			{
 				$varValue = 'id-' . $varValue;
 			}
->>>>>>> 5164155f
 		}
 
 		$objAlias = $this->Database->prepare("SELECT id FROM tl_calendar_events WHERE alias=? AND id!=?")
