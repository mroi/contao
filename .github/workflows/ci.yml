name: CI

on:
    pull_request: ~
    push:
        branches:
            - 4.10
        tags:
            - 4.10.*
    schedule:
        - cron: 0 13 * * MON,TUE

jobs:
    coverage:
        name: Coverage
        runs-on: ubuntu-latest
        if: github.event_name != 'schedule'
        steps:
            - name: Setup PHP
              uses: shivammathur/setup-php@v2
              with:
                  php-version: 7.4
                  extensions: dom, fileinfo, filter, gd, hash, intl, json, mbstring, pcre, pdo, zlib
                  tools: flex
                  coverage: pcov

            - name: Checkout
              uses: actions/checkout@v1

            - name: Install the dependencies
              run: composer install --no-interaction --no-progress

            - name: Generate the coverage report
              run: php -d pcov.enabled=1 vendor/bin/phpunit --testsuite=coverage --coverage-clover=clover.xml --colors=always

            - name: Upload the coverage report
              uses: codecov/codecov-action@v1
              with:
                  file: ./clover.xml
                  fail_ci_if_error: true

    coding-style:
        name: Coding Style
        runs-on: ubuntu-latest
        if: github.event_name == 'pull_request'
        steps:
            - name: Setup PHP
              uses: shivammathur/setup-php@v2
              with:
                  php-version: 7.4
                  extensions: dom, fileinfo, filter, gd, hash, intl, json, mbstring, pcre, pdo, zlib
                  tools: flex
                  coverage: none

            - name: Checkout
              uses: actions/checkout@v1

            - name: Install the dependencies
              run: |
                  composer install --no-interaction --no-progress
                  composer bin ecs install --no-interaction --no-progress
                  composer bin phpstan install --no-interaction --no-progress

            - name: Check the coding standard
              run: |
<<<<<<< HEAD
                  vendor/bin/ecs check *-bundle/bin *-bundle/src *-bundle/tests --config vendor/contao/easy-coding-standard/config/default.php --no-progress-bar --ansi
                  vendor/bin/ecs check *-bundle/src/Resources/contao --config vendor/contao/easy-coding-standard/config/legacy.php --no-progress-bar --ansi
                  vendor/bin/ecs check *-bundle/src/Resources/contao/templates --config vendor/contao/easy-coding-standard/config/template.php --no-progress-bar --ansi

            - name: Analyze the code
              run: |
                  vendor/bin/phpstan analyse core-bundle/src core-bundle/tests --level=5 --no-progress
                  vendor/bin/psalm --no-suggestions --threads=4 --no-progress
=======
                  tools/ecs/vendor/bin/ecs check *-bundle/bin *-bundle/src *-bundle/tests --config tools/ecs/vendor/contao/easy-coding-standard/config/default.yaml --no-progress-bar --ansi
                  tools/ecs/vendor/bin/ecs check *-bundle/src/Resources/contao --config tools/ecs/vendor/contao/easy-coding-standard/config/legacy.yaml --no-progress-bar --ansi
                  tools/ecs/vendor/bin/ecs check *-bundle/src/Resources/contao/templates --config tools/ecs/vendor/contao/easy-coding-standard/config/template.yaml --no-progress-bar --ansi

            - name: Analyze the code
              run: tools/phpstan/vendor/bin/phpstan analyse core-bundle/src core-bundle/tests --level=3 --no-progress
>>>>>>> 7ea1f99d

            - name: Analyze the YAML files
              run: |
                  python3 -m pip install --upgrade pip
                  python3 -m pip install --upgrade yamllint
                  /home/runner/.local/bin/yamllint .

    tests:
        name: PHP ${{ matrix.php }}
        runs-on: ubuntu-latest
        if: github.event_name != 'push'
        strategy:
            fail-fast: false
            matrix:
                php: [7.2, 7.3, 7.4]
        steps:
            - name: Setup PHP
              uses: shivammathur/setup-php@v2
              with:
                  php-version: ${{ matrix.php }}
                  extensions: dom, fileinfo, filter, gd, hash, intl, json, mbstring, pcre, pdo_mysql, zlib
                  tools: flex
                  coverage: none

            - name: Initialize the database
              run: |
                  sudo /etc/init.d/mysql start
                  mysql -uroot -proot -e "CREATE database contao_test"

            - name: Checkout
              uses: actions/checkout@v1

            - name: Install the dependencies
              run: composer install --no-interaction --no-progress

            - name: Run the unit tests
              run: vendor/bin/phpunit --colors=always

            - name: Run the functional tests
              run: vendor/bin/phpunit --testsuite=functional --colors=always
              env:
                  DATABASE_URL: mysql://root:root@127.0.0.1:3306/contao_test

    php8:
        name: PHP 8.0
        runs-on: ubuntu-latest
        if: github.event_name != 'push'
        steps:
            - name: Setup PHP
              uses: shivammathur/setup-php@v2
              with:
                  php-version: 8.0
                  extensions: dom, fileinfo, filter, gd, hash, intl, json, mbstring, pcre, pdo_mysql, zlib
                  tools: flex
                  coverage: none

            - name: Initialize the database
              run: |
                  sudo /etc/init.d/mysql start
                  mysql -uroot -proot -e "CREATE database contao_test"

            - name: Checkout
              uses: actions/checkout@v1

            - name: Install the dependencies
              run: composer install --ignore-platform-reqs --no-interaction --no-progress

            - name: Run the unit tests
              run: vendor/bin/phpunit --colors=always

            - name: Run the functional tests
              run: vendor/bin/phpunit --testsuite=functional --colors=always
              env:
                  DATABASE_URL: mysql://root:root@127.0.0.1:3306/contao_test

    prefer-lowest:
        name: Prefer Lowest
        runs-on: ubuntu-latest
        if: github.event_name != 'push'
        steps:
            - name: Setup PHP
              uses: shivammathur/setup-php@v2
              with:
                  php-version: 7.3
                  extensions: dom, fileinfo, filter, gd, hash, intl, json, mbstring, pcre, pdo_mysql, zlib
                  tools: flex
                  coverage: none

            - name: Initialize the database
              run: |
                  sudo /etc/init.d/mysql start
                  mysql -uroot -proot -e "CREATE database contao_test"

            - name: Checkout
              uses: actions/checkout@v1

            - name: Install the dependencies
              run: composer update --prefer-lowest --prefer-stable --no-interaction --no-progress

            - name: Run the unit tests
              run: vendor/bin/phpunit --colors=always

            - name: Run the functional tests
              run: vendor/bin/phpunit --testsuite=functional --colors=always
              env:
                  DATABASE_URL: mysql://root:root@127.0.0.1:3306/contao_test

    bundles:
        name: Bundles
        runs-on: ubuntu-latest
        if: github.event_name != 'push'
        steps:
            - name: Setup PHP
              uses: shivammathur/setup-php@v2
              with:
                  php-version: 7.4
                  extensions: dom, fileinfo, filter, gd, hash, intl, json, mbstring, pcre, pdo, zlib
                  tools: flex
                  coverage: none

            - name: Checkout
              uses: actions/checkout@v1

            - name: Test the single bundles
              run: |
                  bundles=(calendar-bundle core-bundle faq-bundle manager-bundle news-bundle)
                  for bundle in "${bundles[@]}"; do
                      cd $bundle
                      php -r '
                          $data = json_decode(file_get_contents(__DIR__."/composer.json"), true);
                          if ("contao/core-bundle" !== $data["name"]) {
                              $data["repositories"][0]["type"] = "path";
                              $data["repositories"][0]["url"] = "../core-bundle";
                          }
                          if ("contao/installation-bundle" !== $data["name"]) {
                              $data["repositories"][1]["type"] = "path";
                              $data["repositories"][1]["url"] = "../installation-bundle";
                          }
                          file_put_contents(__DIR__."/composer.json", json_encode($data, JSON_UNESCAPED_SLASHES));
                      '
                      COMPOSER_ROOT_VERSION=dev-${{ env.GITHUB_SHA }} composer install --no-interaction --no-progress
                      vendor/bin/phpunit --colors=always
                      cd ..
                  done

    windows:
        name: Windows
        runs-on: windows-latest
        if: github.event_name != 'push'
        steps:
            - name: Setup PHP
              uses: shivammathur/setup-php@v2
              with:
                  php-version: 7.4
                  extensions: dom, fileinfo, filter, gd, hash, intl, json, mbstring, mysqli, pcre, pdo_mysql, zlib
                  ini-values: memory_limit=1G
                  tools: flex
                  coverage: none

            - name: Adjust the Git autocrlf setting
              run: git config --global core.autocrlf false

            - name: Checkout
              uses: actions/checkout@v1

            - name: Install the dependencies
              run: composer install --no-interaction --no-progress

            - name: Run the unit tests
              run: vendor/bin/phpunit.bat --colors=always

    composer:
        name: Composer
        runs-on: ubuntu-latest
        if: github.event_name != 'push'
        steps:
            - name: Setup PHP
              uses: shivammathur/setup-php@v2
              with:
                  php-version: 7.4
                  extensions: json, zlib
                  coverage: none

            - name: Checkout
              uses: actions/checkout@v1

            - name: Install the dependencies
              run: |
                  composer install --no-interaction --no-progress
                  composer bin monorepo install --no-interaction --no-progress

            - name: Validate the composer.json files
              run: tools/monorepo/vendor/bin/monorepo-tools composer-json --validate --ansi

    monorepo-split:
        name: Monorepo Split
        runs-on: ubuntu-latest
        if: github.event_name == 'push'
        steps:
            - name: Setup PHP
              uses: shivammathur/setup-php@v2
              with:
                  php-version: 7.4
                  extensions: json, zlib
                  coverage: none

            - name: Checkout
              uses: actions/checkout@v1

            - name: Cache the monorepo split
              uses: actions/cache@v1
              with:
                  path: .monorepo-split-cache
                  key: dev-${GITHUB_REF##*/}

            - name: Install the dependencies
              run: composer global require contao/monorepo-tools:dev-master

            - name: Split the monorepo
              run: $HOME/.composer/vendor/bin/monorepo-tools split ${GITHUB_REF##*/}
              env:
                  GITHUB_TOKEN: ${{ secrets.MONOREPO_SPLIT_TOKEN }}<|MERGE_RESOLUTION|>--- conflicted
+++ resolved
@@ -60,26 +60,18 @@
                   composer install --no-interaction --no-progress
                   composer bin ecs install --no-interaction --no-progress
                   composer bin phpstan install --no-interaction --no-progress
+                  composer bin psalm install --no-interaction --no-progress
 
             - name: Check the coding standard
               run: |
-<<<<<<< HEAD
-                  vendor/bin/ecs check *-bundle/bin *-bundle/src *-bundle/tests --config vendor/contao/easy-coding-standard/config/default.php --no-progress-bar --ansi
-                  vendor/bin/ecs check *-bundle/src/Resources/contao --config vendor/contao/easy-coding-standard/config/legacy.php --no-progress-bar --ansi
-                  vendor/bin/ecs check *-bundle/src/Resources/contao/templates --config vendor/contao/easy-coding-standard/config/template.php --no-progress-bar --ansi
+                  tools/ecs/vendor/bin/ecs check *-bundle/bin *-bundle/src *-bundle/tests --config tools/ecs/vendor/contao/easy-coding-standard/config/default.php --no-progress-bar --ansi
+                  tools/ecs/vendor/bin/ecs check *-bundle/src/Resources/contao --config tools/ecs/vendor/contao/easy-coding-standard/config/legacy.php --no-progress-bar --ansi
+                  tools/ecs/vendor/bin/ecs check *-bundle/src/Resources/contao/templates --config tools/ecs/vendor/contao/easy-coding-standard/config/template.php --no-progress-bar --ansi
 
             - name: Analyze the code
               run: |
-                  vendor/bin/phpstan analyse core-bundle/src core-bundle/tests --level=5 --no-progress
-                  vendor/bin/psalm --no-suggestions --threads=4 --no-progress
-=======
-                  tools/ecs/vendor/bin/ecs check *-bundle/bin *-bundle/src *-bundle/tests --config tools/ecs/vendor/contao/easy-coding-standard/config/default.yaml --no-progress-bar --ansi
-                  tools/ecs/vendor/bin/ecs check *-bundle/src/Resources/contao --config tools/ecs/vendor/contao/easy-coding-standard/config/legacy.yaml --no-progress-bar --ansi
-                  tools/ecs/vendor/bin/ecs check *-bundle/src/Resources/contao/templates --config tools/ecs/vendor/contao/easy-coding-standard/config/template.yaml --no-progress-bar --ansi
-
-            - name: Analyze the code
-              run: tools/phpstan/vendor/bin/phpstan analyse core-bundle/src core-bundle/tests --level=3 --no-progress
->>>>>>> 7ea1f99d
+                  tools/phpstan/vendor/bin/phpstan analyse core-bundle/src core-bundle/tests --level=5 --no-progress
+                  tools/psalm/vendor/bin/psalm --no-suggestions --no-progress
 
             - name: Analyze the YAML files
               run: |
