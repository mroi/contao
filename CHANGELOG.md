--- conflicted
+++ resolved
@@ -1,14 +1,10 @@
 # Change log
 
-<<<<<<< HEAD
-## 4.6.9 (2018-11-22)
-=======
-## 4.4.30 (2018-12-04)
+## DEV
 
  * Fix a compatibility issue with Doctrine DBAL 2.9 (see #212).
 
-## 4.4.29 (2018-11-22)
->>>>>>> 7ef9c69a
+## 4.6.9 (2018-11-22)
 
  * Fix a BC break in the FileUpload class (see #188).
  * Do not convert line breaks in table cells if there are HTML block elements (see #159).
