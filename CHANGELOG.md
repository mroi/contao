# Change log

## DEV

<<<<<<< HEAD
 * Check the database configuration the install tool (see #285).

## 4.6.13 (2019-01-16)
=======
 * Correctly sort the tree view records if there is an active filter (see #269).

## 4.4.33 (2019-01-16)
>>>>>>> 935fa815

 * Support comma separated values in `Model::getRelated()` (see #257).
 * Do not check the user's file permissions in the template editor (see #224).
 * Do not show pretty errors if "text/html" is not accepted (see #249).
 * Return `null` in `Model::findMultipleByIds()` if there are no models (see #266).
 * Restore compatibility with Doctrine DBAL 2.9 (see #256).

## 4.6.12 (2018-12-19)

 * Fix another compatibility issue with Doctrine DBAL 2.9 (see #238).
 * Correctly check the permission to move child records as non-admin user (see #247).
 * Do not parse form templates twice (see #214).

## 4.6.11 (2018-12-13)

 * Prevent information disclosure through incorrect access control in the back end (see CVE-2018-20028).

## 4.6.10 (2018-12-04)

 * Do not add a favicon.ico file by default (see #181).
 * Fix a compatibility issue with Doctrine DBAL 2.9 (see #212).

## 4.6.9 (2018-11-22)

 * Fix a BC break in the FileUpload class (see #188).
 * Do not convert line breaks in table cells if there are HTML block elements (see #159).
 * Automatically enable image sizes created by regular users (see contao/core#8836).
 * Handle unknown languages in the meta editor (see #127).

## 4.6.8 (2018-11-12)

 * Correctly redirect in the "close account" module (see #93).
 * Correctly rebuild the symlinks in the maintenance module (see #150).

## 4.6.7 (2018-10-31)

 * Correctly rebuild the symlinks in the maintenance module (see #150).
 * Hide members without login in the "rebuild search index" drop-down (see #91).
 * Check the member status when sending newsletters (see contao/core#8812).
 * Fix the schema.org markup of the breadcrumb menu (see contao/core-bundle#1561).
 * Allow to set the target directory when installing the web directory (see #142).
 * Correctly render the back end forms in Firefox (see #79).
 * Show the info messages in the DropZone uploader (see #83).

## 4.6.6 (2018-10-01)

 * Drop indexes when changing engine or collation (see #106).
 * Also check innodb_file_per_table in the DCA schema provider (see #103).

## 4.6.5 (2018-09-20)

 * Fix an error when creating new pages (see #63).

## 4.6.4 (2018-09-18)

 * Check wether the database supports dynamic rows in the install tool (see #59).
 * Correctly detect Chrome on iOS in the environment class (see #61).
 * Optimize generating sitemaps (see contao/core#6830).
 * Use min-height for .w50 widgets in the back end (see contao/core#8864).
 * Prevent arbitrary code execution through .phar files (see CVE-2018-17057).

## 4.6.3 (2018-09-05)

 * Make the `contao.controller.backend_csv_import` controller public (see #49).
 * Re-add the installation bundle commands (see #45).
 * Also check the row format when updating an InnoDB table.
 * Allow SwiftMailer 5 and 6 (see contao/core-bundle#1613).
 * Also add the `youtubeStart` and `youtubeStop` fields in the version 4.5 update (see #28).
 * Ignore the `uncached` and `refresh` insert tag flags in the unknown insert tags (see #48).
 * Make the ID of the subscription modules unique (see #40).
 * Use the correct table when handling root nodes in the picker (see #44).

## 4.6.2 (2018-08-28)

 * Replace the `Set-Cookie` header when merging HTTP headers (see #35).

## 4.6.1 (2018-08-28)

 * Restore compatibility with `symfony/http-kernel` in version 3.4 (see #34).
 * Do not merge the session cookie header (see #11, #29).
 * Update the list of countries (see #12).
 * Add the `tl_content.youtubeOptions` field in the version 4.5 update (see #28).

## 4.6.0-RC1 (2018-07-16)

 * Add two factor authentication for the back end login (see contao/core-bundle#1545).
 * Add the "markAsCopy" config option to the DCA (see contao/core-bundle#586).
 * Sort the custom layout sections by their position (see contao/core-bundle#1529).
 * Make the DropZone error messages translatable (see contao/core-bundle#1320).
 * Do not stack the buttons if the screen is wide enough (see contao/core#8816).
 * Remove registrations that are not activated within 24 hours (see contao/core-bundle#1512).
 * Remove the "number of columns" field from the login module (see contao/core-bundle#1577).
 * Also use the file meta data in the download element (see contao/core-bundle#1459).
 * Purge the system log by default after 7 days (see contao/core-bundle#1512).
 * Use "noreferrer noopener" for links that open in a new window (see contao/core-bundle#1125).
 * Do not store IP addresses in tl_log (see contao/core-bundle#1512).
 * Append the module ID to the form field IDs to prevent duplicate IDs (see contao/core-bundle#1493).
 * Add the page picker to the meta fields in file manager (see contao/core-bundle#1568).
 * Remove the "flash movie" front end module.
 * Add extended video support (see contao/core-bundle#1348).
 * Pass all search result data to the search template (see contao/core-bundle#1558).
 * Auto-clear the session form data (see contao/core-bundle#1550).
 * Add abstract controllers for fragment content elements and front end modules (see contao/core-bundle#1376).
 * Handle manifest.json files in public bundle folders (see contao/core-bundle#1510).
 * Introduce auto cache tag invalidation on DCAs for better DX (see contao/core-bundle#1478).
 * Throw a "page not found" exception if a download file does not exist (see contao/core#8375).
 * Allow multi-root and multi-page searches (see contao/core-bundle#1462).
 * Handle case-sensitive file names in the file manager (see contao/core-bundle#1433).
 * Simplify the slug handling when auto-creating aliases (see contao/core-bundle#1334).
 * Do not notify the admin via e-mail if an account is locked (see contao/core-bundle#7728).
 * Only start the session if needed to find data in FORM_DATA (see contao/core-bundle#1471).
 * Add template blocks to be_login.html5 (see contao/core-bundle#1424).
 * Improve cache busting of the .css and .js files (see contao/core-bundle#1404).
 * Add a translator insert tag (see contao/core-bundle#1400).
 * Distinguish between error 401 and 403 (see contao/core-bundle#1381).
 * Enable drag and drop for the file manger (see contao/core-bundle#1394).
 * Add drag and drop file upload for the file tree (see contao/core-bundle#1386).
 * Hide the end time of open-ended events in the back end form (see contao/calendar-bundle#23).
 * Link to the event if no image link has been defined (see contao/news-bundle#30).
 * Hide running non-recurring events (see contao/calendar-bundle#30).
 * Pass the number of events to the main template (see contao/calendar-bundle#32).
 * Make the calendar model available in the event reader (see contao/core#8869).
 * Remove subscriptions that are not activated within 24 hours (see contao/core-bundle#1512).
 * Append the parent ID to the form field IDs to prevent duplicate IDs (see contao/core-bundle#1493).
 * Replace `<div class="quote">` with `<blockquote>` (see contao/core#2244).
 * Support sorting enclosures (see contao/calendar-bundle#16).
 * Migrate the search module settings (see contao/installation-bundle#89).
 * Enable the FOS cache bundle (see contao/manager-bundle#67).
 * Add a default robots.txt file (see contao/manager-bundle#56).
 * Link to the news article if no image link has been defined (see contao/news-bundle#30).
 * Show the 404 page if an external news is opened in the news reader (see contao/news-bundle#33).
 * Add a custom text field to the subscribe module (see contao/core-bundle#1512).
 * Use type="email" in the default template (see contao/newsletter-bundle#20).<|MERGE_RESOLUTION|>--- conflicted
+++ resolved
@@ -2,15 +2,10 @@
 
 ## DEV
 
-<<<<<<< HEAD
  * Check the database configuration the install tool (see #285).
+ * Correctly sort the tree view records if there is an active filter (see #269).
 
 ## 4.6.13 (2019-01-16)
-=======
- * Correctly sort the tree view records if there is an active filter (see #269).
-
-## 4.4.33 (2019-01-16)
->>>>>>> 935fa815
 
  * Support comma separated values in `Model::getRelated()` (see #257).
  * Do not check the user's file permissions in the template editor (see #224).
