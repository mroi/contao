<?php

declare(strict_types=1);

/*
 * This file is part of Contao.
 *
 * (c) Leo Feyer
 *
 * @license LGPL-3.0-or-later
 */

namespace Contao\ManagerBundle\ContaoManager;

use Contao\CoreBundle\ContaoCoreBundle;
use Contao\ManagerBundle\ContaoManager\ApiCommand\GenerateJwtCookieCommand;
use Contao\ManagerBundle\ContaoManager\ApiCommand\GetConfigCommand;
use Contao\ManagerBundle\ContaoManager\ApiCommand\GetDotEnvCommand;
use Contao\ManagerBundle\ContaoManager\ApiCommand\ParseJwtCookieCommand;
use Contao\ManagerBundle\ContaoManager\ApiCommand\RemoveDotEnvCommand;
use Contao\ManagerBundle\ContaoManager\ApiCommand\SetConfigCommand;
use Contao\ManagerBundle\ContaoManager\ApiCommand\SetDotEnvCommand;
use Contao\ManagerBundle\ContaoManagerBundle;
use Contao\ManagerPlugin\Api\ApiPluginInterface;
use Contao\ManagerPlugin\Bundle\BundlePluginInterface;
use Contao\ManagerPlugin\Bundle\Config\BundleConfig;
use Contao\ManagerPlugin\Bundle\Parser\ParserInterface;
use Contao\ManagerPlugin\Config\ConfigPluginInterface;
use Contao\ManagerPlugin\Config\ContainerBuilder as PluginContainerBuilder;
use Contao\ManagerPlugin\Config\ExtensionPluginInterface;
use Contao\ManagerPlugin\Dependency\DependentPluginInterface;
use Contao\ManagerPlugin\Routing\RoutingPluginInterface;
use Doctrine\Bundle\DoctrineBundle\DoctrineBundle;
use Doctrine\DBAL\DriverManager;
use Doctrine\DBAL\Exception\DriverException;
use FOS\HttpCacheBundle\FOSHttpCacheBundle;
use Lexik\Bundle\MaintenanceBundle\LexikMaintenanceBundle;
use Nelmio\CorsBundle\NelmioCorsBundle;
use Nelmio\SecurityBundle\NelmioSecurityBundle;
use Symfony\Bundle\DebugBundle\DebugBundle;
use Symfony\Bundle\FrameworkBundle\FrameworkBundle;
use Symfony\Bundle\MonologBundle\MonologBundle;
use Symfony\Bundle\SecurityBundle\SecurityBundle;
use Symfony\Bundle\TwigBundle\TwigBundle;
use Symfony\Bundle\WebProfilerBundle\WebProfilerBundle;
use Symfony\Component\Config\Loader\LoaderInterface;
use Symfony\Component\Config\Loader\LoaderResolverInterface;
use Symfony\Component\DependencyInjection\ContainerBuilder;
use Symfony\Component\Finder\Finder;
use Symfony\Component\Finder\SplFileInfo;
use Symfony\Component\HttpKernel\KernelInterface;
use Symfony\Component\Routing\Route;
use Symfony\Component\Routing\RouteCollection;
use Webmozart\PathUtil\Path;

/**
 * @internal
 */
class Plugin implements BundlePluginInterface, ConfigPluginInterface, RoutingPluginInterface, ExtensionPluginInterface, DependentPluginInterface, ApiPluginInterface
{
    /**
     * @var string|null
     */
    private static $autoloadModules;

    /**
     * @var callable
     */
    private $dbalConnectionFactory;

    public function __construct(callable $dbalConnectionFactory = null)
    {
        $this->dbalConnectionFactory = $dbalConnectionFactory ?: [DriverManager::class, 'getConnection'];
    }

    /**
     * Sets the path to enable autoloading of legacy Contao modules.
     */
    public static function autoloadModules(string $modulePath): void
    {
        static::$autoloadModules = $modulePath;
    }

    public function getPackageDependencies(): array
    {
        return ['contao/core-bundle'];
    }

    public function getBundles(ParserInterface $parser)
    {
        $configs = [
            BundleConfig::create(FrameworkBundle::class),
            BundleConfig::create(SecurityBundle::class)->setLoadAfter([FrameworkBundle::class]),
            BundleConfig::create(TwigBundle::class),
            BundleConfig::create(MonologBundle::class),
            BundleConfig::create(DoctrineBundle::class),
            BundleConfig::create(LexikMaintenanceBundle::class),
            BundleConfig::create(NelmioCorsBundle::class),
            BundleConfig::create(NelmioSecurityBundle::class),
            BundleConfig::create(FOSHttpCacheBundle::class),
            BundleConfig::create(ContaoManagerBundle::class)->setLoadAfter([ContaoCoreBundle::class]),
            BundleConfig::create(DebugBundle::class)->setLoadInProduction(false),
            BundleConfig::create(WebProfilerBundle::class)->setLoadInProduction(false),
        ];

        // Autoload the legacy modules
        if (null !== static::$autoloadModules && file_exists(static::$autoloadModules)) {
            /** @var array<SplFileInfo> $modules */
            $modules = Finder::create()
                ->directories()
                ->depth(0)
                ->in(static::$autoloadModules)
            ;

            $iniConfigs = [];

            foreach ($modules as $module) {
                if (!file_exists(Path::join($module->getPathname(), '.skip'))) {
                    $iniConfigs[] = $parser->parse($module->getFilename(), 'ini');
                }
            }

            if (!empty($iniConfigs)) {
                $configs = array_merge($configs, ...$iniConfigs);
            }
        }

        return $configs;
    }

    public function registerContainerConfiguration(LoaderInterface $loader, array $managerConfig): void
    {
        $loader->load(
            static function (ContainerBuilder $container) use ($loader): void {
                if ('dev' === $container->getParameter('kernel.environment')) {
                    $loader->load('@ContaoManagerBundle/Resources/skeleton/config/config_dev.yml');
                } else {
                    $loader->load('@ContaoManagerBundle/Resources/skeleton/config/config_prod.yml');
                }

                $container->setParameter('container.dumper.inline_class_loader', true);
            }
        );
    }

    public function getRouteCollection(LoaderResolverInterface $resolver, KernelInterface $kernel): ?RouteCollection
    {
        if ('dev' !== $kernel->getEnvironment()) {
            return null;
        }

        $collections = [];

        $files = [
            '_wdt' => '@WebProfilerBundle/Resources/config/routing/wdt.xml',
            '_profiler' => '@WebProfilerBundle/Resources/config/routing/profiler.xml',
        ];

        foreach ($files as $prefix => $file) {
            /** @var RouteCollection $collection */
            $collection = $resolver->resolve($file)->load($file);
            $collection->addPrefix($prefix);

            $collections[] = $collection;
        }

        $collection = array_reduce(
            $collections,
            static function (RouteCollection $carry, RouteCollection $item): RouteCollection {
                $carry->addCollection($item);

                return $carry;
            },
            new RouteCollection()
        );

        // Redirect the deprecated install.php file
        $collection->add(
            'contao_install_redirect',
            new Route(
                '/install.php',
                [
                    '_scope' => 'backend',
                    '_controller' => 'Symfony\Bundle\FrameworkBundle\Controller\RedirectController::redirectAction',
                    'route' => 'contao_install',
                    'permanent' => true,
                ]
            )
        );

        return $collection;
    }

    public function getApiFeatures(): array
    {
        return [
            'dot-env' => [
                'TRUSTED_PROXIES',
                'TRUSTED_HOSTS',
            ],
            'config' => [
                'disable-packages',
            ],
            'jwt-cookie' => [
                'debug',
            ],
        ];
    }

    public function getApiCommands(): array
    {
        return [
            GetConfigCommand::class,
            SetConfigCommand::class,
            GetDotEnvCommand::class,
            SetDotEnvCommand::class,
            RemoveDotEnvCommand::class,
            GenerateJwtCookieCommand::class,
            ParseJwtCookieCommand::class,
        ];
    }

    public function getExtensionConfig($extensionName, array $extensionConfigs, PluginContainerBuilder $container): array
    {
        switch ($extensionName) {
            case 'contao':
                return $this->handlePrependLocale($extensionConfigs, $container);

            case 'framework':
                $extensionConfigs = $this->checkMailerTransport($extensionConfigs, $container);
                $extensionConfigs = $this->addDefaultMailer($extensionConfigs, $container);

                if (!isset($_SERVER['APP_SECRET'])) {
                    $container->setParameter('env(APP_SECRET)', $container->getParameter('secret'));
                }

                if (!isset($_SERVER['MAILER_DSN'])) {
                    if (isset($_SERVER['MAILER_URL'])) {
                        $container->setParameter('env(MAILER_DSN)', $this->getMailerDsnFromMailerUrl($_SERVER['MAILER_URL']));
                    } else {
                        $container->setParameter('env(MAILER_DSN)', $this->getMailerDsn($container));
                    }
                }

                return $extensionConfigs;

            case 'doctrine':
                if (!isset($_SERVER['DATABASE_URL'])) {
                    $container->setParameter('env(DATABASE_URL)', $this->getDatabaseUrl($container));
                }

<<<<<<< HEAD
                return $this->addDefaultServerVersion($extensionConfigs, $container);
=======
                $extensionConfigs = $this->addDefaultServerVersion($extensionConfigs, $container);

                return $this->addDefaultPdoDriverOptions($extensionConfigs);

            case 'swiftmailer':
                $extensionConfigs = $this->checkMailerTransport($extensionConfigs, $container);

                if (!isset($_SERVER['MAILER_URL'])) {
                    $container->setParameter('env(MAILER_URL)', $this->getMailerUrl($container));
                }

                return $extensionConfigs;
>>>>>>> 4d0bdbaf
        }

        return $extensionConfigs;
    }

    /**
     * Adds backwards compatibility for the %prepend_locale% parameter.
     *
     * @return array<string,array<string,mixed>>
     */
    private function handlePrependLocale(array $extensionConfigs, ContainerBuilder $container): array
    {
        if (!$container->hasParameter('prepend_locale')) {
            return $extensionConfigs;
        }

        foreach ($extensionConfigs as $extensionConfig) {
            if (isset($extensionConfig['prepend_locale'])) {
                return $extensionConfigs;
            }
        }

        trigger_deprecation('contao/manager-bundle', '4.6', 'Defining the "prepend_locale" parameter in the parameters.yml file has been deprecated and will no longer work in Contao 5.0. Define the "contao.prepend_locale" parameter in the config.yml file instead.');

        $extensionConfigs[] = [
            'prepend_locale' => '%prepend_locale%',
        ];

        return $extensionConfigs;
    }

    /**
     * Adds the database server version to the Doctrine DBAL configuration.
     *
     * @return array<string,array<string,array<string,array<string,mixed>>>>
     */
    private function addDefaultServerVersion(array $extensionConfigs, ContainerBuilder $container): array
    {
        $params = [];

        foreach ($extensionConfigs as $extensionConfig) {
            if (isset($extensionConfig['dbal']['connections']['default'])) {
                $params[] = $extensionConfig['dbal']['connections']['default'];
            }
        }

        if (!empty($params)) {
            $params = array_merge(...$params);
        }

        $parameterBag = $container->getParameterBag();

        foreach ($params as $key => $value) {
            $params[$key] = $parameterBag->unescapeValue($container->resolveEnvPlaceholders($value, true));
        }

        // If there are no DB credentials yet (install tool), we have to set
        // the server version to prevent a DBAL exception (see #1422)
        try {
            $connection = \call_user_func($this->dbalConnectionFactory, $params);
            $connection->connect();
            $connection->query('SHOW TABLES');
            $connection->close();
        } catch (DriverException $e) {
            $extensionConfigs[] = [
                'dbal' => [
                    'connections' => [
                        'default' => [
                            'server_version' => '5.5',
                        ],
                    ],
                ],
            ];
        }

        return $extensionConfigs;
    }

    /**
     * Sets the PDO driver options if applicable (#2459).
     *
     * @return array<string,array<string,array<string,array<string,mixed>>>>
     */
    private function addDefaultPdoDriverOptions(array $extensionConfigs): array
    {
        // Do not add PDO options if the constant does not exist
        if (!\defined('PDO::MYSQL_ATTR_MULTI_STATEMENTS')) {
            return $extensionConfigs;
        }

        foreach ($extensionConfigs as $extensionConfig) {
            // Do not add PDO options if the selected driver is not pdo_mysql
            if (isset($extensionConfig['dbal']['connections']['default']['driver']) && 'pdo_mysql' !== $extensionConfig['dbal']['connections']['default']['driver']) {
                return $extensionConfigs;
            }

            // Do not add PDO options if custom options have been defined
            if (isset($extensionConfig['dbal']['connections']['default']) && \array_key_exists('options', $extensionConfig['dbal']['connections']['default'])) {
                return $extensionConfigs;
            }
        }

        $extensionConfigs[] = [
            'dbal' => [
                'connections' => [
                    'default' => [
                        'options' => [
                            \PDO::MYSQL_ATTR_MULTI_STATEMENTS => false,
                        ],
                    ],
                ],
            ],
        ];

        return $extensionConfigs;
    }

    /**
     * Changes the mail transport from "mail" to "sendmail".
     *
     * @return array<string,array<string,array<string,array<string,mixed>>>>
     */
    private function checkMailerTransport(array $extensionConfigs, ContainerBuilder $container): array
    {
        if ('mail' === $container->getParameter('mailer_transport')) {
            $container->setParameter('mailer_transport', 'sendmail');
        }

        return $extensionConfigs;
    }

    /**
     * Dynamically adds a default mailer to the config, if no mailer is defined.
     *
     * We cannot add a default mailer configuration to the skeleton config.yml,
     * since different types of configurations are not allowed.
     *
     * For example, if the Manager Bundle defined
     *
     *     framework:
     *         mailer:
     *             dsn: '%env(MAILER_DSN)%'
     *
     * in the skeleton config.yml and the user adds
     *
     *     framework:
     *         mailer:
     *             transports:
     *                 foobar: 'smtps://smtp.example.com'
     *
     * to their config.yml, the merged configuration will lead to an error, since
     * you cannot use "framework.mailer.dsn" together with "framework.mailer.transports".
     * Thus the default mailer configuration needs to be added dynamically, if
     * not already present.
     *
     * @return array<string,array<string,array<string,array<string,mixed>>>>
     */
    private function addDefaultMailer(array $extensionConfigs, ContainerBuilder $container): array
    {
        foreach ($extensionConfigs as $config) {
            if (isset($config['mailer']) && (isset($config['mailer']['transports']) || $config['mailer']['dsn'])) {
                return $extensionConfigs;
            }
        }

        $extensionConfigs[] = [
            'mailer' => [
                'dsn' => '%env(MAILER_DSN)%',
            ],
        ];

        return $extensionConfigs;
    }

    private function getDatabaseUrl(ContainerBuilder $container): string
    {
        $userPassword = '';

        if ($user = $container->getParameter('database_user')) {
            $userPassword = $this->encodeUrlParameter($user);

            if ($password = $container->getParameter('database_password')) {
                $userPassword .= ':'.$this->encodeUrlParameter($password);
            }

            $userPassword .= '@';
        }

        $dbName = '';

        if ($name = $container->getParameter('database_name')) {
            $dbName = '/'.$this->encodeUrlParameter($name);
        }

        return sprintf(
            'mysql://%s%s:%s%s',
            $userPassword,
            $container->getParameter('database_host'),
            (int) $container->getParameter('database_port'),
            $dbName
        );
    }

    private function getMailerDsnFromMailerUrl(string $mailerUrl): string
    {
        if (false === $parts = parse_url($mailerUrl)) {
            throw new \InvalidArgumentException(sprintf('The MAILER_URL "%s" is not valid.', $mailerUrl));
        }

        $options = [
            'transport' => null,
            'username' => null,
            'password' => null,
            'host' => null,
            'port' => null,
            'encryption' => null,
        ];

        $queryOptions = [];

        if (isset($parts['scheme'])) {
            $options['transport'] = $parts['scheme'];
        }

        if (isset($parts['user'])) {
            $options['username'] = rawurldecode($parts['user']);
        }

        if (isset($parts['pass'])) {
            $options['password'] = rawurldecode($parts['pass']);
        }

        if (isset($parts['host'])) {
            $options['host'] = rawurldecode($parts['host']);
        }

        if (isset($parts['port'])) {
            $options['port'] = $parts['port'];
        }

        if (isset($parts['query'])) {
            parse_str($parts['query'], $query);

            foreach ($query as $key => $value) {
                if (empty($key)) {
                    continue;
                }

                if (\array_key_exists($key, $options)) {
                    $options[$key] = $value;
                } else {
                    $queryOptions[$key] = $value;
                }
            }
        }

        if (empty($options['transport'])) {
            throw new \InvalidArgumentException(sprintf('The MAILER_URL "%s" is not valid.', $mailerUrl));
        }

        if (\in_array($options['transport'], ['mail', 'sendmail'], true)) {
            return 'sendmail+smtp://default';
        }

        /*
         * Check for gmail transport.
         *
         * With Swiftmailer a DSN like "gmail://username:password@localhost" was
         * supported out-of-the-box. See https://symfony.com/doc/4.4/email.html#using-gmail-to-send-emails
         * Symfony Mailer supports something similar, but only with an additional
         * dependency. See https://symfony.com/doc/4.4/components/mailer.html#transport
         *
         * Thus we add backwards compatibility for the "gmail" transport here.
         */
        if ('gmail' === $options['transport']) {
            $options['host'] = 'smtp.gmail.com';
            $options['transport'] = 'smtps';
        }

        if (empty($options['host']) || !\in_array($options['transport'], ['smtp', 'smtps'], true)) {
            throw new \InvalidArgumentException(sprintf('The MAILER_URL "%s" is not valid.', $mailerUrl));
        }

        $transport = $options['transport'];
        $credentials = '';
        $port = '';

        if (!empty($options['encryption']) && 'ssl' === $options['encryption']) {
            $transport = 'smtps';
        }

        if (!empty($options['username'])) {
            $credentials .= $this->encodeUrlParameter($options['username']);

            if (!empty($options['password'])) {
                $credentials .= ':'.$this->encodeUrlParameter($options['password']);
            }

            $credentials .= '@';
        }

        if (!empty($options['port'])) {
            $port = ':'.$options['port'];
        }

        return sprintf(
            '%s://%s%s%s%s',
            $transport,
            $credentials,
            $options['host'],
            $port,
            !empty($queryOptions) ? '?'.http_build_query($queryOptions) : ''
        );
    }

    private function getMailerDsn(ContainerBuilder $container): string
    {
        if ('sendmail' === $container->getParameter('mailer_transport')) {
            return 'sendmail+smtp://default';
        }

        $transport = 'smtp';
        $credentials = '';
        $portSuffix = '';

        if (($encryption = $container->getParameter('mailer_encryption')) && 'ssl' === $encryption) {
            $transport = 'smtps';
        }

        if ($user = $container->getParameter('mailer_user')) {
            $credentials .= $this->encodeUrlParameter($user);

            if ($password = $container->getParameter('mailer_password')) {
                $credentials .= ':'.$this->encodeUrlParameter($password);
            }

            $credentials .= '@';
        }

        if ($port = $container->getParameter('mailer_port')) {
            $portSuffix = ':'.$port;
        }

        return sprintf(
            '%s://%s%s%s',
            $transport,
            $credentials,
            $container->getParameter('mailer_host'),
            $portSuffix
        );
    }

    private function encodeUrlParameter(string $parameter): string
    {
        return str_replace('%', '%%', rawurlencode($parameter));
    }
}<|MERGE_RESOLUTION|>--- conflicted
+++ resolved
@@ -249,22 +249,9 @@
                     $container->setParameter('env(DATABASE_URL)', $this->getDatabaseUrl($container));
                 }
 
-<<<<<<< HEAD
-                return $this->addDefaultServerVersion($extensionConfigs, $container);
-=======
                 $extensionConfigs = $this->addDefaultServerVersion($extensionConfigs, $container);
 
                 return $this->addDefaultPdoDriverOptions($extensionConfigs);
-
-            case 'swiftmailer':
-                $extensionConfigs = $this->checkMailerTransport($extensionConfigs, $container);
-
-                if (!isset($_SERVER['MAILER_URL'])) {
-                    $container->setParameter('env(MAILER_URL)', $this->getMailerUrl($container));
-                }
-
-                return $extensionConfigs;
->>>>>>> 4d0bdbaf
         }
 
         return $extensionConfigs;
