services:
<<<<<<< HEAD
    contao_manager.listener.backend_menu_listener:
        class: Contao\ManagerBundle\EventListener\BackendMenuListener
        arguments:
            - '@security.helper'
            - '@router'
            - '@request_stack'
            - '@translator'
            - '%kernel.debug%'
            - '%contao_manager.manager_path%'
            - '@?contao_manager.jwt_manager'
        tags:
            - kernel.event_listener
=======
    contao_manager.listener.doctrine_listener:
         class: Contao\ManagerBundle\EventListener\DoctrineAlterTableListener
         tags:
             - { name: doctrine.event_listener, event: onSchemaAlterTableRenameColumn }
>>>>>>> c2d13af7

    contao_manager.listener.initialize_application:
        class: Contao\ManagerBundle\EventListener\InitializeApplicationListener
        arguments:
            - '%kernel.project_dir%'
        tags:
            - { name: kernel.event_listener, priority: -128 }

    contao_manager.listener.install_command:
        class: Contao\ManagerBundle\EventListener\InstallCommandListener
        arguments:
            - '%kernel.project_dir%'
        tags:
            - kernel.event_listener<|MERGE_RESOLUTION|>--- conflicted
+++ resolved
@@ -1,5 +1,4 @@
 services:
-<<<<<<< HEAD
     contao_manager.listener.backend_menu_listener:
         class: Contao\ManagerBundle\EventListener\BackendMenuListener
         arguments:
@@ -12,12 +11,11 @@
             - '@?contao_manager.jwt_manager'
         tags:
             - kernel.event_listener
-=======
-    contao_manager.listener.doctrine_listener:
-         class: Contao\ManagerBundle\EventListener\DoctrineAlterTableListener
-         tags:
-             - { name: doctrine.event_listener, event: onSchemaAlterTableRenameColumn }
->>>>>>> c2d13af7
+
+    contao_manager.listener.doctrine_alter_table_listener:
+        class: Contao\ManagerBundle\EventListener\DoctrineAlterTableListener
+        tags:
+            - { name: doctrine.event_listener, event: onSchemaAlterTableRenameColumn }
 
     contao_manager.listener.initialize_application:
         class: Contao\ManagerBundle\EventListener\InitializeApplicationListener
