<?php

declare(strict_types=1);

/*
 * This file is part of Contao.
 *
 * (c) Leo Feyer
 *
 * @license LGPL-3.0-or-later
 */

namespace Contao\ManagerBundle\Command;

use Contao\CoreBundle\Command\AbstractLockedCommand;
use Symfony\Component\Console\Helper\QuestionHelper;
use Symfony\Component\Console\Input\InputArgument;
use Symfony\Component\Console\Input\InputInterface;
use Symfony\Component\Console\Input\InputOption;
use Symfony\Component\Console\Output\OutputInterface;
use Symfony\Component\Console\Question\Question;
use Symfony\Component\Console\Style\SymfonyStyle;
use Symfony\Component\Filesystem\Filesystem;
use Symfony\Component\Finder\Finder;
use Symfony\Component\Finder\SplFileInfo;

class InstallWebDirCommand extends AbstractLockedCommand
{
    /**
     * @var Filesystem
     */
    private $fs;

    /**
     * @var SymfonyStyle
     */
    private $io;

    /**
     * @var string
     */
    private $rootDir;

<<<<<<< HEAD
    public function __construct(string $rootDir)
=======
    /**
     * Constructor.
     *
     * @param string $rootDir
     */
    public function __construct($rootDir)
>>>>>>> c86cf807
    {
        $this->rootDir = $rootDir;

        parent::__construct();
    }

    /**
     * {@inheritdoc}
     */
    protected function configure(): void
    {
        $this
            ->setName('contao:install-web-dir')
            ->setDefinition([
                new InputArgument('target', InputArgument::OPTIONAL, 'The target directory', 'web'),
                new InputOption('no-dev', null, InputOption::VALUE_NONE, 'Do not install the app_dev.php entry point'),
                new InputOption('user', 'u', InputOption::VALUE_REQUIRED, 'Set a username for app_dev.php', false),
                new InputOption('password', 'p', InputOption::VALUE_OPTIONAL, 'Set a password for app_dev.php', false),
            ])
            ->setDescription('Installs the files in the "web" directory')
        ;
    }

    /**
     * {@inheritdoc}
     */
    protected function interact(InputInterface $input, OutputInterface $output): void
    {
        $user = $input->getOption('user');
        $password = $input->getOption('password');

        if ((false !== $user || false !== $password) && true === $input->getOption('no-dev')) {
            throw new \InvalidArgumentException('Cannot set a password in no-dev mode');
        }

        // Return if both username and password are set or both are not set
        if (($user && $password) || (false === $user && false === $password)) {
            return;
        }

        // A password is given on the command line but no user
        if (false === $user && $password) {
            throw new \InvalidArgumentException('Must have username and password');
        }

        /** @var QuestionHelper $helper */
        $helper = $this->getHelper('question');

        if (false === $user) {
            $input->setOption(
                'user',
                $helper->ask($input, $output, new Question('Please enter a username:'))
            );
        }

        $input->setOption(
            'password',
            $helper->ask($input, $output, (new Question('Please enter a password:'))->setHidden(true))
        );
    }

    /**
     * {@inheritdoc}
     */
    protected function executeLocked(InputInterface $input, OutputInterface $output): int
    {
        $this->fs = new Filesystem();
        $this->io = new SymfonyStyle($input, $output);

        $webDir = $this->rootDir.'/'.rtrim($input->getArgument('target'), '/');

        $this->addHtaccess($webDir);
        $this->addFiles($webDir, !$input->getOption('no-dev'));
        $this->removeInstallPhp($webDir);
        $this->storeAppDevAccesskey($input, $this->rootDir);

        return 0;
    }

    /**
<<<<<<< HEAD
     * Adds files from Resources/skeleton/web to the application's web directory.
=======
     * Adds the .htaccess file or merges it with an existing one.
     *
     * @param string $webDir
     */
    private function addHtaccess($webDir)
    {
        $htaccess = __DIR__.'/../Resources/web/.htaccess';

        if (!file_exists($webDir.'/.htaccess')) {
            $this->fs->copy($htaccess, $webDir.'/.htaccess', true);
            $this->io->writeln('Added the <comment>web/.htaccess</comment> file.');

            return;
        }

        $existingContent = file_get_contents($webDir.'/.htaccess');

        // Return if there already is a rewrite rule
        if (preg_match('/^\s*RewriteRule\s/im', $existingContent)) {
            return;
        }

        $this->fs->dumpFile($webDir.'/.htaccess', $existingContent."\n\n".file_get_contents($htaccess));
        $this->io->writeln('Updated the <comment>web/.htaccess</comment> file.');
    }

    /**
     * Adds files from Resources/web to the application's web directory.
     *
     * @param string $webDir
     * @param bool   $dev
>>>>>>> c86cf807
     */
    private function addFiles(string $webDir, bool $dev = true): void
    {
<<<<<<< HEAD
        /** @var SplFileInfo[] $finder */
        $finder = Finder::create()->files()->ignoreDotFiles(false)->in(__DIR__.'/../Resources/skeleton/web');

        foreach ($finder as $file) {
            if ($this->isExistingOptionalFile($file, $webDir)) {
=======
        /** @var Finder $finder */
        $finder = Finder::create()->files()->in(__DIR__.'/../Resources/web');

        foreach ($finder as $file) {
            if ($this->fs->exists($webDir.'/'.$file->getRelativePathname())) {
>>>>>>> c86cf807
                continue;
            }

            if (!$dev && 'app_dev.php' === $file->getRelativePathname()) {
                continue;
            }

            $this->fs->copy($file->getPathname(), $webDir.'/'.$file->getRelativePathname(), true);
            $this->io->writeln(sprintf('Added the <comment>web/%s</comment> file.', $file->getFilename()));
        }
    }

    /**
     * Removes the install.php entry point leftover from Contao <4.4.
     */
    private function removeInstallPhp(string $webDir): void
    {
        if (!file_exists($webDir.'/install.php')) {
            return;
        }

        $this->fs->remove($webDir.'/install.php');
        $this->io->writeln('Deleted the <comment>web/install.php</comment> file.');
    }

    /**
     * Stores username and password in .env file in the project directory.
     */
    private function storeAppDevAccesskey(InputInterface $input, string $projectDir): void
    {
        $user = $input->getOption('user');
        $password = $input->getOption('password');

        if (false === $password && false === $user) {
            return;
        }

        if (($user || $password) && true === $input->getOption('no-dev')) {
            throw new \InvalidArgumentException('Cannot set a password in no-dev mode!');
        }

        if (!$user || !$password) {
            throw new \InvalidArgumentException('Must have username and password to set the access key.');
        }

        $accessKey = password_hash(
            $input->getOption('user').':'.$input->getOption('password'),
            PASSWORD_DEFAULT
        );

        $this->addToDotEnv($projectDir, 'APP_DEV_ACCESSKEY', $accessKey);
    }

    /**
     * Appends value to the .env file, removing a line with the given key.
     */
    private function addToDotEnv(string $projectDir, string $key, string $value): void
    {
        $fs = new Filesystem();

        $path = $projectDir.'/.env';
        $content = '';

        if ($fs->exists($path)) {
            $lines = file($path, FILE_IGNORE_NEW_LINES);

            if (false === $lines) {
                throw new \RuntimeException(sprintf('Could not read "%s" file.', $path));
            }

            foreach ($lines as $line) {
                if (0 === strpos($line, $key.'=')) {
                    continue;
                }

                $content .= $line."\n";
            }
        }

        $fs->dumpFile($path, $content.$key."='".str_replace("'", "'\\''", $value)."'\n");
    }

    /**
     * Checks if an optional file exists.
     */
    private function isExistingOptionalFile(SplFileInfo $file, string $webDir): bool
    {
        static $optional = [
            '.htaccess',
            'favicon.ico',
            'robots.txt',
        ];

        if (!\in_array($file->getRelativePathname(), $optional, true)) {
            return false;
        }

        if (!$this->fs->exists($webDir.'/'.$file->getRelativePathname())) {
            return false;
        }

        return true;
    }
}<|MERGE_RESOLUTION|>--- conflicted
+++ resolved
@@ -41,16 +41,7 @@
      */
     private $rootDir;
 
-<<<<<<< HEAD
     public function __construct(string $rootDir)
-=======
-    /**
-     * Constructor.
-     *
-     * @param string $rootDir
-     */
-    public function __construct($rootDir)
->>>>>>> c86cf807
     {
         $this->rootDir = $rootDir;
 
@@ -131,16 +122,11 @@
     }
 
     /**
-<<<<<<< HEAD
-     * Adds files from Resources/skeleton/web to the application's web directory.
-=======
      * Adds the .htaccess file or merges it with an existing one.
-     *
-     * @param string $webDir
-     */
-    private function addHtaccess($webDir)
-    {
-        $htaccess = __DIR__.'/../Resources/web/.htaccess';
+     */
+    private function addHtaccess(string $webDir): void
+    {
+        $htaccess = __DIR__.'/../Resources/skeleton/web/.htaccess';
 
         if (!file_exists($webDir.'/.htaccess')) {
             $this->fs->copy($htaccess, $webDir.'/.htaccess', true);
@@ -161,27 +147,15 @@
     }
 
     /**
-     * Adds files from Resources/web to the application's web directory.
-     *
-     * @param string $webDir
-     * @param bool   $dev
->>>>>>> c86cf807
+     * Adds files from Resources/skeleton/web to the application's web directory.
      */
     private function addFiles(string $webDir, bool $dev = true): void
     {
-<<<<<<< HEAD
         /** @var SplFileInfo[] $finder */
-        $finder = Finder::create()->files()->ignoreDotFiles(false)->in(__DIR__.'/../Resources/skeleton/web');
+        $finder = Finder::create()->files()->in(__DIR__.'/../Resources/skeleton/web');
 
         foreach ($finder as $file) {
             if ($this->isExistingOptionalFile($file, $webDir)) {
-=======
-        /** @var Finder $finder */
-        $finder = Finder::create()->files()->in(__DIR__.'/../Resources/web');
-
-        foreach ($finder as $file) {
-            if ($this->fs->exists($webDir.'/'.$file->getRelativePathname())) {
->>>>>>> c86cf807
                 continue;
             }
 
@@ -270,7 +244,6 @@
     private function isExistingOptionalFile(SplFileInfo $file, string $webDir): bool
     {
         static $optional = [
-            '.htaccess',
             'favicon.ico',
             'robots.txt',
         ];
