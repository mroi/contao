--- conflicted
+++ resolved
@@ -407,11 +407,6 @@
             (new Dotenv(false))->loadEnv($projectDir.'/.env', $varName, 'prod', []);
         }
 
-<<<<<<< HEAD
         $_SERVER += $_ENV;
-=======
-        $dotEnv = new Dotenv(false);
-        $dotEnv->loadEnv($projectDir.'/.env', $varName, $defaultEnv, []);
->>>>>>> a3b2caa5
     }
 }