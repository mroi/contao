--- conflicted
+++ resolved
@@ -219,17 +219,12 @@
     {
         parent::initializeContainer();
 
-<<<<<<< HEAD
-        // Set the plugin loader again so it is available at runtime (synthetic service)
-        $this->getContainer()->set('contao_manager.plugin_loader', $this->getPluginLoader());
-=======
         if (null === ($container = $this->getContainer())) {
             return;
         }
 
         // Set the plugin loader again so it is available at runtime (synthetic service)
         $container->set('contao_manager.plugin_loader', $this->getPluginLoader());
->>>>>>> d7865626
     }
 
     private function addBundlesFromPlugins(array &$bundles): void
