<?php

/*
 * This file is part of Contao.
 *
 * Copyright (c) 2005-2017 Leo Feyer
 *
 * @license LGPL-3.0+
 */

namespace Contao\ManagerBundle\Composer;

use Composer\Script\Event;
use Composer\Util\Filesystem;
use Symfony\Component\Process\PhpExecutableFinder;
use Symfony\Component\Process\Process;

/**
 * Sets up the Contao Managed Edition.
 *
 * @author Andreas Schempp <https://github.com/aschempp>
 */
class ScriptHandler
{
    /**
     * Runs all Composer tasks to initialize a Contao Managed Edition.
     *
     * @param Event $event
     */
    public static function initializeApplication(Event $event)
    {
        static::purgeCacheFolder();

        static::addAppDirectory();
        static::addWebEntryPoints($event);

        static::executeCommand('cache:clear', $event);
        static::executeCommand('assets:install --symlink --relative', $event);

        static::executeCommand('contao:install', $event);
        static::executeCommand('contao:symlinks', $event);
    }

    /**
     * Purges the cache folder.
     */
    public static function purgeCacheFolder()
    {
        $filesystem = new Filesystem();
        $filesystem->removeDirectory(getcwd().'/var/cache/prod');
    }

    /**
     * Adds the app directory if it does not exist.
     */
    public static function addAppDirectory()
    {
        $filesystem = new Filesystem();
        $filesystem->ensureDirectoryExists(getcwd().'/app');
    }

    /**
     * Adds the web entry points.
     *
     * @param Event $event The event object
     *
     * @throws \RuntimeException
     */
    public static function addWebEntryPoints(Event $event)
    {
        static::executeCommand('contao:install-web-dir', $event);
    }

    /**
     * Executes a command.
     *
     * @param string $cmd
     * @param Event  $event
     *
     * @throws \RuntimeException
     */
    private static function executeCommand($cmd, Event $event)
    {
        $phpFinder = new PhpExecutableFinder();

        if (false === ($phpPath = $phpFinder->find())) {
            throw new \RuntimeException('The php executable could not be found.');
        }

        $process = new Process(
            sprintf(
                '%s %s%s %s%s --env=prod',
                escapeshellarg($phpPath),
                escapeshellarg(__DIR__.'/../../bin/contao-console'),
                $event->getIO()->isDecorated() ? ' --ansi' : '',
                $cmd,
                self::getVerbosityFlag($event)
            )
        );

        $process->run(
            function ($type, $buffer) use ($event) {
                $event->getIO()->write($buffer, false);
            }
        );

        if (!$process->isSuccessful()) {
<<<<<<< HEAD
            throw new \RuntimeException(sprintf('An error occurred while executing the "%s" command: %s', $cmd, $process->getErrorOutput()));
=======
            throw new \RuntimeException(
                sprintf('An error occurred while executing the "%s" command: %s', $cmd, $process->getErrorOutput())
            );
>>>>>>> f54af785
        }
    }

    /**
     * Returns the verbosity flag depending on the console IO verbosity.
     *
     * @param Event $event
     *
     * @return string
     */
    private static function getVerbosityFlag(Event $event)
    {
        $io = $event->getIO();

        switch (true) {
            case $io->isDebug():
                return ' -vvv';

            case $io->isVeryVerbose():
                return ' -vv';

            case $io->isVerbose():
                return ' -v';

            default:
                return '';
        }
    }
}<|MERGE_RESOLUTION|>--- conflicted
+++ resolved
@@ -105,13 +105,9 @@
         );
 
         if (!$process->isSuccessful()) {
-<<<<<<< HEAD
-            throw new \RuntimeException(sprintf('An error occurred while executing the "%s" command: %s', $cmd, $process->getErrorOutput()));
-=======
             throw new \RuntimeException(
                 sprintf('An error occurred while executing the "%s" command: %s', $cmd, $process->getErrorOutput())
             );
->>>>>>> f54af785
         }
     }
 
