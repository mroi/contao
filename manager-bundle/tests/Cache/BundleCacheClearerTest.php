--- conflicted
+++ resolved
@@ -35,33 +35,19 @@
      */
     public function testClear()
     {
-<<<<<<< HEAD
-        $cacheDir = sys_get_temp_dir().'/'.uniqid('BundleCacheClearerTest_', false);
-
-        $fs = new Filesystem();
-        $fs->mkdir($cacheDir);
-        $fs->touch($cacheDir.'/bundles.map');
-
-        $this->assertFileExists($cacheDir.'/bundles.map');
-=======
         $tmpdir = sys_get_temp_dir().'/'.uniqid('BundleCacheClearerTest_', false);
 
         $fs = new Filesystem();
         $fs->mkdir($tmpdir);
-        $fs->touch("$tmpdir/bundles.map");
+        $fs->touch($tmpdir.'/bundles.map');
 
-        $this->assertFileExists("$tmpdir/bundles.map");
->>>>>>> 47c9e805
+        $this->assertFileExists($tmpdir.'/bundles.map');
 
         $clearer = new BundleCacheClearer($fs);
         $clearer->clear($tmpdir);
 
-<<<<<<< HEAD
-        $this->assertFileNotExists($cacheDir.'/bundles.map');
+        $this->assertFileNotExists($tmpdir.'/bundles.map');
 
-        $fs->remove($cacheDir);
-=======
-        $this->assertFileNotExists("$tmpdir/bundles.map");
->>>>>>> 47c9e805
+        $fs->remove($tmpdir);
     }
 }