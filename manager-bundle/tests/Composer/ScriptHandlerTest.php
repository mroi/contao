--- conflicted
+++ resolved
@@ -18,19 +18,7 @@
 
 class ScriptHandlerTest extends TestCase
 {
-<<<<<<< HEAD
-    public function testInstantiation(): void
-    {
-        $this->assertInstanceOf('Contao\ManagerBundle\Composer\ScriptHandler', new ScriptHandler());
-    }
-
     public function testInitializeApplicationMethodExists(): void
-=======
-    /**
-     * Tests that the initializeApplication() method exists.
-     */
-    public function testInitializeApplicationMethodExists()
->>>>>>> dfc85744
     {
         $this->assertTrue(method_exists(ScriptHandler::class, 'initializeApplication'));
     }
