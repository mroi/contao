<?php

declare(strict_types=1);

/*
 * This file is part of Contao.
 *
 * (c) Leo Feyer
 *
 * @license LGPL-3.0-or-later
 */

namespace Contao\ManagerBundle\Tests\Command;

use Contao\ManagerBundle\Api\ManagerConfig;
use Contao\ManagerBundle\Command\InstallWebDirCommand;
use Contao\ManagerBundle\HttpKernel\ContaoKernel;
use Contao\TestCase\ContaoTestCase;
use Symfony\Bundle\FrameworkBundle\Console\Application;
use Symfony\Component\Console\Helper\QuestionHelper;
use Symfony\Component\Console\Input\InputInterface;
use Symfony\Component\Console\Output\OutputInterface;
use Symfony\Component\Console\Question\Question;
use Symfony\Component\Console\Tester\CommandTester;
use Symfony\Component\DependencyInjection\ContainerBuilder;
use Symfony\Component\Dotenv\Dotenv;
use Symfony\Component\Filesystem\Filesystem;
use Symfony\Component\Finder\Finder;

class InstallWebDirCommandTest extends ContaoTestCase
{
    /**
     * @var InstallWebDirCommand
     */
    private $command;

    /**
     * @var Filesystem
     */
    private $filesystem;

    /**
     * @var Finder
     */
    private $webFiles;

    /**
     * {@inheritdoc}
     */
    public function setUp(): void
    {
        parent::setUp();

<<<<<<< HEAD
        $this->command = new InstallWebDirCommand($this->getTempDir());
        $this->command->setApplication($this->mockApplication());

        $this->filesystem = new Filesystem();

        $this->webFiles = Finder::create()
            ->files()
            ->ignoreDotFiles(false)
            ->in(__DIR__.'/../../src/Resources/skeleton/web')
        ;
=======
        $this->filesystem = new Filesystem();
        $this->tmpdir = sys_get_temp_dir().'/'.uniqid('InstallWebDirCommand_', true);
        $this->webFiles = Finder::create()->files()->in(__DIR__.'/../../src/Resources/web');

        $this->command = new InstallWebDirCommand($this->tmpdir);
        $this->command->setApplication($this->mockApplication());
>>>>>>> c86cf807
    }

    /**
     * {@inheritdoc}
     */
    public function tearDown(): void
    {
        parent::tearDown();

        $this->filesystem->remove($this->getTempDir().'/web');
    }

    public function testNameAndArguments(): void
    {
        $this->assertSame('contao:install-web-dir', $this->command->getName());
        $this->assertTrue($this->command->getDefinition()->hasArgument('target'));
    }

    public function testCommandRegular(): void
    {
        foreach ($this->webFiles as $file) {
            $this->assertFileNotExists($this->getTempDir().'/web/'.$file->getFilename());
        }

        $commandTester = new CommandTester($this->command);
        $commandTester->execute([]);

        foreach ($this->webFiles as $file) {
            $this->assertFileExists($this->getTempDir().'/web/'.$file->getRelativePathname());

            $expectedString = file_get_contents($file->getPathname());
            $expectedString = str_replace(['{root-dir}', '{vendor-dir}'], ['../app', '../vendor'], $expectedString);

            $this->assertStringEqualsFile($this->getTempDir().'/web/'.$file->getRelativePathname(), $expectedString);
        }
    }

<<<<<<< HEAD
    public function testCommandDoesNotOverrideOptionals(): void
    {
        foreach ($this->webFiles as $file) {
            $this->filesystem->dumpFile($this->getTempDir().'/web/'.$file->getRelativePathname(), 'foobar-content');
        }
=======
    /**
     * Tests that the .htaccess file is not changed if it includes a rewrite rule.
     */
    public function testHtaccessIsNotChangedIfRewriteRuleExists()
    {
        $existingHtaccess = <<<'EOT'
<IfModule mod_headers.c>
  RewriteRule ^ %{ENV:BASE}/app.php [L]
</IfModule>
EOT;

        $this->filesystem->dumpFile($this->tmpdir.'/web/.htaccess', $existingHtaccess);
>>>>>>> c86cf807

        static $optional = [
            '.htaccess',
            'favicon.ico',
            'robots.txt',
        ];

        $commandTester = new CommandTester($this->command);
        $commandTester->execute([]);

<<<<<<< HEAD
        foreach ($this->webFiles as $file) {
            if (\in_array($file->getRelativePathname(), $optional, true)) {
                $this->assertStringEqualsFile($this->getTempDir().'/web/'.$file->getFilename(), 'foobar-content');
            } else {
                $this->assertStringNotEqualsFile($this->getTempDir().'/web/'.$file->getFilename(), 'foobar-content');
            }
        }
=======
        $this->assertStringEqualsFile($this->tmpdir.'/web/.htaccess', $existingHtaccess);
    }

    /**
     * Tests that the .htaccess file is changed if it does not include a rewrite rule.
     */
    public function testHtaccessIsChangedIfRewriteRuleDoesNotExists()
    {
        $existingHtaccess = <<<'EOT'
# Enable PHP 7.2
AddHandler application/x-httpd-php72 .php
EOT;

        $this->filesystem->dumpFile($this->tmpdir.'/web/.htaccess', $existingHtaccess);

        $commandTester = new CommandTester($this->command);
        $commandTester->execute([]);

        $this->assertStringEqualsFile(
            $this->tmpdir.'/web/.htaccess',
            $existingHtaccess."\n\n".file_get_contents(__DIR__.'/../../src/Resources/web/.htaccess')
        );
>>>>>>> c86cf807
    }

    public function testCommandRemovesInstallPhp(): void
    {
        $this->filesystem->dumpFile($this->getTempDir().'/web/install.php', 'foobar-content');

        $commandTester = new CommandTester($this->command);
        $commandTester->execute([]);

        $this->assertFileNotExists($this->getTempDir().'/web/install.php');
    }

    public function testInstallsAppDevByDefault(): void
    {
        $commandTester = new CommandTester($this->command);
        $commandTester->execute([]);

        $this->assertFileExists($this->getTempDir().'/web/app_dev.php');
    }

    public function testNotInstallsAppDevOnProd(): void
    {
        $commandTester = new CommandTester($this->command);
        $commandTester->execute(['--no-dev' => true]);

        $this->assertFileNotExists($this->getTempDir().'/web/app_dev.php');
    }

    public function testUsesACustomTargetDirectory(): void
    {
        $commandTester = new CommandTester($this->command);
        $commandTester->execute(['target' => 'public']);

        $this->assertFileExists($this->getTempDir().'/public/app.php');
    }

    public function testAccesskeyFromArgument(): void
    {
        $commandTester = new CommandTester($this->command);
        $commandTester->execute(['--user' => 'foo', '--password' => 'bar']);

        $this->assertFileExists($this->getTempDir().'/.env');

        $env = (new Dotenv())->parse(file_get_contents($this->getTempDir().'/.env'), $this->getTempDir().'/.env');

        $this->assertArrayHasKey('APP_DEV_ACCESSKEY', $env);
        $this->assertTrue(password_verify('foo:bar', $env['APP_DEV_ACCESSKEY']));
    }

    public function testAccesskeyFromInput(): void
    {
        if ('\\' === \DIRECTORY_SEPARATOR) {
            $this->markTestSkipped('Questions with hidden input cannot be tested on Windows');
        }

        $questionHelper = $this->createMock(QuestionHelper::class);
        $questionHelper
            ->expects($this->exactly(2))
            ->method('ask')
            ->withConsecutive(
                [
                    $this->isInstanceOf(InputInterface::class),
                    $this->isInstanceOf(OutputInterface::class),
                    $this->callback(
                        function (Question $question) {
                            return 'Please enter a username:' === $question->getQuestion() && !$question->isHidden();
                        }
                    ),
                ],
                [
                    $this->isInstanceOf(InputInterface::class),
                    $this->isInstanceOf(OutputInterface::class),
                    $this->callback(
                        function (Question $question) {
                            return 'Please enter a password:' === $question->getQuestion() && $question->isHidden();
                        }
                    ),
                ]
            )
            ->willReturnOnConsecutiveCalls('foo', 'bar')
        ;

        $this->command->getHelperSet()->set($questionHelper, 'question');

        $commandTester = new CommandTester($this->command);
        $commandTester->execute(['--password' => null]);

        $this->assertFileExists($this->getTempDir().'/.env');

        $env = (new Dotenv())->parse(file_get_contents($this->getTempDir().'/.env'), $this->getTempDir().'/.env');

        $this->assertArrayHasKey('APP_DEV_ACCESSKEY', $env);
        $this->assertTrue(password_verify('foo:bar', $env['APP_DEV_ACCESSKEY']));
    }

    public function testAccesskeyWithUserFromInput(): void
    {
        if ('\\' === \DIRECTORY_SEPARATOR) {
            $this->markTestSkipped('Questions with hidden input cannot be tested on Windows');
        }

        $questionHelper = $this->createMock(QuestionHelper::class);
        $questionHelper
            ->expects($this->once())
            ->method('ask')
            ->with(
                $this->isInstanceOf(InputInterface::class),
                $this->isInstanceOf(OutputInterface::class),
                $this->callback(
                    function (Question $question) {
                        return 'Please enter a password:' === $question->getQuestion() && $question->isHidden();
                    }
                )
            )
            ->willReturn('bar')
        ;

        $this->command->getHelperSet()->set($questionHelper, 'question');

        $commandTester = new CommandTester($this->command);
        $commandTester->execute(['--user' => 'foo']);

        $env = (new Dotenv())->parse(file_get_contents($this->getTempDir().'/.env'), $this->getTempDir().'/.env');

        $this->assertArrayHasKey('APP_DEV_ACCESSKEY', $env);
        $this->assertTrue(password_verify('foo:bar', $env['APP_DEV_ACCESSKEY']));
    }

    public function testAccesskeyWithoutUserFromInput(): void
    {
        QuestionHelper::disableStty();

        $this->expectException(\InvalidArgumentException::class);
        $this->expectExceptionMessage('Must have username and password');

        $commandTester = new CommandTester($this->command);
        $commandTester->setInputs(['foo']);
        $commandTester->execute(['--password' => 'bar']);
    }

    public function testAccesskeyAppendToDotEnv(): void
    {
        $this->filesystem->dumpFile($this->getTempDir().'/.env', 'FOO=bar');

        $commandTester = new CommandTester($this->command);
        $commandTester->execute(['--user' => 'foo', '--password' => 'bar']);

        $this->assertFileExists($this->getTempDir().'/.env');

        $env = (new Dotenv())->parse(file_get_contents($this->getTempDir().'/.env'), $this->getTempDir().'/.env');

        $this->assertArrayHasKey('FOO', $env);
        $this->assertSame('bar', $env['FOO']);
        $this->assertArrayHasKey('APP_DEV_ACCESSKEY', $env);
        $this->assertTrue(password_verify('foo:bar', $env['APP_DEV_ACCESSKEY']));
    }

    private function mockApplication(ManagerConfig $config = null): Application
    {
        $container = new ContainerBuilder();
        $container->setParameter('kernel.project_dir', $this->getTempDir());
        $container->set('filesystem', new Filesystem());

        $kernel = $this->createMock(ContaoKernel::class);
        $kernel
            ->method('getContainer')
            ->willReturn($container)
        ;

        if (null !== $config) {
            $kernel
                ->expects($this->atLeastOnce())
                ->method('getManagerConfig')
                ->willReturn($config)
            ;
        }

        $container->set('kernel', $kernel);

        $application = new Application($kernel);
        $application->setCatchExceptions(true);

        return $application;
    }
}<|MERGE_RESOLUTION|>--- conflicted
+++ resolved
@@ -51,25 +51,10 @@
     {
         parent::setUp();
 
-<<<<<<< HEAD
         $this->command = new InstallWebDirCommand($this->getTempDir());
         $this->command->setApplication($this->mockApplication());
-
         $this->filesystem = new Filesystem();
-
-        $this->webFiles = Finder::create()
-            ->files()
-            ->ignoreDotFiles(false)
-            ->in(__DIR__.'/../../src/Resources/skeleton/web')
-        ;
-=======
-        $this->filesystem = new Filesystem();
-        $this->tmpdir = sys_get_temp_dir().'/'.uniqid('InstallWebDirCommand_', true);
-        $this->webFiles = Finder::create()->files()->in(__DIR__.'/../../src/Resources/web');
-
-        $this->command = new InstallWebDirCommand($this->tmpdir);
-        $this->command->setApplication($this->mockApplication());
->>>>>>> c86cf807
+        $this->webFiles = Finder::create()->files()->in(__DIR__.'/../../src/Resources/skeleton/web');
     }
 
     /**
@@ -107,29 +92,13 @@
         }
     }
 
-<<<<<<< HEAD
     public function testCommandDoesNotOverrideOptionals(): void
     {
         foreach ($this->webFiles as $file) {
             $this->filesystem->dumpFile($this->getTempDir().'/web/'.$file->getRelativePathname(), 'foobar-content');
         }
-=======
-    /**
-     * Tests that the .htaccess file is not changed if it includes a rewrite rule.
-     */
-    public function testHtaccessIsNotChangedIfRewriteRuleExists()
-    {
-        $existingHtaccess = <<<'EOT'
-<IfModule mod_headers.c>
-  RewriteRule ^ %{ENV:BASE}/app.php [L]
-</IfModule>
-EOT;
-
-        $this->filesystem->dumpFile($this->tmpdir.'/web/.htaccess', $existingHtaccess);
->>>>>>> c86cf807
 
         static $optional = [
-            '.htaccess',
             'favicon.ico',
             'robots.txt',
         ];
@@ -137,7 +106,6 @@
         $commandTester = new CommandTester($this->command);
         $commandTester->execute([]);
 
-<<<<<<< HEAD
         foreach ($this->webFiles as $file) {
             if (\in_array($file->getRelativePathname(), $optional, true)) {
                 $this->assertStringEqualsFile($this->getTempDir().'/web/'.$file->getFilename(), 'foobar-content');
@@ -145,30 +113,40 @@
                 $this->assertStringNotEqualsFile($this->getTempDir().'/web/'.$file->getFilename(), 'foobar-content');
             }
         }
-=======
-        $this->assertStringEqualsFile($this->tmpdir.'/web/.htaccess', $existingHtaccess);
-    }
-
-    /**
-     * Tests that the .htaccess file is changed if it does not include a rewrite rule.
-     */
-    public function testHtaccessIsChangedIfRewriteRuleDoesNotExists()
+    }
+
+    public function testHtaccessIsNotChangedIfRewriteRuleExists(): void
+    {
+        $existingHtaccess = <<<'EOT'
+<IfModule mod_headers.c>
+  RewriteRule ^ %{ENV:BASE}/app.php [L]
+</IfModule>
+EOT;
+
+        $this->filesystem->dumpFile($this->getTempDir().'/web/.htaccess', $existingHtaccess);
+
+        $commandTester = new CommandTester($this->command);
+        $commandTester->execute([]);
+
+        $this->assertStringEqualsFile($this->getTempDir().'/web/.htaccess', $existingHtaccess);
+    }
+
+    public function testHtaccessIsChangedIfRewriteRuleDoesNotExists(): void
     {
         $existingHtaccess = <<<'EOT'
 # Enable PHP 7.2
 AddHandler application/x-httpd-php72 .php
 EOT;
 
-        $this->filesystem->dumpFile($this->tmpdir.'/web/.htaccess', $existingHtaccess);
+        $this->filesystem->dumpFile($this->getTempDir().'/web/.htaccess', $existingHtaccess);
 
         $commandTester = new CommandTester($this->command);
         $commandTester->execute([]);
 
         $this->assertStringEqualsFile(
-            $this->tmpdir.'/web/.htaccess',
-            $existingHtaccess."\n\n".file_get_contents(__DIR__.'/../../src/Resources/web/.htaccess')
+            $this->getTempDir().'/web/.htaccess',
+            $existingHtaccess."\n\n".file_get_contents(__DIR__.'/../../src/Resources/skeleton/web/.htaccess')
         );
->>>>>>> c86cf807
     }
 
     public function testCommandRemovesInstallPhp(): void
