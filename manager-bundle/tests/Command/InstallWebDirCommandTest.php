<?php

declare(strict_types=1);

/*
 * This file is part of Contao.
 *
 * (c) Leo Feyer
 *
 * @license LGPL-3.0-or-later
 */

namespace Contao\ManagerBundle\Tests\Command;

use Contao\ManagerBundle\Api\ManagerConfig;
use Contao\ManagerBundle\Command\InstallWebDirCommand;
use Contao\ManagerBundle\HttpKernel\ContaoKernel;
use Contao\TestCase\ContaoTestCase;
use Symfony\Bundle\FrameworkBundle\Console\Application;
use Symfony\Component\Console\Helper\QuestionHelper;
use Symfony\Component\Console\Input\InputInterface;
use Symfony\Component\Console\Output\OutputInterface;
use Symfony\Component\Console\Question\Question;
use Symfony\Component\Console\Tester\CommandTester;
use Symfony\Component\DependencyInjection\ContainerBuilder;
use Symfony\Component\Dotenv\Dotenv;
use Symfony\Component\Filesystem\Filesystem;
use Symfony\Component\Finder\Finder;

class InstallWebDirCommandTest extends ContaoTestCase
{
    /**
     * @var InstallWebDirCommand
     */
    private $command;

    /**
     * @var Filesystem
     */
    private $filesystem;

    /**
     * @var Finder
     */
    private $webFiles;

    /**
     * {@inheritdoc}
     */
    public function setUp(): void
    {
        parent::setUp();

        $this->filesystem = new Filesystem();

<<<<<<< HEAD
        $this->webFiles = Finder::create()
            ->files()
            ->ignoreDotFiles(false)
            ->in(__DIR__.'/../../src/Resources/skeleton/web')
        ;
=======
        $this->command = new InstallWebDirCommand($this->tmpdir);
        $this->command->setApplication($this->mockApplication());

        $ref = new \ReflectionClass(InstallWebDirCommand::class);
        $prop = $ref->getProperty('optionalFiles');
        $prop->setAccessible(true);
        $this->optionalFiles = $prop->getValue($this->command);
>>>>>>> d7865626
    }

    /**
     * {@inheritdoc}
     */
    public function tearDown(): void
    {
        parent::tearDown();

        $this->filesystem->remove($this->getTempDir().'/web');
    }

    public function testNameAndArguments(): void
    {
        $this->assertSame('contao:install-web-dir', $this->command->getName());
        $this->assertTrue($this->command->getDefinition()->hasArgument('target'));
    }

    public function testCommandRegular(): void
    {
        foreach ($this->webFiles as $file) {
            $this->assertFileNotExists($this->getTempDir().'/web/'.$file->getFilename());
        }

        $commandTester = new CommandTester($this->command);
<<<<<<< HEAD
        $commandTester->execute(['path' => $this->getTempDir()]);
=======
        $commandTester->execute([]);
>>>>>>> d7865626

        foreach ($this->webFiles as $file) {
            $this->assertFileExists($this->getTempDir().'/web/'.$file->getRelativePathname());

            $expectedString = file_get_contents($file->getPathname());
            $expectedString = str_replace(['{root-dir}', '{vendor-dir}'], ['../app', '../vendor'], $expectedString);

            $this->assertStringEqualsFile($this->getTempDir().'/web/'.$file->getRelativePathname(), $expectedString);
        }
    }

    public function testCommandDoesNotOverrideOptionals(): void
    {
        foreach ($this->webFiles as $file) {
            $this->filesystem->dumpFile($this->getTempDir().'/web/'.$file->getRelativePathname(), 'foobar-content');
        }

        static $optional = [
            '.htaccess',
            'favicon.ico',
            'robots.txt',
        ];

        $commandTester = new CommandTester($this->command);
<<<<<<< HEAD
        $commandTester->execute(['path' => $this->getTempDir()]);
=======
        $commandTester->execute([]);
>>>>>>> d7865626

        foreach ($this->webFiles as $file) {
            if (\in_array($file->getRelativePathname(), $optional, true)) {
                $this->assertStringEqualsFile($this->getTempDir().'/web/'.$file->getFilename(), 'foobar-content');
            } else {
                $this->assertStringNotEqualsFile($this->getTempDir().'/web/'.$file->getFilename(), 'foobar-content');
            }
        }
    }

    public function testCommandRemovesInstallPhp(): void
    {
        $this->filesystem->dumpFile($this->getTempDir().'/web/install.php', 'foobar-content');

        $commandTester = new CommandTester($this->command);
<<<<<<< HEAD
        $commandTester->execute(['path' => $this->getTempDir()]);
=======
        $commandTester->execute([]);
>>>>>>> d7865626

        $this->assertFileNotExists($this->getTempDir().'/web/install.php');
    }

<<<<<<< HEAD
    public function testInstallsAppDevByDefault(): void
    {
        $commandTester = new CommandTester($this->command);
        $commandTester->execute(['path' => $this->getTempDir()]);
=======
    /**
     * Tests that the app_dev.php is installed by default.
     */
    public function testInstallsAppDevByDefault()
    {
        $commandTester = new CommandTester($this->command);
        $commandTester->execute([]);
>>>>>>> d7865626

        $this->assertFileExists($this->getTempDir().'/web/app_dev.php');
    }

<<<<<<< HEAD
    public function testNotInstallsAppDevOnProd(): void
    {
        $commandTester = new CommandTester($this->command);
        $commandTester->execute(['path' => $this->getTempDir(), '--no-dev' => true]);
=======
    /**
     * Tests that a custom target directory is used.
     */
    public function testUsesACustomTargetDirectory()
    {
        $commandTester = new CommandTester($this->command);
        $commandTester->execute(['target' => 'public']);

        $this->assertFileExists($this->tmpdir.'/public/app.php');
    }

    /**
     * Tests that the install.php is removed from web directory.
     */
    public function testNotInstallsAppDevOnProd()
    {
        $commandTester = new CommandTester($this->command);
        $commandTester->execute(['--no-dev' => true]);
>>>>>>> d7865626

        $this->assertFileNotExists($this->getTempDir().'/web/app_dev.php');
    }

    public function testAccesskeyFromArgument(): void
    {
        $commandTester = new CommandTester($this->command);
<<<<<<< HEAD
        $commandTester->execute(['path' => $this->getTempDir(), '--user' => 'foo', '--password' => 'bar']);
=======
        $commandTester->execute(['--user' => 'foo', '--password' => 'bar']);
>>>>>>> d7865626

        $this->assertFileExists($this->getTempDir().'/.env');

        $env = (new Dotenv())->parse(file_get_contents($this->getTempDir().'/.env'), $this->getTempDir().'/.env');

        $this->assertArrayHasKey('APP_DEV_ACCESSKEY', $env);
        $this->assertTrue(password_verify('foo:bar', $env['APP_DEV_ACCESSKEY']));
    }

    public function testAccesskeyFromInput(): void
    {
        if ('\\' === \DIRECTORY_SEPARATOR) {
            $this->markTestSkipped('Questions with hidden input cannot be tested on Windows');
        }

<<<<<<< HEAD
        $questionHelper = $this->createMock(QuestionHelper::class);
        $questionHelper
            ->expects($this->exactly(2))
            ->method('ask')
            ->withConsecutive(
                [
                    $this->isInstanceOf(InputInterface::class),
                    $this->isInstanceOf(OutputInterface::class),
                    $this->callback(
                        function (Question $question) {
                            return 'Please enter a username:' === $question->getQuestion() && !$question->isHidden();
                        }
                    ),
                ],
                [
                    $this->isInstanceOf(InputInterface::class),
                    $this->isInstanceOf(OutputInterface::class),
                    $this->callback(
                        function (Question $question) {
                            return 'Please enter a password:' === $question->getQuestion() && $question->isHidden();
                        }
                    ),
                ]
            )
            ->willReturnOnConsecutiveCalls('foo', 'bar')
        ;
=======
        $commandTester = new CommandTester($this->command);
        $commandTester->setInputs(['foo', 'bar']);
        $commandTester->execute(['--password' => null]);
>>>>>>> d7865626

        $this->command->getHelperSet()->set($questionHelper, 'question');

        $commandTester = new CommandTester($this->command);
        $commandTester->execute(['path' => $this->getTempDir(), '--password' => null]);

        $this->assertFileExists($this->getTempDir().'/.env');

        $env = (new Dotenv())->parse(file_get_contents($this->getTempDir().'/.env'), $this->getTempDir().'/.env');

        $this->assertArrayHasKey('APP_DEV_ACCESSKEY', $env);
        $this->assertTrue(password_verify('foo:bar', $env['APP_DEV_ACCESSKEY']));
    }

    public function testAccesskeyWithUserFromInput(): void
    {
        if ('\\' === \DIRECTORY_SEPARATOR) {
            $this->markTestSkipped('Questions with hidden input cannot be tested on Windows');
        }

<<<<<<< HEAD
        $questionHelper = $this->createMock(QuestionHelper::class);
        $questionHelper
            ->expects($this->once())
            ->method('ask')
            ->with(
                $this->isInstanceOf(InputInterface::class),
                $this->isInstanceOf(OutputInterface::class),
                $this->callback(
                    function (Question $question) {
                        return 'Please enter a password:' === $question->getQuestion() && $question->isHidden();
                    }
                )
            )
            ->willReturn('bar')
        ;

        $this->command->getHelperSet()->set($questionHelper, 'question');
=======
        $commandTester = new CommandTester($this->command);
        $commandTester->setInputs(['bar']);
        $commandTester->execute(['--user' => 'foo']);

        $this->assertFileExists($this->tmpdir.'/.env');
        $this->assertNotContains('Please enter a username:', $commandTester->getDisplay());
        $this->assertContains('Please enter a password:', $commandTester->getDisplay());
>>>>>>> d7865626

        $commandTester = new CommandTester($this->command);
        $commandTester->execute(['path' => $this->getTempDir(), '--user' => 'foo']);

        $env = (new Dotenv())->parse(file_get_contents($this->getTempDir().'/.env'), $this->getTempDir().'/.env');

        $this->assertArrayHasKey('APP_DEV_ACCESSKEY', $env);
        $this->assertTrue(password_verify('foo:bar', $env['APP_DEV_ACCESSKEY']));
    }

    public function testAccesskeyWithoutUserFromInput(): void
    {
        QuestionHelper::disableStty();

        $this->expectException(\InvalidArgumentException::class);
        $this->expectExceptionMessage('Must have username and password');

        $commandTester = new CommandTester($this->command);
        $commandTester->setInputs(['foo']);
<<<<<<< HEAD
        $commandTester->execute(['path' => $this->getTempDir(), '--password' => 'bar']);
=======
        $commandTester->execute(['--password' => 'bar']);
>>>>>>> d7865626
    }

    public function testAccesskeyAppendToDotEnv(): void
    {
        $this->filesystem->dumpFile($this->getTempDir().'/.env', 'FOO=bar');

        $commandTester = new CommandTester($this->command);
<<<<<<< HEAD
        $commandTester->execute(['path' => $this->getTempDir(), '--user' => 'foo', '--password' => 'bar']);
=======
        $commandTester->execute(['--user' => 'foo', '--password' => 'bar']);
>>>>>>> d7865626

        $this->assertFileExists($this->getTempDir().'/.env');

        $env = (new Dotenv())->parse(file_get_contents($this->getTempDir().'/.env'), $this->getTempDir().'/.env');

        $this->assertArrayHasKey('FOO', $env);
        $this->assertSame('bar', $env['FOO']);
        $this->assertArrayHasKey('APP_DEV_ACCESSKEY', $env);
        $this->assertTrue(password_verify('foo:bar', $env['APP_DEV_ACCESSKEY']));
    }

    private function mockApplication(ManagerConfig $config = null): Application
    {
        $container = new ContainerBuilder();
<<<<<<< HEAD
        $container->setParameter('kernel.project_dir', 'foobar');
        $container->set('filesystem', new Filesystem());
=======
        $container->setParameter('kernel.project_dir', $this->tmpdir);
>>>>>>> d7865626

        $kernel = $this->createMock(ContaoKernel::class);
        $kernel
            ->method('getContainer')
            ->willReturn($container)
        ;

        if (null !== $config) {
            $kernel
                ->expects($this->atLeastOnce())
                ->method('getManagerConfig')
                ->willReturn($config)
            ;
        }

        $container->set('kernel', $kernel);

        $application = new Application($kernel);
        $application->setCatchExceptions(true);

        return $application;
    }
}<|MERGE_RESOLUTION|>--- conflicted
+++ resolved
@@ -51,23 +51,16 @@
     {
         parent::setUp();
 
+        $this->command = new InstallWebDirCommand($this->getTempDir());
+        $this->command->setApplication($this->mockApplication());
+
         $this->filesystem = new Filesystem();
 
-<<<<<<< HEAD
         $this->webFiles = Finder::create()
             ->files()
             ->ignoreDotFiles(false)
             ->in(__DIR__.'/../../src/Resources/skeleton/web')
         ;
-=======
-        $this->command = new InstallWebDirCommand($this->tmpdir);
-        $this->command->setApplication($this->mockApplication());
-
-        $ref = new \ReflectionClass(InstallWebDirCommand::class);
-        $prop = $ref->getProperty('optionalFiles');
-        $prop->setAccessible(true);
-        $this->optionalFiles = $prop->getValue($this->command);
->>>>>>> d7865626
     }
 
     /**
@@ -93,11 +86,7 @@
         }
 
         $commandTester = new CommandTester($this->command);
-<<<<<<< HEAD
-        $commandTester->execute(['path' => $this->getTempDir()]);
-=======
         $commandTester->execute([]);
->>>>>>> d7865626
 
         foreach ($this->webFiles as $file) {
             $this->assertFileExists($this->getTempDir().'/web/'.$file->getRelativePathname());
@@ -122,11 +111,7 @@
         ];
 
         $commandTester = new CommandTester($this->command);
-<<<<<<< HEAD
-        $commandTester->execute(['path' => $this->getTempDir()]);
-=======
         $commandTester->execute([]);
->>>>>>> d7865626
 
         foreach ($this->webFiles as $file) {
             if (\in_array($file->getRelativePathname(), $optional, true)) {
@@ -142,70 +127,39 @@
         $this->filesystem->dumpFile($this->getTempDir().'/web/install.php', 'foobar-content');
 
         $commandTester = new CommandTester($this->command);
-<<<<<<< HEAD
-        $commandTester->execute(['path' => $this->getTempDir()]);
-=======
         $commandTester->execute([]);
->>>>>>> d7865626
 
         $this->assertFileNotExists($this->getTempDir().'/web/install.php');
     }
 
-<<<<<<< HEAD
     public function testInstallsAppDevByDefault(): void
     {
         $commandTester = new CommandTester($this->command);
-        $commandTester->execute(['path' => $this->getTempDir()]);
-=======
-    /**
-     * Tests that the app_dev.php is installed by default.
-     */
-    public function testInstallsAppDevByDefault()
-    {
-        $commandTester = new CommandTester($this->command);
         $commandTester->execute([]);
->>>>>>> d7865626
 
         $this->assertFileExists($this->getTempDir().'/web/app_dev.php');
     }
 
-<<<<<<< HEAD
     public function testNotInstallsAppDevOnProd(): void
     {
         $commandTester = new CommandTester($this->command);
-        $commandTester->execute(['path' => $this->getTempDir(), '--no-dev' => true]);
-=======
-    /**
-     * Tests that a custom target directory is used.
-     */
-    public function testUsesACustomTargetDirectory()
+        $commandTester->execute(['--no-dev' => true]);
+
+        $this->assertFileNotExists($this->getTempDir().'/web/app_dev.php');
+    }
+
+    public function testUsesACustomTargetDirectory(): void
     {
         $commandTester = new CommandTester($this->command);
         $commandTester->execute(['target' => 'public']);
 
-        $this->assertFileExists($this->tmpdir.'/public/app.php');
-    }
-
-    /**
-     * Tests that the install.php is removed from web directory.
-     */
-    public function testNotInstallsAppDevOnProd()
-    {
-        $commandTester = new CommandTester($this->command);
-        $commandTester->execute(['--no-dev' => true]);
->>>>>>> d7865626
-
-        $this->assertFileNotExists($this->getTempDir().'/web/app_dev.php');
+        $this->assertFileExists($this->getTempDir().'/public/app.php');
     }
 
     public function testAccesskeyFromArgument(): void
     {
         $commandTester = new CommandTester($this->command);
-<<<<<<< HEAD
-        $commandTester->execute(['path' => $this->getTempDir(), '--user' => 'foo', '--password' => 'bar']);
-=======
         $commandTester->execute(['--user' => 'foo', '--password' => 'bar']);
->>>>>>> d7865626
 
         $this->assertFileExists($this->getTempDir().'/.env');
 
@@ -221,7 +175,6 @@
             $this->markTestSkipped('Questions with hidden input cannot be tested on Windows');
         }
 
-<<<<<<< HEAD
         $questionHelper = $this->createMock(QuestionHelper::class);
         $questionHelper
             ->expects($this->exactly(2))
@@ -248,16 +201,11 @@
             )
             ->willReturnOnConsecutiveCalls('foo', 'bar')
         ;
-=======
-        $commandTester = new CommandTester($this->command);
-        $commandTester->setInputs(['foo', 'bar']);
+
+        $this->command->getHelperSet()->set($questionHelper, 'question');
+
+        $commandTester = new CommandTester($this->command);
         $commandTester->execute(['--password' => null]);
->>>>>>> d7865626
-
-        $this->command->getHelperSet()->set($questionHelper, 'question');
-
-        $commandTester = new CommandTester($this->command);
-        $commandTester->execute(['path' => $this->getTempDir(), '--password' => null]);
 
         $this->assertFileExists($this->getTempDir().'/.env');
 
@@ -273,7 +221,6 @@
             $this->markTestSkipped('Questions with hidden input cannot be tested on Windows');
         }
 
-<<<<<<< HEAD
         $questionHelper = $this->createMock(QuestionHelper::class);
         $questionHelper
             ->expects($this->once())
@@ -291,18 +238,9 @@
         ;
 
         $this->command->getHelperSet()->set($questionHelper, 'question');
-=======
-        $commandTester = new CommandTester($this->command);
-        $commandTester->setInputs(['bar']);
+
+        $commandTester = new CommandTester($this->command);
         $commandTester->execute(['--user' => 'foo']);
-
-        $this->assertFileExists($this->tmpdir.'/.env');
-        $this->assertNotContains('Please enter a username:', $commandTester->getDisplay());
-        $this->assertContains('Please enter a password:', $commandTester->getDisplay());
->>>>>>> d7865626
-
-        $commandTester = new CommandTester($this->command);
-        $commandTester->execute(['path' => $this->getTempDir(), '--user' => 'foo']);
 
         $env = (new Dotenv())->parse(file_get_contents($this->getTempDir().'/.env'), $this->getTempDir().'/.env');
 
@@ -319,11 +257,7 @@
 
         $commandTester = new CommandTester($this->command);
         $commandTester->setInputs(['foo']);
-<<<<<<< HEAD
-        $commandTester->execute(['path' => $this->getTempDir(), '--password' => 'bar']);
-=======
         $commandTester->execute(['--password' => 'bar']);
->>>>>>> d7865626
     }
 
     public function testAccesskeyAppendToDotEnv(): void
@@ -331,11 +265,7 @@
         $this->filesystem->dumpFile($this->getTempDir().'/.env', 'FOO=bar');
 
         $commandTester = new CommandTester($this->command);
-<<<<<<< HEAD
-        $commandTester->execute(['path' => $this->getTempDir(), '--user' => 'foo', '--password' => 'bar']);
-=======
         $commandTester->execute(['--user' => 'foo', '--password' => 'bar']);
->>>>>>> d7865626
 
         $this->assertFileExists($this->getTempDir().'/.env');
 
@@ -350,12 +280,8 @@
     private function mockApplication(ManagerConfig $config = null): Application
     {
         $container = new ContainerBuilder();
-<<<<<<< HEAD
-        $container->setParameter('kernel.project_dir', 'foobar');
+        $container->setParameter('kernel.project_dir', $this->getTempDir());
         $container->set('filesystem', new Filesystem());
-=======
-        $container->setParameter('kernel.project_dir', $this->tmpdir);
->>>>>>> d7865626
 
         $kernel = $this->createMock(ContaoKernel::class);
         $kernel
