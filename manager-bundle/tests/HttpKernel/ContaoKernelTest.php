--- conflicted
+++ resolved
@@ -309,54 +309,6 @@
      * @preserveGlobalState disabled
      */
     public function testReturnsTheContaoKernelInDevMode(): void
-<<<<<<< HEAD
-    {
-        unset($_SERVER['APP_ENV']);
-        $_SERVER['SYMFONY_ENV'] = 'dev';
-
-        $tempDir = realpath($this->getTempDir());
-        $kernel = ContaoKernel::fromRequest($tempDir, Request::create('/'));
-
-        $this->assertInstanceOf(ContaoKernel::class, $kernel);
-    }
-
-    /**
-     * @runInSeparateProcess
-     * @preserveGlobalState disabled
-     */
-    public function testReturnsTheContaoCacheInProdMode(): void
-    {
-        unset($_SERVER['APP_ENV']);
-        $_SERVER['SYMFONY_ENV'] = 'prod';
-
-        $tempDir = realpath($this->getTempDir());
-        $kernel = ContaoKernel::fromRequest($tempDir, Request::create('/'));
-
-        $this->assertInstanceOf(ContaoCache::class, $kernel);
-    }
-
-    /**
-     * @runInSeparateProcess
-     * @preserveGlobalState disabled
-     */
-    public function testSetsProjectDirFromRequest(): void
-    {
-        unset($_SERVER['APP_ENV']);
-        $_SERVER['SYMFONY_ENV'] = 'dev';
-
-        $tempDir = realpath($this->getTempDir());
-        $kernel = ContaoKernel::fromRequest($tempDir, Request::create('/'));
-
-        $this->assertSame($tempDir, $kernel->getProjectDir());
-    }
-
-    /**
-     * @runInSeparateProcess
-     * @preserveGlobalState disabled
-     */
-    public function testCreatesDevKernelFromSymfonyEnvEnvVar(): void
-=======
->>>>>>> e4d18f10
     {
         unset($_SERVER['APP_ENV']);
         $_SERVER['SYMFONY_ENV'] = 'dev';
