--- conflicted
+++ resolved
@@ -10,50 +10,20 @@
         }
     ],
     "require": {
-<<<<<<< HEAD
         "php": "^7.1",
         "contao/core-bundle": "4.5.*",
         "contao/installation-bundle": "4.5.*",
         "contao/manager-plugin": "^2.2",
-=======
-        "php": "^5.6|^7.0",
-        "contao/core-bundle": "4.4.*",
-        "contao/installation-bundle": "4.4.*",
-        "contao/manager-plugin": "^2.1",
->>>>>>> 67bb5602
         "doctrine/doctrine-bundle": "^1.6",
         "friendsofsymfony/http-cache": "^2.0",
         "lexik/maintenance-bundle": "^2.1.3",
         "nelmio/security-bundle": "^2.2",
         "php-http/guzzle6-adapter": "^1.1",
-<<<<<<< HEAD
         "sensio/framework-extra-bundle": "^5.0",
         "symfony/monolog-bundle": "^3.1",
         "symfony/swiftmailer-bundle": "^3.1.5",
         "symfony/symfony": "3.4.*",
         "terminal42/header-replay-bundle": "^1.4"
-=======
-        "sensio/framework-extra-bundle": "^3.0.2",
-        "symfony/monolog-bundle": "^2.8|^3.0",
-        "symfony/swiftmailer-bundle": "^2.3",
-        "symfony/symfony": "^3.3",
-        "terminal42/header-replay-bundle": "^1.0"
-    },
-    "require-dev": {
-        "composer/composer": "^1.0",
-        "friendsofphp/php-cs-fixer": "^2.6",
-        "php-http/message-factory": "^1.0.2",
-        "phpunit/phpunit": "^5.7.26",
-        "satooshi/php-coveralls": "^1.0",
-        "symfony/console": "^3.3.7",
-        "symfony/phpunit-bridge": "^3.2"
->>>>>>> 67bb5602
-    },
-    "extra": {
-        "branch-alias": {
-            "dev-4.4": "4.4.x-dev"
-        },
-        "contao-manager-plugin": "Contao\\ManagerBundle\\ContaoManager\\Plugin"
     },
     "require-dev": {
         "composer/composer": "^1.0",
