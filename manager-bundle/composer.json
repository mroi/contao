{
    "name": "contao/manager-bundle",
    "type": "symfony-bundle",
    "description": "Contao 4 manager bundle",
    "license": "LGPL-3.0-or-later",
    "authors": [
        {
            "name": "Andreas Schempp",
            "homepage": "https://github.com/aschempp"
        }
    ],
    "require": {
        "php": "^7.1",
        "contao/core-bundle": "4.5.*",
        "contao/installation-bundle": "4.5.*",
        "contao/manager-plugin": "^2.2",
        "doctrine/doctrine-bundle": "^1.6",
        "friendsofsymfony/http-cache": "^2.0",
        "lexik/maintenance-bundle": "^2.1.3",
        "nelmio/security-bundle": "^2.2",
        "php-http/guzzle6-adapter": "^1.1",
        "sensio/framework-extra-bundle": "^5.0",
        "symfony/monolog-bundle": "^3.1",
        "symfony/swiftmailer-bundle": "^3.1.5",
        "symfony/symfony": "3.4.*",
        "terminal42/header-replay-bundle": "^1.4"
    },
    "require-dev": {
        "composer/composer": "^1.0",
        "contao/test-case": "^1.1",
        "friendsofphp/php-cs-fixer": "^2.6",
        "ocramius/proxy-manager": "^2.0",
        "php-http/message-factory": "^1.0.2",
        "phpunit/phpunit": "^6.1",
        "satooshi/php-coveralls": "^1.0",
        "symfony/console": "^3.3.7",
        "symfony/phpunit-bridge": "^3.3"
    },
    "extra": {
        "branch-alias": {
            "dev-4.5": "4.5.x-dev"
        },
        "contao-manager-plugin": "Contao\\ManagerBundle\\ContaoManager\\Plugin"
    },
    "autoload": {
        "psr-4": {
            "Contao\\ManagerBundle\\": "src/"
        }
    },
    "autoload-dev": {
        "psr-4": {
            "Contao\\ManagerBundle\\Tests\\": "tests/"
        }
    },
    "bin": [
        "bin/contao-api",
        "bin/contao-console"
    ],
    "support": {
        "issues": "https://github.com/contao/manager-bundle/issues",
<<<<<<< HEAD
        "source": "https://github.com/contao/manager-bundle"
    },
    "extra": {
        "branch-alias": {
            "dev-master": "4.6.x-dev"
        },
        "contao-manager-plugin": "Contao\\ManagerBundle\\ContaoManager\\Plugin"
    },
    "minimum-stability": "beta",
    "prefer-stable": true
=======
        "forum": "https://community.contao.org",
        "source": "https://github.com/contao/manager-bundle",
        "docs": "https://docs.contao.org"
    }
>>>>>>> 68e7a57c
}<|MERGE_RESOLUTION|>--- conflicted
+++ resolved
@@ -38,7 +38,7 @@
     },
     "extra": {
         "branch-alias": {
-            "dev-4.5": "4.5.x-dev"
+            "dev-4.6": "4.6.x-dev"
         },
         "contao-manager-plugin": "Contao\\ManagerBundle\\ContaoManager\\Plugin"
     },
@@ -58,21 +58,8 @@
     ],
     "support": {
         "issues": "https://github.com/contao/manager-bundle/issues",
-<<<<<<< HEAD
-        "source": "https://github.com/contao/manager-bundle"
-    },
-    "extra": {
-        "branch-alias": {
-            "dev-master": "4.6.x-dev"
-        },
-        "contao-manager-plugin": "Contao\\ManagerBundle\\ContaoManager\\Plugin"
-    },
-    "minimum-stability": "beta",
-    "prefer-stable": true
-=======
         "forum": "https://community.contao.org",
         "source": "https://github.com/contao/manager-bundle",
         "docs": "https://docs.contao.org"
     }
->>>>>>> 68e7a57c
 }