# Contao newsletter bundle change log

<<<<<<< HEAD
## 4.5.3 (2018-01-23)
=======
## 4.4.17 (2018-04-04)

 * Correctly duplicate recipients if a channel is duplicated (see #15).

## 4.4.13 (2018-01-23)
>>>>>>> 4f1a5281

 * Use a given e-mail address in the unsubscribe module (see #12).

## 4.5.0-beta3 (2017-12-04)

 * Standardize the length of the e-mail fields.<|MERGE_RESOLUTION|>--- conflicted
+++ resolved
@@ -1,14 +1,10 @@
 # Contao newsletter bundle change log
 
-<<<<<<< HEAD
-## 4.5.3 (2018-01-23)
-=======
-## 4.4.17 (2018-04-04)
+## DEV
 
  * Correctly duplicate recipients if a channel is duplicated (see #15).
 
-## 4.4.13 (2018-01-23)
->>>>>>> 4f1a5281
+## 4.5.3 (2018-01-23)
 
  * Use a given e-mail address in the unsubscribe module (see #12).
 
