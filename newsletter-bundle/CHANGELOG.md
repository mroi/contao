# Contao newsletter bundle change log

<<<<<<< HEAD
## 4.5.7 (2018-04-04)
=======
## DEV

 * Correctly blacklist unsubscribed recipients (see #21).
 * Use a given e-mail address in the unsubscribe module (see #12).
 * Delete old subscriptions if the new e-mail address exists (see #19).

## 4.4.17 (2018-04-04)
>>>>>>> fed1380a

 * Correctly duplicate recipients if a channel is duplicated (see #15).

## 4.5.3 (2018-01-23)

 * Use a given e-mail address in the unsubscribe module (see #12).

## 4.5.0-beta3 (2017-12-04)

 * Standardize the length of the e-mail fields.<|MERGE_RESOLUTION|>--- conflicted
+++ resolved
@@ -1,16 +1,12 @@
 # Contao newsletter bundle change log
 
-<<<<<<< HEAD
-## 4.5.7 (2018-04-04)
-=======
 ## DEV
 
  * Correctly blacklist unsubscribed recipients (see #21).
  * Use a given e-mail address in the unsubscribe module (see #12).
  * Delete old subscriptions if the new e-mail address exists (see #19).
 
-## 4.4.17 (2018-04-04)
->>>>>>> fed1380a
+## 4.5.7 (2018-04-04)
 
  * Correctly duplicate recipients if a channel is duplicated (see #15).
 
