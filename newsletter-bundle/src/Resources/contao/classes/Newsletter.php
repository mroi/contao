--- conflicted
+++ resolved
@@ -350,16 +350,14 @@
 			}
 		}
 
-<<<<<<< HEAD
 		// Add transport
 		if (!empty($objNewsletter->mailerTransport) || !empty($objNewsletter->channelMailerTransport))
 		{
 			$objEmail->addHeader('X-Transport', $objNewsletter->mailerTransport ?: $objNewsletter->channelMailerTransport);
 		}
-=======
+
 		// Newsletters with an unsubscribe header are less likely to be blocked (see #2174)
 		$objEmail->addHeader('List-Unsubscribe', '<mailto:' . $objNewsletter->sender . '?subject=' . rawurlencode($GLOBALS['TL_LANG']['MSC']['unsubscribe']) . '>');
->>>>>>> 8c07a16c
 
 		return $objEmail;
 	}
