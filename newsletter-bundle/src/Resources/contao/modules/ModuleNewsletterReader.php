--- conflicted
+++ resolved
@@ -118,47 +118,7 @@
 		// Add enclosure
 		if ($objNewsletter->addFile)
 		{
-<<<<<<< HEAD
-			$arrEnclosure = deserialize($objNewsletter->files, true);
-			$allowedDownload = trimsplit(',', strtolower($GLOBALS['TL_CONFIG']['allowedDownload']));
-
-			if (is_array($arrEnclosure))
-			{
-				// Send the file to the browser and do not send a 404 header (see #4632)
-				if (\Input::get('file', true) != '' && in_array(\Input::get('file', true), $arrEnclosure))
-				{
-					$this->sendFileToBrowser(\Input::get('file', true));
-				}
-
-				// Add download links
-				for ($i=0; $i<count($arrEnclosure); $i++)
-				{
-					if (is_file(TL_ROOT . '/' . $arrEnclosure[$i]))
-					{
-						$objFile = new \File($arrEnclosure[$i]);
-
-						if (in_array($objFile->extension, $allowedDownload))
-						{
-							$src = 'assets/contao/images/' . $objFile->icon;
-
-							if (($imgSize = @getimagesize(TL_ROOT . '/' . $src)) !== false)
-							{
-								$arrEnclosures[$i]['size'] = ' ' . $imgSize[3];
-							}
-
-							$arrEnclosures[$i]['icon'] = TL_ASSETS_URL . $src;
-							$arrEnclosures[$i]['link'] = basename($arrEnclosure[$i]);
-							$arrEnclosures[$i]['filesize'] = $this->getReadableSize($objFile->filesize);
-							$arrEnclosures[$i]['title'] = ucfirst(str_replace('_', ' ', $objFile->filename));
-							$arrEnclosures[$i]['href'] = \Environment::get('request') . (($GLOBALS['TL_CONFIG']['disableAlias'] || strpos(\Environment::get('request'), '?') !== false) ? '&amp;' : '?') . 'file=' . $this->urlEncode($arrEnclosure[$i]);
-							$arrEnclosures[$i]['enclosure'] = $arrEnclosure[$i];
-						}
-					}
-				}
-			}
-=======
 			$this->addEnclosuresToTemplate($this->Template, $objNewsletter->row(), 'files');
->>>>>>> e783632f
 		}
 
 		// Support plain text newsletters (thanks to Hagen Klemp)
