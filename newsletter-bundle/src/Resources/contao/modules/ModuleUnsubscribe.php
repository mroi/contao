<?php

/**
 * Contao Open Source CMS
 *
 * Copyright (c) 2005-2015 Leo Feyer
 *
 * @license LGPL-3.0+
 */

namespace Contao;

use Patchwork\Utf8;


/**
 * Front end module "newsletter unsubscribe".
 *
 * @author Leo Feyer <https://github.com/leofeyer>
 */
class ModuleUnsubscribe extends \Module
{

	/**
	 * Template
	 * @var string
	 */
	protected $strTemplate = 'nl_default';


	/**
	 * Display a wildcard in the back end
	 *
	 * @return string
	 */
	public function generate()
	{
		if (TL_MODE == 'BE')
		{
			/** @var BackendTemplate|object $objTemplate */
			$objTemplate = new \BackendTemplate('be_wildcard');

			$objTemplate->wildcard = '### ' . Utf8::strtoupper($GLOBALS['TL_LANG']['FMD']['unsubscribe'][0]) . ' ###';
			$objTemplate->title = $this->headline;
			$objTemplate->id = $this->id;
			$objTemplate->link = $this->name;
			$objTemplate->href = 'contao/main.php?do=themes&amp;table=tl_module&amp;act=edit&amp;id=' . $this->id;

			return $objTemplate->parse();
		}

		$this->nl_channels = deserialize($this->nl_channels);

		// Return if there are no channels
		if (!is_array($this->nl_channels) || empty($this->nl_channels))
		{
			return '';
		}

		return parent::generate();
	}


	/**
	 * Generate the module
	 */
	protected function compile()
	{
		// Overwrite default template
		if ($this->nl_template)
		{
			/** @var FrontendTemplate|object $objTemplate */
			$objTemplate = new \FrontendTemplate($this->nl_template);

			$this->Template = $objTemplate;
			$this->Template->setData($this->arrData);
		}

		$this->Template->email = '';
		$this->Template->captcha = '';

		$objWidget = null;

		// Set up the captcha widget
		if (!$this->disableCaptcha)
		{
			$arrField = array
			(
				'name' => 'unsubscribe',
				'label' => $GLOBALS['TL_LANG']['MSC']['securityQuestion'],
				'inputType' => 'captcha',
				'eval' => array('mandatory'=>true)
			);

			/** @var Widget $objWidget */
			$objWidget = new \FormCaptcha(\FormCaptcha::getAttributesFromDca($arrField, $arrField['name']));
		}

		$strFormId = 'tl_unsubscribe_' . $this->id;

		// Unsubscribe
		if (\Input::post('FORM_SUBMIT') == $strFormId)
		{
			$varSubmitted = $this->validateForm($objWidget);

			if ($varSubmitted !== false)
			{
				call_user_func_array(array($this, 'removeRecipient'), $varSubmitted);
			}
		}

		// Add the captcha widget to the template
		if ($objWidget !== null)
		{
			$this->Template->captcha = $objWidget->parse();
		}

		$flashBag = \System::getContainer()->get('session')->getFlashBag();

		// Confirmation message
		if ($flashBag->has('nl_removed'))
		{
			$arrMessages = $flashBag->get('nl_removed');

			$this->Template->mclass = 'confirm';
			$this->Template->message = $arrMessages[0];
		}

		$arrChannels = array();
		$objChannel = \NewsletterChannelModel::findByIds($this->nl_channels);

		// Get the titles
		if ($objChannel !== null)
		{
			while ($objChannel->next())
			{
				$arrChannels[$objChannel->id] = $objChannel->title;
			}
		}

		// Default template variables
		$this->Template->channels = $arrChannels;
		$this->Template->showChannels = !$this->nl_hideChannels;
		$this->Template->submit = specialchars($GLOBALS['TL_LANG']['MSC']['unsubscribe']);
		$this->Template->channelsLabel = $GLOBALS['TL_LANG']['MSC']['nl_channels'];
		$this->Template->emailLabel = $GLOBALS['TL_LANG']['MSC']['emailAddress'];
		$this->Template->action = \Environment::get('indexFreeRequest');
		$this->Template->formId = $strFormId;
		$this->Template->id = $this->id;
	}


	/**
	 * Validate the subscription form
	 *
	 * @param Widget $objWidget
	 *
	 * @return array|bool
	 */
	protected function validateForm(Widget $objWidget=null)
	{
		// Validate the e-mail address
		$varInput = \Idna::encodeEmail(\Input::post('email', true));

		if (!\Validator::isEmail($varInput))
		{
			$this->Template->mclass = 'error';
			$this->Template->message = $GLOBALS['TL_LANG']['ERR']['email'];

			return false;
		}

		$this->Template->email = $varInput;

		// Validate the channel selection
		$arrChannels = \Input::post('channels');

		if (!is_array($arrChannels))
		{
			$this->Template->mclass = 'error';
			$this->Template->message = $GLOBALS['TL_LANG']['ERR']['noChannels'];

			return false;
		}

		$arrChannels = array_intersect($arrChannels, $this->nl_channels); // see #3240

		if (!is_array($arrChannels) || empty($arrChannels))
		{
			$this->Template->mclass = 'error';
			$this->Template->message = $GLOBALS['TL_LANG']['ERR']['noChannels'];

			return false;
		}

		$this->Template->selectedChannels = $arrChannels;

		// Check if there are any new subscriptions
		$arrSubscriptions = array();

		if (($objSubscription = \NewsletterRecipientsModel::findBy(array("email=? AND active=1"), $varInput)) !== null)
		{
			$arrSubscriptions = $objSubscription->fetchEach('pid');
		}

		$arrRemove = array_intersect($arrChannels, $arrSubscriptions);

		if (!is_array($arrRemove) || empty($arrRemove))
		{
			$this->Template->mclass = 'error';
			$this->Template->message = $GLOBALS['TL_LANG']['ERR']['unsubscribed'];

			return false;
		}

		// Validate the captcha
		if ($objWidget !== null)
		{
			$objWidget->validate();

			if ($objWidget->hasErrors())
			{
				return false;
			}
		}

		return array($varInput, $arrRemove);
	}


	/**
	 * Remove the recipient
	 *
	 * @param string $strEmail
	 * @param array  $arrRemove
	 */
	protected function removeRecipient($strEmail, $arrRemove)
	{
		// Remove the subscriptions
		if (($objRemove = \NewsletterRecipientsModel::findByEmailAndPids($strEmail, $arrRemove)) !== null)
		{
			while ($objRemove->next())
			{
				$strHash = md5($objRemove->email);

				// Add a blacklist entry (see #4999)
				if (($objBlacklist = \NewsletterBlacklistModel::findByHashAndPid($strHash, $objRemove->pid)) === null)
				{
					$objBlacklist = new \NewsletterBlacklistModel();
					$objBlacklist->pid = $objRemove->pid;
					$objBlacklist->hash = $strHash;
					$objBlacklist->save();
				}

				$objRemove->delete();
			}
		}

		// Get the channels
		$objChannels = \NewsletterChannelModel::findByIds($arrRemove);
		$arrChannels = $objChannels->fetchEach('title');

<<<<<<< HEAD
		// Log activity
		$this->log($strEmail . ' unsubscribed from ' . implode(', ', $arrChannels), __METHOD__, TL_NEWSLETTER);

=======
>>>>>>> 09be7b34
		// HOOK: post unsubscribe callback
		if (isset($GLOBALS['TL_HOOKS']['removeRecipient']) && is_array($GLOBALS['TL_HOOKS']['removeRecipient']))
		{
			foreach ($GLOBALS['TL_HOOKS']['removeRecipient'] as $callback)
			{
				$this->import($callback[0]);
				$this->{$callback[0]}->{$callback[1]}($strEmail, $arrRemove);
			}
		}

		// Prepare the simple token data
		$arrData = array();
		$arrData['domain'] = \Idna::decode(\Environment::get('host'));
		$arrData['channel'] = $arrData['channels'] = implode("\n", $arrChannels);

		// Confirmation e-mail
		$objEmail = new \Email();
		$objEmail->from = $GLOBALS['TL_ADMIN_EMAIL'];
		$objEmail->fromName = $GLOBALS['TL_ADMIN_NAME'];
		$objEmail->subject = sprintf($GLOBALS['TL_LANG']['MSC']['nl_subject'], \Idna::decode(\Environment::get('host')));
		$objEmail->text = \StringUtil::parseSimpleTokens($this->nl_unsubscribe, $arrData);
		$objEmail->sendTo($strEmail);

		// Redirect to the jumpTo page
		if ($this->jumpTo && ($objTarget = $this->objModel->getRelated('jumpTo')) !== null)
		{
			$this->redirect($this->generateFrontendUrl($objTarget->row()));
		}

		\System::getContainer()->get('session')->getFlashBag()->set('nl_removed', $GLOBALS['TL_LANG']['MSC']['nl_removed']);

		$this->reload();
	}
}<|MERGE_RESOLUTION|>--- conflicted
+++ resolved
@@ -260,12 +260,6 @@
 		$objChannels = \NewsletterChannelModel::findByIds($arrRemove);
 		$arrChannels = $objChannels->fetchEach('title');
 
-<<<<<<< HEAD
-		// Log activity
-		$this->log($strEmail . ' unsubscribed from ' . implode(', ', $arrChannels), __METHOD__, TL_NEWSLETTER);
-
-=======
->>>>>>> 09be7b34
 		// HOOK: post unsubscribe callback
 		if (isset($GLOBALS['TL_HOOKS']['removeRecipient']) && is_array($GLOBALS['TL_HOOKS']['removeRecipient']))
 		{
