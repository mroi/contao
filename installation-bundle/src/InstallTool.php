<?php

declare(strict_types=1);

/*
 * This file is part of Contao.
 *
 * Copyright (c) 2005-2017 Leo Feyer
 *
 * @license LGPL-3.0+
 */

namespace Contao\InstallationBundle;

use Contao\Backend;
use Contao\Config;
use Doctrine\DBAL\Connection;
use Doctrine\DBAL\DBALException;
use Symfony\Component\Filesystem\Filesystem;
use Symfony\Component\Finder\Finder;
use Symfony\Component\Finder\SplFileInfo;

class InstallTool
{
    /**
     * @var Connection
     */
    private $connection;

    /**
     * @var string
     */
    private $rootDir;

    /**
     * @var string
     */
    private $logDir;

    /**
     * @param Connection $connection
     * @param string     $rootDir
     * @param string     $logDir
     */
    public function __construct(Connection $connection, string $rootDir, string $logDir)
    {
        $this->connection = $connection;
        $this->rootDir = $rootDir;
        $this->logDir = $logDir;
    }

    /**
     * Returns true if the install tool has been locked.
     *
     * @return bool
     */
    public function isLocked(): bool
    {
        $file = $this->rootDir.'/var/install_lock';

        if (!file_exists($file)) {
            return false;
        }

        $count = file_get_contents($this->rootDir.'/var/install_lock');

        return (int) $count >= 3;
    }

    /**
     * Returns true if the install tool can write files.
     *
     * @return bool
     */
    public function canWriteFiles(): bool
    {
        return is_writable(__FILE__);
    }

    /**
     * Checks if the license has been accepted.
     *
     * @return bool
     */
    public function shouldAcceptLicense(): bool
    {
        return !Config::get('licenseAccepted');
    }

    /**
     * Increases the login count.
     */
    public function increaseLoginCount(): void
    {
<<<<<<< HEAD
        $count = 1;
        $cache = \System::getContainer()->get('contao.cache');

        if ($cache->contains('login-count')) {
            $count = (int) $cache->fetch('login-count') + 1;
=======
        $count = 0;
        $file = $this->rootDir.'/var/install_lock';

        if (file_exists($file)) {
            $count = file_get_contents($this->rootDir.'/var/install_lock');
>>>>>>> 0340ab38
        }

        $fs = new Filesystem();
        $fs->dumpFile($file, (int) $count + 1);
    }

    /**
     * Resets the login count.
     */
    public function resetLoginCount(): void
    {
        \File::putContent('system/tmp/login-count.txt', 0);
    }

    /**
     * Sets a database connection object.
     *
     * @param Connection $connection
     */
    public function setConnection(Connection $connection): void
    {
        $this->connection = $connection;
    }

    /**
     * Checks if a database connection can be established.
     *
     * @param string|null $name
     *
     * @return bool
     */
    public function canConnectToDatabase(?string $name): bool
    {
        if (null === $this->connection) {
            return false;
        }

        try {
            $this->connection->connect();
        } catch (\Exception $e) {
            return false;
        }

        $quotedName = $this->connection->quoteIdentifier($name);

        try {
            $this->connection->query('use '.$quotedName);
        } catch (DBALException $e) {
            return false;
        }

        return true;
    }

    /**
     * Checks if a table exists.
     *
     * @param string $name
     *
     * @return bool
     */
    public function hasTable(string $name): bool
    {
        return $this->connection->getSchemaManager()->tablesExist([$name]);
    }

    /**
     * Checks if the installation is fresh.
     *
     * @return bool
     */
    public function isFreshInstallation(): bool
    {
        if (!$this->hasTable('tl_module')) {
            return true;
        }

        $statement = $this->connection->query('
            SELECT
                COUNT(*) AS count
            FROM
                tl_page
        ');

        return $statement->fetch(\PDO::FETCH_OBJ)->count < 1;
    }

    /**
     * Checks if the database is older than version 3.2.
     *
     * @return bool
     */
    public function hasOldDatabase(): bool
    {
        if (!$this->hasTable('tl_layout')) {
            return false;
        }

        $sql = $this->connection
            ->getDatabasePlatform()
            ->getListTableColumnsSQL('tl_layout', $this->connection->getDatabase())
        ;

        $column = $this->connection->fetchAssoc($sql." AND COLUMN_NAME = 'sections'");

        return !\in_array($column['Type'], ['varchar(1022)', 'blob'], true);
<<<<<<< HEAD
    }

    /**
     * Checks the database configuration.
     */
    public function hasConfigurationError(array &$context): bool
    {
        $row = $this->connection
            ->query('SELECT @@version as Version')
            ->fetch(\PDO::FETCH_OBJ)
        ;

        [$version] = explode('-', $row->Version);

        if (version_compare($version, '5.5.7', '<')) {
            $context['errorCode'] = 1;
            $context['version'] = $version;

            return true;
        }

        $params = $this->connection->getParams();
        $statement = $this->connection->query("SHOW COLLATION LIKE '".$params['defaultTableOptions']['collate']."'");

        if (false === ($row = $statement->fetch(\PDO::FETCH_OBJ))) {
            $context['errorCode'] = 2;
            $context['collation'] = $params['defaultTableOptions']['collate'];

            return true;
        }

        $engineFound = false;
        $statement = $this->connection->query('SHOW ENGINES');

        while (false !== ($row = $statement->fetch(\PDO::FETCH_OBJ))) {
            if ($params['defaultTableOptions']['engine'] === $row->Engine) {
                $engineFound = true;
                break;
            }
        }

        if (!$engineFound) {
            $context['errorCode'] = 3;
            $context['engine'] = $params['defaultTableOptions']['engine'];

            return true;
        }

        return false;
=======
>>>>>>> 0340ab38
    }

    /**
     * Handles executing the runonce files.
     */
    public function handleRunOnce(): void
    {
        // Wait for the tables to be created (see #5061)
        if (!$this->hasTable('tl_log')) {
            return;
        }

        Backend::handleRunOnce();
    }

    /**
     * Returns the available SQL templates.
     *
     * @return array
     */
    public function getTemplates(): array
    {
        /** @var SplFileInfo[] $finder */
        $finder = Finder::create()
            ->files()
            ->name('*.sql')
            ->in($this->rootDir.'/templates')
        ;

        $templates = [];

        foreach ($finder as $file) {
            $templates[] = $file->getRelativePathname();
        }

        return $templates;
    }

    /**
     * Imports a template.
     *
     * @param string $template
     * @param bool   $preserveData
     */
    public function importTemplate(string $template, bool $preserveData = false): void
    {
        if (!$preserveData) {
            $tables = $this->connection->getSchemaManager()->listTableNames();

            foreach ($tables as $table) {
                if (0 === strncmp($table, 'tl_', 3)) {
                    $this->connection->query('TRUNCATE TABLE '.$this->connection->quoteIdentifier($table));
                }
            }
        }

        $data = file($this->rootDir.'/templates/'.$template);

        foreach (preg_grep('/^INSERT /', $data) as $query) {
            $this->connection->query($query);
        }
    }

    /**
     * Checks if there is an admin user.
     *
     * @return bool
     */
    public function hasAdminUser(): bool
    {
        try {
            $statement = $this->connection->query("
                SELECT
                    COUNT(*) AS count
                FROM
                    tl_user
                WHERE
                    admin = '1'
            ");

            if ($statement->fetch(\PDO::FETCH_OBJ)->count > 0) {
                return true;
            }
        } catch (DBALException $e) {
            // ignore
        }

        return false;
    }

    /**
     * Persists the admin user.
     *
     * @param string $username
     * @param string $name
     * @param string $email
     * @param string $password
     * @param string $language
     */
    public function persistAdminUser($username, string $name, string $email, string $password, string $language): void
    {
        $statement = $this->connection->prepare("
            INSERT INTO
                tl_user
                    (
                        tstamp,
                        name,
                        email,
                        username,
                        password,
                        language,
                        backendTheme,
                        admin,
                        showHelp,
                        useRTE,
                        useCE,
                        thumbnails,
                        dateAdded
                    )
                 VALUES
                    (:time, :name, :email, :username, :password, :language, 'flexible', 1, 1, 1, 1, 1, :time)
        ");

        $replace = [
            '#' => '&#35;',
            '<' => '&#60;',
            '>' => '&#62;',
            '(' => '&#40;',
            ')' => '&#41;',
            '\\' => '&#92;',
            '=' => '&#61;',
        ];

        $statement->execute([
            ':time' => time(),
            ':name' => strtr($name, $replace),
            ':email' => $email,
            ':username' => strtr($username, $replace),
            ':password' => password_hash($password),
            ':language' => $language,
        ]);
    }

    /**
     * Returns a Contao parameter.
     *
     * @param string $key
     *
     * @return mixed|null
     */
    public function getConfig(string $key)
    {
        return Config::get($key);
    }

    /**
     * Sets a Contao parameter.
     *
     * @param string $key
     * @param mixed  $value
     */
    public function setConfig(string $key, $value): void
    {
        Config::set($key, $value);
    }

    /**
     * Persists a Contao parameter.
     *
     * @param string $key
     * @param mixed  $value
     */
    public function persistConfig(string $key, $value): void
    {
        $config = Config::getInstance();
        $config->persist($key, $value);
        $config->save();
    }

    /**
     * Logs an exception in the current log file.
     *
     * @param \Exception $e
     */
    public function logException(\Exception $e): void
    {
        error_log(
            sprintf(
                "PHP Fatal error: %s in %s on line %s\n%s\n",
                $e->getMessage(),
                $e->getFile(),
                $e->getLine(),
                $e->getTraceAsString()
            ),
            3,
            $this->logDir.'/prod-'.date('Y-m-d').'.log'
        );
    }
}<|MERGE_RESOLUTION|>--- conflicted
+++ resolved
@@ -92,19 +92,11 @@
      */
     public function increaseLoginCount(): void
     {
-<<<<<<< HEAD
-        $count = 1;
-        $cache = \System::getContainer()->get('contao.cache');
-
-        if ($cache->contains('login-count')) {
-            $count = (int) $cache->fetch('login-count') + 1;
-=======
         $count = 0;
         $file = $this->rootDir.'/var/install_lock';
 
         if (file_exists($file)) {
             $count = file_get_contents($this->rootDir.'/var/install_lock');
->>>>>>> 0340ab38
         }
 
         $fs = new Filesystem();
@@ -211,7 +203,6 @@
         $column = $this->connection->fetchAssoc($sql." AND COLUMN_NAME = 'sections'");
 
         return !\in_array($column['Type'], ['varchar(1022)', 'blob'], true);
-<<<<<<< HEAD
     }
 
     /**
@@ -261,8 +252,6 @@
         }
 
         return false;
-=======
->>>>>>> 0340ab38
     }
 
     /**
