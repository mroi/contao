<?php

declare(strict_types=1);

/*
 * This file is part of Contao.
 *
 * (c) Leo Feyer
 *
 * @license LGPL-3.0-or-later
 */

namespace Contao\InstallationBundle\Config;

use Symfony\Component\Filesystem\Filesystem;
use Symfony\Component\Yaml\Yaml;
use Webmozart\PathUtil\Path;

class ParameterDumper
{
    /**
     * @var string
     */
    private $configFile;

    /**
     * @var Filesystem
     */
    private $filesystem;

    /**
     * @var array
     */
    private $parameters = ['parameters' => []];

    public function __construct(string $projectDir, Filesystem $filesystem = null)
    {
<<<<<<< HEAD
        $this->configFile = Path::join($rootDir, 'config/parameters.yml');
        $this->filesystem = $filesystem ?: new Filesystem();

        if (!$this->filesystem->exists($this->configFile)) {
            // Fallback to the legacy config file (see #566)
            $fallbackConfigFile = Path::join($rootDir, 'app/config/parameters.yml');

            if (!$this->filesystem->exists($fallbackConfigFile)) {
                return;
            }

            $this->configFile = $fallbackConfigFile;
=======
        $this->configFile = $projectDir.'/config/parameters.yml';
        $this->filesystem = $filesystem ?: new Filesystem();

        // Fallback to the legacy config file (see #566)
        if (file_exists($projectDir.'/app/config/parameters.yml') && !file_exists($projectDir.'/config/parameters.yml')) {
            $this->configFile = $projectDir.'/app/config/parameters.yml';
        } elseif (!file_exists($this->configFile)) {
            return;
>>>>>>> 12a36967
        }

        $parameters = Yaml::parse(file_get_contents($this->configFile));

        if (0 !== \count($parameters)) {
            $this->parameters = array_merge($this->parameters, $parameters);
        }
    }

    public function setParameter(string $name, $value): void
    {
        $this->parameters['parameters'][$name] = $value;
    }

    public function setParameters(array $params): void
    {
        foreach ($params['parameters'] as $name => $value) {
            $this->setParameter($name, $value);
        }
    }

    /**
     * Dumps the parameters into the parameters.yml file.
     */
    public function dump(): void
    {
        if (
            empty($this->parameters['parameters']['secret']) ||
            'ThisTokenIsNotSoSecretChangeIt' === $this->parameters['parameters']['secret']
        ) {
            $this->parameters['parameters']['secret'] = bin2hex(random_bytes(32));
        }

        if (isset($this->parameters['parameters']['database_port'])) {
            $this->parameters['parameters']['database_port'] = (int) $this->parameters['parameters']['database_port'];
        }

        $this->filesystem->dumpFile(
            $this->configFile,
            "# This file has been auto-generated during installation\n".Yaml::dump($this->getEscapedValues())
        );
    }

    /**
     * Escapes % and @.
     *
     * @return array<string, array<string>>
     *
     * @see https://symfony.com/doc/current/service_container.html#service-parameters
     */
    private function getEscapedValues(): array
    {
        $parameters = [];

        foreach ($this->parameters['parameters'] as $key => $value) {
            if (\is_string($value) && 0 === strncmp($value, '@', 1)) {
                $value = '@'.$value;
            }

            $parameters[$key] = $value;
        }

        return ['parameters' => $parameters];
    }
}<|MERGE_RESOLUTION|>--- conflicted
+++ resolved
@@ -35,29 +35,18 @@
 
     public function __construct(string $projectDir, Filesystem $filesystem = null)
     {
-<<<<<<< HEAD
-        $this->configFile = Path::join($rootDir, 'config/parameters.yml');
+        $this->configFile = Path::join($projectDir, 'config/parameters.yml');
         $this->filesystem = $filesystem ?: new Filesystem();
 
         if (!$this->filesystem->exists($this->configFile)) {
             // Fallback to the legacy config file (see #566)
-            $fallbackConfigFile = Path::join($rootDir, 'app/config/parameters.yml');
+            $fallbackConfigFile = Path::join($projectDir, 'app/config/parameters.yml');
 
             if (!$this->filesystem->exists($fallbackConfigFile)) {
                 return;
             }
 
             $this->configFile = $fallbackConfigFile;
-=======
-        $this->configFile = $projectDir.'/config/parameters.yml';
-        $this->filesystem = $filesystem ?: new Filesystem();
-
-        // Fallback to the legacy config file (see #566)
-        if (file_exists($projectDir.'/app/config/parameters.yml') && !file_exists($projectDir.'/config/parameters.yml')) {
-            $this->configFile = $projectDir.'/app/config/parameters.yml';
-        } elseif (!file_exists($this->configFile)) {
-            return;
->>>>>>> 12a36967
         }
 
         $parameters = Yaml::parse(file_get_contents($this->configFile));
