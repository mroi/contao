<?php

declare(strict_types=1);

/*
 * This file is part of Contao.
 *
 * (c) Leo Feyer
 *
 * @license LGPL-3.0-or-later
 */

namespace Contao\InstallationBundle\EventListener;

use Contao\CoreBundle\Command\InstallCommand;
use Contao\CoreBundle\Command\SymlinksCommand;
use Contao\InstallationBundle\Event\InitializeApplicationEvent;
use Symfony\Bundle\FrameworkBundle\Command\AssetsInstallCommand;
use Symfony\Bundle\FrameworkBundle\Command\ContainerAwareCommand;
use Symfony\Bundle\FrameworkBundle\Console\Application;
use Symfony\Component\Console\Command\Command;
use Symfony\Component\Console\Input\ArgvInput;
use Symfony\Component\Console\Input\InputInterface;
use Symfony\Component\Console\Output\BufferedOutput;
use Symfony\Component\Console\Output\OutputInterface;
use Symfony\Component\DependencyInjection\ContainerAwareInterface;
use Symfony\Component\DependencyInjection\ContainerAwareTrait;

class InitializeApplicationListener implements ContainerAwareInterface
{
    use ContainerAwareTrait;

    /**
     * Listens to the contao_installation.initialize event.
     */
    public function onInitialize(InitializeApplicationEvent $event): void
    {
        $this->installAssets($event);
        $this->installContao($event);
        $this->createSymlinks($event);
    }

    private function installAssets(InitializeApplicationEvent $event): void
    {
        $webDir = $this->container->getParameter('contao.web_dir');

        if (file_exists($webDir.'/bundles/contaocore/core.js')) {
            return;
        }

        $application = new Application($this->container->get('kernel'));

        $command = new AssetsInstallCommand($this->container->get('filesystem'));
        $command->setApplication($application);

        $input = new ArgvInput(['assets:install', '--relative', $webDir]);

        if (null === ($output = $this->runCommand($command, $input))) {
            return;
        }

        $event->setOutput($output);
    }

    private function installContao(InitializeApplicationEvent $event): void
    {
        $projectDir = $this->container->getParameter('kernel.project_dir');

        if (is_dir($projectDir.'/system/config')) {
            return;
        }

        $webDir = $this->container->getParameter('contao.web_dir');

        $command = new InstallCommand(
            $projectDir,
            $this->container->getParameter('contao.upload_path'),
            $this->container->getParameter('contao.image.target_dir')
        );

        $input = new ArgvInput(['contao:install', substr($webDir, \strlen($projectDir) + 1)]);

        if (null === ($output = $this->runCommand($command, $input))) {
            return;
        }

        $event->setOutput($output);
    }

    private function createSymlinks(InitializeApplicationEvent $event): void
    {
        $webDir = $this->container->getParameter('contao.web_dir');

        if (is_link($webDir.'/system/themes')) {
            return;
        }

        $projectDir = $this->container->getParameter('kernel.project_dir');

        $command = new SymlinksCommand(
            $projectDir,
            $this->container->getParameter('contao.upload_path'),
            $this->container->getParameter('kernel.logs_dir'),
            $this->container->get('contao.resource_finder')
        );

        $input = new ArgvInput(['contao:symlinks', substr($webDir, \strlen($projectDir) + 1)]);

        if (null === ($output = $this->runCommand($command, $input))) {
            return;
        }

        $event->setOutput($output);
    }

    /**
     * Runs a command and returns the error (if any).
<<<<<<< HEAD
     */
    private function runCommand(Command $command, InputInterface $input = null): ?string
    {
        if (null === $input) {
            $input = new ArgvInput([]);
        }

        if ($command instanceof ContainerAwareCommand) {
            $command->setContainer($this->container);
        }
=======
     *
     * @param ContainerAwareCommand $command
     * @param InputInterface        $input
     *
     * @return string|null
     */
    private function runCommand(ContainerAwareCommand $command, InputInterface $input)
    {
        $command->setContainer($this->container);
>>>>>>> d7865626

        $output = new BufferedOutput(OutputInterface::VERBOSITY_NORMAL, true);
        $status = $command->run($input, $output);

        if ($status > 0) {
            return $output->fetch();
        }

        return null;
    }
}<|MERGE_RESOLUTION|>--- conflicted
+++ resolved
@@ -115,28 +115,12 @@
 
     /**
      * Runs a command and returns the error (if any).
-<<<<<<< HEAD
      */
-    private function runCommand(Command $command, InputInterface $input = null): ?string
+    private function runCommand(Command $command, InputInterface $input): ?string
     {
-        if (null === $input) {
-            $input = new ArgvInput([]);
-        }
-
         if ($command instanceof ContainerAwareCommand) {
             $command->setContainer($this->container);
         }
-=======
-     *
-     * @param ContainerAwareCommand $command
-     * @param InputInterface        $input
-     *
-     * @return string|null
-     */
-    private function runCommand(ContainerAwareCommand $command, InputInterface $input)
-    {
-        $command->setContainer($this->container);
->>>>>>> d7865626
 
         $output = new BufferedOutput(OutputInterface::VERBOSITY_NORMAL, true);
         $status = $command->run($input, $output);
