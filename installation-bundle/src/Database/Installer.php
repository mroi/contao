--- conflicted
+++ resolved
@@ -178,27 +178,6 @@
 
         $this->commands = $return;
     }
-<<<<<<< HEAD
-
-    /**
-     * Removes tables from the schema that do not start with tl_.
-     *
-     * @param Schema $schema
-     *
-     * @return Schema
-     */
-    private function dropNonContaoTables(Schema $schema): Schema
-    {
-        $needle = $schema->getName().'.tl_';
-
-        foreach ($schema->getTableNames() as $tableName) {
-            if (0 !== stripos($tableName, $needle)) {
-                $schema->dropTable($tableName);
-            }
-        }
-
-        return $schema;
-    }
 
     /**
      * Checks engine and collation and adds the ALTER TABLE queries.
@@ -240,6 +219,4 @@
             }
         }
     }
-=======
->>>>>>> e18ad740
 }