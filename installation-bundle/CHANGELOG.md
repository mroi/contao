--- conflicted
+++ resolved
@@ -1,18 +1,6 @@
 # Contao installation bundle change log
 
-<<<<<<< HEAD
-### 1.1.6 (2016-XX-XX)
-
- * Validate the database name (see contao/core-bundle#593).
-
-### 1.1.5 (2016-09-26)
-
- * Store the request object as early as possible.
-
-### 1.1.4 (2016-09-21)
-=======
 ### 1.2.0 (2016-11-25)
->>>>>>> 65836f84
 
  * Use the Filesystem to dump the parameters.yml file.
 
