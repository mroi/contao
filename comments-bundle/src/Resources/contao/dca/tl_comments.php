--- conflicted
+++ resolved
@@ -15,6 +15,7 @@
 use Contao\CommentsModel;
 use Contao\CommentsNotifyModel;
 use Contao\Config;
+use Contao\Controller;
 use Contao\CoreBundle\Exception\AccessDeniedException;
 use Contao\DataContainer;
 use Contao\Date;
@@ -779,17 +780,13 @@
 	 *
 	 * @return array
 	 */
-<<<<<<< HEAD
-	public function invalidateSourceCacheTag(DataContainer $dc, array $tags)
-=======
-	public function invalidateSourceCacheTags(Contao\DataContainer $dc, array $tags)
->>>>>>> 7bc1599f
+	public function invalidateSourceCacheTags(DataContainer $dc, array $tags)
 	{
 		$commentModel = CommentsModel::findByPk($dc->id);
 
 		if (null !== $commentModel)
 		{
-			Contao\Controller::loadDataContainer($commentModel->source);
+			Controller::loadDataContainer($commentModel->source);
 
 			$tags[] = sprintf('contao.db.%s.%s', $commentModel->source, $commentModel->parent);
 
