--- conflicted
+++ resolved
@@ -574,13 +574,8 @@
 
 		return '
 <div class="comment_wrap">
-<<<<<<< HEAD
-<div class="cte_type ' . $key . '"><a href="mailto:' . Idna::decodeEmail($arrRow['email']) . '" title="' . StringUtil::specialchars(Idna::decodeEmail($arrRow['email'])) . '">' . $arrRow['name'] . '</a>' . (($arrRow['website'] != '') ? ' (<a href="' . $arrRow['website'] . '" title="' . StringUtil::specialchars($arrRow['website']) . '" target="_blank" rel="noreferrer noopener">' . $GLOBALS['TL_LANG']['MSC']['com_website'] . '</a>)' : '') . ' – ' . Date::parse(Config::get('datimFormat'), $arrRow['date']) . ' – IP ' . StringUtil::specialchars($arrRow['ip']) . '<br>' . $title . '</div>
+<div class="cte_type ' . $key . '"><a href="mailto:' . Idna::decodeEmail($arrRow['email']) . '" title="' . StringUtil::specialchars(Idna::decodeEmail($arrRow['email'])) . '">' . $arrRow['name'] . '</a>' . ($arrRow['website'] ? ' (<a href="' . $arrRow['website'] . '" title="' . StringUtil::specialchars($arrRow['website']) . '" target="_blank" rel="noreferrer noopener">' . $GLOBALS['TL_LANG']['MSC']['com_website'] . '</a>)' : '') . ' – ' . Date::parse(Config::get('datimFormat'), $arrRow['date']) . ' – IP ' . StringUtil::specialchars($arrRow['ip']) . '<br>' . $title . '</div>
 <div class="limit_height mark_links' . (!Config::get('doNotCollapse') ? ' h40' : '') . '">
-=======
-<div class="cte_type ' . $key . '"><a href="mailto:' . Contao\Idna::decodeEmail($arrRow['email']) . '" title="' . Contao\StringUtil::specialchars(Contao\Idna::decodeEmail($arrRow['email'])) . '">' . $arrRow['name'] . '</a>' . ($arrRow['website'] ? ' (<a href="' . $arrRow['website'] . '" title="' . Contao\StringUtil::specialchars($arrRow['website']) . '" target="_blank" rel="noreferrer noopener">' . $GLOBALS['TL_LANG']['MSC']['com_website'] . '</a>)' : '') . ' – ' . Contao\Date::parse(Contao\Config::get('datimFormat'), $arrRow['date']) . ' – IP ' . Contao\StringUtil::specialchars($arrRow['ip']) . '<br>' . $title . '</div>
-<div class="limit_height mark_links' . (!Contao\Config::get('doNotCollapse') ? ' h40' : '') . '">
->>>>>>> 57806fd6
 ' . $arrRow['comment'] . '
 </div>
 </div>' . "\n    ";
