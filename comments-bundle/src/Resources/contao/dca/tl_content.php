--- conflicted
+++ resolved
@@ -105,39 +105,6 @@
 	 */
 	public function getCommentsTemplates()
 	{
-<<<<<<< HEAD
-		// Only look for a theme in the articles module (see #4808)
-		if (Input::get('do') == 'article')
-		{
-			$intPid = $dc->activeRecord->pid;
-
-			if (Input::get('act') == 'overrideAll')
-			{
-				$intPid = Input::get('id');
-			}
-
-			// Get the page ID
-			$objArticle = $this->Database->prepare("SELECT pid FROM tl_article WHERE id=?")
-										 ->limit(1)
-										 ->execute($intPid);
-
-			// Load the page
-			$objPage = PageModel::findWithDetails($objArticle->pid);
-
-			// Get the theme ID
-			$objLayout = LayoutModel::findByPk($objPage->layout);
-
-			if ($objLayout === null)
-			{
-				return array();
-			}
-
-			return $this->getTemplateGroup('com_', $objLayout->pid);
-		}
-
-		// Return all gallery templates
-=======
->>>>>>> a95bd647
 		return $this->getTemplateGroup('com_');
 	}
 }