
<div class="comment_default<?= $this->class ?>" id="<?= $this->id ?>">

  <p class="info"><?= $this->by ?> <?php if ($this->website): ?><a href="<?= $this->website ?>" rel="nofollow" target="_blank"><?php endif; ?><?= $this->name ?><?php if ($this->website): ?></a><?php endif; ?> | <time datetime="<?= $this->datetime ?>" class="date"><?= $this->date ?></time></p>

  <div class="comment">
    <?= $this->comment ?>
  </div>

  <?php if ($this->addReply): ?>
    <div class="reply">

<<<<<<< HEAD
	  <p class="info"><?= $this->rby ?> <?= $this->author->name ?></p>

	  <div class="comment">
        <?= $this->reply ?>
=======
      <p class="info"><?php echo $this->rby; ?> <?php echo $this->author->name; ?></p>

      <div class="comment">
        <?php echo $this->reply; ?>
>>>>>>> 4cf9ca5e
      </div>

    </div>
  <?php endif; ?>

</div><|MERGE_RESOLUTION|>--- conflicted
+++ resolved
@@ -10,17 +10,10 @@
   <?php if ($this->addReply): ?>
     <div class="reply">
 
-<<<<<<< HEAD
-	  <p class="info"><?= $this->rby ?> <?= $this->author->name ?></p>
-
-	  <div class="comment">
-        <?= $this->reply ?>
-=======
-      <p class="info"><?php echo $this->rby; ?> <?php echo $this->author->name; ?></p>
+      <p class="info"><?= $this->rby ?> <?= $this->author->name ?></p>
 
       <div class="comment">
-        <?php echo $this->reply; ?>
->>>>>>> 4cf9ca5e
+        <?= $this->reply ?>
       </div>
 
     </div>
