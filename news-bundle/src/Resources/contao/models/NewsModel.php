--- conflicted
+++ resolved
@@ -187,11 +187,7 @@
 		}
 
 		$t = static::$strTable;
-<<<<<<< HEAD
-		$arrColumns = !preg_match('/^[1-9]\d*$/', $varId) ? array("$t.alias=?") : array("$t.id=?");
-=======
-		$arrColumns = !is_numeric($varId) ? array("BINARY $t.alias=?") : array("$t.id=?");
->>>>>>> 3972e64e
+		$arrColumns = !preg_match('/^[1-9]\d*$/', $varId) ? array("BINARY $t.alias=?") : array("$t.id=?");
 		$arrColumns[] = "$t.pid IN(" . implode(',', array_map('\intval', $arrPids)) . ")";
 
 		if (!static::isPreviewMode($arrOptions))
