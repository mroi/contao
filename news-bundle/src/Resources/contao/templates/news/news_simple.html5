--- conflicted
+++ resolved
@@ -1,11 +1,5 @@
 
-<<<<<<< HEAD
-<div class="layout_simple arc_<?= $this->archive->id ?> block<?= $this->class ?>">
-  <?php if ($this->date): ?><time datetime="<?= $this->datetime ?>"><?= $this->date ?></time> <?php endif; ?>
+<div class="layout_simple arc_<?= $this->archive->id ?> block<?= $this->class ?>" itemscope itemtype="http://schema.org/Article">
+  <?php if ($this->date): ?><time datetime="<?= $this->datetime ?>" itemprop="datePublished"><?= $this->date ?></time> <?php endif; ?>
   <?= $this->linkHeadline ?>
-=======
-<div class="layout_simple arc_<?php echo $this->archive->id; ?> block<?php echo $this->class; ?>" itemscope itemtype="http://schema.org/Article">
-  <?php if ($this->date): ?><time datetime="<?php echo $this->datetime; ?>" itemprop="datePublished"><?php echo $this->date; ?></time> <?php endif; ?>
-  <?php echo $this->linkHeadline; ?>
->>>>>>> 819bd1a8
 </div>