--- conflicted
+++ resolved
@@ -877,13 +877,8 @@
 	 * @param integer       $intId
 	 * @param boolean       $blnVisible
 	 * @param DataContainer $dc
-<<<<<<< HEAD
-	 *
-	 * @return string
 	 *
 	 * @throws Contao\CoreBundle\Exception\AccessDeniedException
-=======
->>>>>>> eff4974f
 	 */
 	public function toggleFeatured($intId, $blnVisible, DataContainer $dc=null)
 	{
