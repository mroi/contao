<?php

/*
 * This file is part of Contao.
 *
 * (c) Leo Feyer
 *
 * @license LGPL-3.0-or-later
 */

use Contao\Automator;
use Contao\Backend;
use Contao\BackendUser;
use Contao\CoreBundle\Exception\AccessDeniedException;
use Contao\DataContainer;
use Contao\Environment;
use Contao\Image;
use Contao\Input;
use Contao\News;
use Contao\NewsArchiveModel;
use Contao\StringUtil;
use Contao\System;
use Symfony\Component\HttpFoundation\Session\Attribute\AttributeBagInterface;
use Symfony\Component\HttpFoundation\Session\SessionInterface;

$GLOBALS['TL_DCA']['tl_news_feed'] = array
(
	// Config
	'config' => array
	(
		'dataContainer'               => 'Table',
		'enableVersioning'            => true,
		'markAsCopy'                  => 'title',
		'onload_callback' => array
		(
			array('tl_news_feed', 'checkPermission'),
			array('tl_news_feed', 'generateFeed')
		),
		'oncreate_callback' => array
		(
			array('tl_news_feed', 'adjustPermissions')
		),
		'oncopy_callback' => array
		(
			array('tl_news_feed', 'adjustPermissions')
		),
		'onsubmit_callback' => array
		(
			array('tl_news_feed', 'scheduleUpdate')
		),
		'sql' => array
		(
			'keys' => array
			(
				'id' => 'primary',
				'alias' => 'index'
			)
		),
		'backlink'                    => 'do=news'
	),

	// List
	'list' => array
	(
		'sorting' => array
		(
			'mode'                    => 1,
			'fields'                  => array('title'),
			'flag'                    => 1,
			'panelLayout'             => 'filter;search,limit'
		),
		'label' => array
		(
			'fields'                  => array('title'),
			'format'                  => '%s'
		),
		'global_operations' => array
		(
			'all' => array
			(
				'href'                => 'act=select',
				'class'               => 'header_edit_all',
				'attributes'          => 'onclick="Backend.getScrollOffset()" accesskey="e"'
			),
		),
		'operations' => array
		(
			'edit' => array
			(
				'href'                => 'act=edit',
				'icon'                => 'edit.svg'
			),
			'copy' => array
			(
				'href'                => 'act=copy',
				'icon'                => 'copy.svg',
				'button_callback'     => array('tl_news_feed', 'copyFeed')
			),
			'delete' => array
			(
				'href'                => 'act=delete',
				'icon'                => 'delete.svg',
				'attributes'          => 'onclick="if(!confirm(\'' . $GLOBALS['TL_LANG']['MSC']['deleteConfirm'] . '\'))return false;Backend.getScrollOffset()"',
				'button_callback'     => array('tl_news_feed', 'deleteFeed')
			),
			'show' => array
			(
				'href'                => 'act=show',
				'icon'                => 'show.svg'
			)
		)
	),

	// Palettes
	'palettes' => array
	(
		'default'                     => '{title_legend},title,alias,language;{archives_legend},archives;{config_legend},format,source,maxItems,feedBase,description'
	),

	// Fields
	'fields' => array
	(
		'id' => array
		(
			'sql'                     => "int(10) unsigned NOT NULL auto_increment"
		),
		'tstamp' => array
		(
			'sql'                     => "int(10) unsigned NOT NULL default 0"
		),
		'title' => array
		(
			'exclude'                 => true,
			'search'                  => true,
			'inputType'               => 'text',
			'eval'                    => array('mandatory'=>true, 'maxlength'=>255, 'tl_class'=>'w50'),
			'sql'                     => "varchar(255) NOT NULL default ''"
		),
		'alias' => array
		(
			'exclude'                 => true,
			'search'                  => true,
			'inputType'               => 'text',
			'eval'                    => array('mandatory'=>true, 'rgxp'=>'alias', 'unique'=>true, 'maxlength'=>255, 'tl_class'=>'w50 clr'),
			'save_callback' => array
			(
				array('tl_news_feed', 'checkFeedAlias')
			),
			'sql'                     => "varchar(255) BINARY NOT NULL default ''"
		),
		'language' => array
		(
			'exclude'                 => true,
			'search'                  => true,
			'filter'                  => true,
			'inputType'               => 'text',
			'eval'                    => array('mandatory'=>true, 'maxlength'=>32, 'tl_class'=>'w50'),
			'sql'                     => "varchar(32) NOT NULL default ''"
		),
		'archives' => array
		(
			'exclude'                 => true,
			'search'                  => true,
			'inputType'               => 'checkbox',
			'options_callback'        => array('tl_news_feed', 'getAllowedArchives'),
			'eval'                    => array('multiple'=>true, 'mandatory'=>true),
			'sql'                     => "blob NULL"
		),
		'format' => array
		(
			'exclude'                 => true,
			'filter'                  => true,
			'inputType'               => 'select',
			'options'                 => array('rss'=>'RSS 2.0', 'atom'=>'Atom'),
			'eval'                    => array('tl_class'=>'w50'),
			'sql'                     => "varchar(32) NOT NULL default 'rss'"
		),
		'source' => array
		(
			'exclude'                 => true,
			'inputType'               => 'select',
			'options'                 => array('source_teaser', 'source_text'),
			'reference'               => &$GLOBALS['TL_LANG']['tl_news_feed'],
			'eval'                    => array('tl_class'=>'w50'),
			'sql'                     => "varchar(32) NOT NULL default 'source_teaser'"
		),
		'maxItems' => array
		(
			'exclude'                 => true,
			'inputType'               => 'text',
			'eval'                    => array('mandatory'=>true, 'rgxp'=>'natural', 'tl_class'=>'w50'),
			'sql'                     => "smallint(5) unsigned NOT NULL default 25"
		),
		'feedBase' => array
		(
			'default'                 => Environment::get('base'),
			'exclude'                 => true,
			'search'                  => true,
			'inputType'               => 'text',
			'eval'                    => array('trailingSlash'=>true, 'rgxp'=>'url', 'decodeEntities'=>true, 'maxlength'=>255, 'tl_class'=>'w50'),
			'sql'                     => "varchar(255) NOT NULL default ''"
		),
		'description' => array
		(
			'exclude'                 => true,
			'search'                  => true,
			'inputType'               => 'textarea',
			'eval'                    => array('style'=>'height:60px', 'tl_class'=>'clr'),
			'sql'                     => "text NULL"
		)
	)
);

/**
 * Provide miscellaneous methods that are used by the data configuration array.
 *
 * @property News $News
 *
 * @author Leo Feyer <https://github.com/leofeyer>
 */
class tl_news_feed extends Backend
{
	/**
	 * Import the back end user object
	 */
	public function __construct()
	{
		parent::__construct();
		$this->import(BackendUser::class, 'User');
	}

	/**
	 * Check permissions to edit table tl_news_archive
	 *
	 * @throws AccessDeniedException
	 */
	public function checkPermission()
	{
		if ($this->User->isAdmin)
		{
			return;
		}

		// Set the root IDs
		if (empty($this->User->newsfeeds) || !is_array($this->User->newsfeeds))
		{
			$root = array(0);
		}
		else
		{
			$root = $this->User->newsfeeds;
		}

		$GLOBALS['TL_DCA']['tl_news_feed']['list']['sorting']['root'] = $root;

		// Check permissions to add feeds
		if (!$this->User->hasAccess('create', 'newsfeedp'))
		{
			$GLOBALS['TL_DCA']['tl_news_feed']['config']['closed'] = true;
			$GLOBALS['TL_DCA']['tl_news_feed']['config']['notCreatable'] = true;
			$GLOBALS['TL_DCA']['tl_news_feed']['config']['notCopyable'] = true;
		}

		// Check permissions to delete feeds
		if (!$this->User->hasAccess('delete', 'newsfeedp'))
		{
			$GLOBALS['TL_DCA']['tl_news_feed']['config']['notDeletable'] = true;
		}

		/** @var SessionInterface $objSession */
		$objSession = System::getContainer()->get('session');

		// Check current action
		switch (Input::get('act'))
		{
			case 'select':
				// Allow
				break;

			case 'create':
				if (!$this->User->hasAccess('create', 'newsfeedp'))
				{
					throw new AccessDeniedException('Not enough permissions to create news feeds.');
				}
				break;

			case 'edit':
			case 'copy':
			case 'delete':
			case 'show':
				if (!in_array(Input::get('id'), $root) || (Input::get('act') == 'delete' && !$this->User->hasAccess('delete', 'newsfeedp')))
				{
					throw new AccessDeniedException('Not enough permissions to ' . Input::get('act') . ' news feed ID ' . Input::get('id') . '.');
				}
				break;

			case 'editAll':
			case 'deleteAll':
			case 'overrideAll':
			case 'copyAll':
				$session = $objSession->all();

				if (Input::get('act') == 'deleteAll' && !$this->User->hasAccess('delete', 'newsfeedp'))
				{
					$session['CURRENT']['IDS'] = array();
				}
				else
				{
					$session['CURRENT']['IDS'] = array_intersect((array) $session['CURRENT']['IDS'], $root);
				}
				$objSession->replace($session);
				break;

			default:
				if (Input::get('act'))
				{
					throw new AccessDeniedException('Not enough permissions to ' . Input::get('act') . ' news feeds.');
				}
				break;
		}
	}

	/**
	 * Add the new feed to the permissions
	 *
	 * @param $insertId
	 */
	public function adjustPermissions($insertId)
	{
		// The oncreate_callback passes $insertId as second argument
		if (func_num_args() == 4)
		{
			$insertId = func_get_arg(1);
		}

		if ($this->User->isAdmin)
		{
			return;
		}

		// Set root IDs
		if (empty($this->User->newsfeeds) || !is_array($this->User->newsfeeds))
		{
			$root = array(0);
		}
		else
		{
			$root = $this->User->newsfeeds;
		}

		// The feed is enabled already
		if (in_array($insertId, $root))
		{
			return;
		}

		/** @var AttributeBagInterface $objSessionBag */
		$objSessionBag = System::getContainer()->get('session')->getBag('contao_backend');

		$arrNew = $objSessionBag->get('new_records');

		if (is_array($arrNew['tl_news_feed']) && in_array($insertId, $arrNew['tl_news_feed']))
		{
			// Add the permissions on group level
			if ($this->User->inherit != 'custom')
			{
				$objGroup = $this->Database->execute("SELECT id, newsfeeds, newsfeedp FROM tl_user_group WHERE id IN(" . implode(',', array_map('\intval', $this->User->groups)) . ")");

				while ($objGroup->next())
				{
					$arrNewsfeedp = StringUtil::deserialize($objGroup->newsfeedp);

					if (is_array($arrNewsfeedp) && in_array('create', $arrNewsfeedp))
					{
						$arrNewsfeeds = StringUtil::deserialize($objGroup->newsfeeds, true);
						$arrNewsfeeds[] = $insertId;

						$this->Database->prepare("UPDATE tl_user_group SET newsfeeds=? WHERE id=?")
									   ->execute(serialize($arrNewsfeeds), $objGroup->id);
					}
				}
			}

			// Add the permissions on user level
			if ($this->User->inherit != 'group')
			{
				$objUser = $this->Database->prepare("SELECT newsfeeds, newsfeedp FROM tl_user WHERE id=?")
										   ->limit(1)
										   ->execute($this->User->id);

				$arrNewsfeedp = StringUtil::deserialize($objUser->newsfeedp);

				if (is_array($arrNewsfeedp) && in_array('create', $arrNewsfeedp))
				{
					$arrNewsfeeds = StringUtil::deserialize($objUser->newsfeeds, true);
					$arrNewsfeeds[] = $insertId;

					$this->Database->prepare("UPDATE tl_user SET newsfeeds=? WHERE id=?")
								   ->execute(serialize($arrNewsfeeds), $this->User->id);
				}
			}

			// Add the new element to the user object
			$root[] = $insertId;
			$this->User->newsfeeds = $root;
		}
	}

	/**
	 * Return the copy news feed button
	 *
	 * @param array  $row
	 * @param string $href
	 * @param string $label
	 * @param string $title
	 * @param string $icon
	 * @param string $attributes
	 *
	 * @return string
	 */
	public function copyFeed($row, $href, $label, $title, $icon, $attributes)
	{
		return $this->User->hasAccess('create', 'newsfeedp') ? '<a href="' . $this->addToUrl($href . '&amp;id=' . $row['id']) . '" title="' . StringUtil::specialchars($title) . '"' . $attributes . '>' . Image::getHtml($icon, $label) . '</a> ' : Image::getHtml(preg_replace('/\.svg/i', '_.svg', $icon)) . ' ';
	}

	/**
	 * Return the delete news feed button
	 *
	 * @param array  $row
	 * @param string $href
	 * @param string $label
	 * @param string $title
	 * @param string $icon
	 * @param string $attributes
	 *
	 * @return string
	 */
	public function deleteFeed($row, $href, $label, $title, $icon, $attributes)
	{
		return $this->User->hasAccess('delete', 'newsfeedp') ? '<a href="' . $this->addToUrl($href . '&amp;id=' . $row['id']) . '" title="' . StringUtil::specialchars($title) . '"' . $attributes . '>' . Image::getHtml($icon, $label) . '</a> ' : Image::getHtml(preg_replace('/\.svg/i', '_.svg', $icon)) . ' ';
	}

	/**
	 * Check for modified news feeds and update the XML files if necessary
	 */
	public function generateFeed()
	{
		/** @var SessionInterface $objSession */
		$objSession = System::getContainer()->get('session');

		$session = $objSession->get('news_feed_updater');

		if (empty($session) || !is_array($session))
		{
			return;
		}

<<<<<<< HEAD
		$this->import(News::class, 'News');
=======
		$request = Contao\System::getContainer()->get('request_stack')->getCurrentRequest();

		if ($request)
		{
			$origScope = $request->attributes->get('_scope');
			$request->attributes->set('_scope', 'frontend');
		}

		$this->import('Contao\News', 'News');
>>>>>>> 8c07a16c

		foreach ($session as $id)
		{
			$this->News->generateFeed($id);
		}

		$this->import(Automator::class, 'Automator');
		$this->Automator->generateSitemap();

		if ($request)
		{
			$request->attributes->set('_scope', $origScope);
		}

		$objSession->set('news_feed_updater', null);
	}

	/**
	 * Schedule a news feed update
	 *
	 * This method is triggered when a single news archive or multiple news
	 * archives are modified (edit/editAll).
	 *
	 * @param DataContainer $dc
	 */
	public function scheduleUpdate(DataContainer $dc)
	{
		// Return if there is no ID
		if (!$dc->id)
		{
			return;
		}

		/** @var SessionInterface $objSession */
		$objSession = System::getContainer()->get('session');

		// Store the ID in the session
		$session = $objSession->get('news_feed_updater');
		$session[] = $dc->id;
		$objSession->set('news_feed_updater', array_unique($session));
	}

	/**
	 * Return the IDs of the allowed news archives as array
	 *
	 * @return array
	 */
	public function getAllowedArchives()
	{
		if ($this->User->isAdmin)
		{
			$objArchive = NewsArchiveModel::findAll();
		}
		else
		{
			$objArchive = NewsArchiveModel::findMultipleByIds($this->User->news);
		}

		$return = array();

		if ($objArchive !== null)
		{
			while ($objArchive->next())
			{
				$return[$objArchive->id] = $objArchive->title;
			}
		}

		return $return;
	}

	/**
	 * Check the RSS-feed alias
	 *
	 * @param mixed         $varValue
	 * @param DataContainer $dc
	 *
	 * @return mixed
	 *
	 * @throws Exception
	 */
	public function checkFeedAlias($varValue, DataContainer $dc)
	{
		// No change or empty value
		if ($varValue == $dc->value || $varValue == '')
		{
			return $varValue;
		}

		$varValue = StringUtil::standardize($varValue); // see #5096

		$this->import(Automator::class, 'Automator');
		$arrFeeds = $this->Automator->purgeXmlFiles(true);

		// Alias exists
		if (in_array($varValue, $arrFeeds))
		{
			throw new Exception(sprintf($GLOBALS['TL_LANG']['ERR']['aliasExists'], $varValue));
		}

		return $varValue;
	}
}<|MERGE_RESOLUTION|>--- conflicted
+++ resolved
@@ -455,10 +455,7 @@
 			return;
 		}
 
-<<<<<<< HEAD
-		$this->import(News::class, 'News');
-=======
-		$request = Contao\System::getContainer()->get('request_stack')->getCurrentRequest();
+		$request = System::getContainer()->get('request_stack')->getCurrentRequest();
 
 		if ($request)
 		{
@@ -466,8 +463,7 @@
 			$request->attributes->set('_scope', 'frontend');
 		}
 
-		$this->import('Contao\News', 'News');
->>>>>>> 8c07a16c
+		$this->import(News::class, 'News');
 
 		foreach ($session as $id)
 		{
