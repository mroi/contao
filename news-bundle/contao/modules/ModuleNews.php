--- conflicted
+++ resolved
@@ -393,12 +393,6 @@
 			$strArticleUrl = ampersand($objArticle->url);
 		}
 
-<<<<<<< HEAD
-=======
-		/** @var \PageModel $objPage */
-		global $objPage;
-
->>>>>>> 2c41b7a6
 		// External link
 		return sprintf('<a href="%s" title="%s"%s>%s</a>',
 						$strArticleUrl,
