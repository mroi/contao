<?php

/**
 * Contao Open Source CMS
 * 
 * Copyright (C) 2005-2012 Leo Feyer
 * 
 * @package News
 * @link    http://contao.org
 * @license http://www.gnu.org/licenses/lgpl-3.0.html LGPL
 */


/**
 * Run in a custom namespace, so the class can be replaced
 */
namespace Contao;


/**
 * Class News
 *
 * Provide methods regarding news archives.
 * @copyright  Leo Feyer 2005-2012
 * @author     Leo Feyer <http://contao.org>
 * @package    News
 */
class News extends \Frontend
{

	/**
	 * Update a particular RSS feed
	 * @param integer
	 * @param boolean
	 */
	public function generateFeed($intId, $blnIsFeedId=false)
	{
		$objFeed = $blnIsFeedId ? \NewsFeedModel::findByPk($intId) : \NewsFeedModel::findByArchive($intId);

		if ($objFeed === null)
		{
			return;
		}

		$objFeed->feedName = $objFeed->alias ?: 'news' . $objFeed->id;

		// Delete XML file
		if (\Input::get('act') == 'delete')
		{
			$this->import('Files');
			$this->Files->delete($objFeed->feedName . '.xml');
		}

		// Update XML file
		else
		{
			$this->generateFiles($objFeed->row());
			$this->log('Generated news feed "' . $objFeed->feedName . '.xml"', 'News generateFeed()', TL_CRON);
		}
	}


	/**
	 * Delete old files and generate all feeds
	 */
	public function generateFeeds()
	{
		$this->import('Automator');
		$this->Automator->purgeXmlFiles();

		$objFeed = \NewsFeedModel::findAll();

		if ($objFeed !== null)
		{
			while ($objFeed->next())
			{
				$objFeed->feedName = $objFeed->alias ?: 'news' . $objFeed->id;
				$this->generateFiles($objFeed->row());
				$this->log('Generated news feed "' . $objFeed->feedName . '.xml"', 'News generateFeeds()', TL_CRON);
			}
		}
	}


	/**
	 * Generate an XML files and save them to the root directory
	 * @param array
	 */
	protected function generateFiles($arrFeed)
	{
		$arrArchives = deserialize($arrFeed['archives']);

		if (!is_array($arrArchives) || empty($arrArchives))
		{
			return;
		}

		$strType = ($arrFeed['format'] == 'atom') ? 'generateAtom' : 'generateRss';
		$strLink = $arrFeed['feedBase'] ?: \Environment::get('base');
		$strFile = $arrFeed['feedName'];

		$objFeed = new \Feed($strFile);
		$objFeed->link = $strLink;
		$objFeed->title = $arrFeed['title'];
		$objFeed->description = $arrFeed['description'];
		$objFeed->language = $arrFeed['language'];
		$objFeed->published = $arrFeed['tstamp'];

		// Get the items
		if ($arrFeed['maxItems'] > 0)
		{
			$objArticle = \NewsModel::findPublishedByPids($arrArchives, null, $arrFeed['maxItems']);
		}
		else
		{
			$objArticle = \NewsModel::findPublishedByPids($arrArchives);
		}

		// Parse the items
		if ($objArticle !== null)
		{
			$arrUrls = array();

			while ($objArticle->next())
			{
				$jumpTo = $objArticle->getRelated('pid')->jumpTo;

				// No jumpTo page set (see #4784)
				if (!$jumpTo)
				{
					continue;
				}

				// Get the jumpTo URL
				if (!isset($arrUrls[$jumpTo]))
				{
					$objParent = \PageModel::findWithDetails($jumpTo);
					$arrUrls[$jumpTo] = $this->generateFrontendUrl($objParent->row(), ($GLOBALS['TL_CONFIG']['useAutoItem'] ?  '/%s' : '/items/%s'), $objParent->language);
				}

				$strUrl = $arrUrls[$jumpTo];
				$objItem = new \FeedItem();

				$objItem->title = $objArticle->headline;
				$objItem->link = $this->getLink($objArticle, $strUrl, $strLink);
				$objItem->published = $objArticle->date;
				$objItem->author = $objArticle->authorName;

				// Prepare the description
				if ($arrFeed['source'] == 'source_text')
				{
					$strDescription = '';
					$objElement = \ContentModel::findPublishedByPidAndTable($objArticle->id, 'tl_news');

					if ($objElement !== null)
					{
						while ($objElement->next())
						{
							$strDescription .= $this->getContentElement($objElement->id);
						}
					}
				}
				else
				{
					$strDescription = $objArticle->teaser;
				}

				$strDescription = $this->replaceInsertTags($strDescription);
				$objItem->description = $this->convertRelativeUrls($strDescription, $strLink);

				// Add the article image as enclosure
				if ($objArticle->addImage)
				{
					$objFile = \FilesModel::findByPk($objArticle->singleSRC);

					if ($objFile !== null)
					{
						$objItem->addEnclosure($objFile->path);
					}
				}

				// Enclosures
				if ($objArticle->addEnclosure)
				{
					$arrEnclosure = deserialize($objArticle->enclosure, true);

					if (is_array($arrEnclosure))
					{
						$objFile = \FilesModel::findMultipleByIds($arrEnclosure);

						while ($objFile->next())
						{
							$objItem->addEnclosure($objFile->path);
						}
					}
				}

				$objFeed->addItem($objItem);
			}
		}

		// Create the file
		$objRss = new \File('share/' . $strFile . '.xml');
		$objRss->write($this->replaceInsertTags($objFeed->$strType()));
		$objRss->close();
	}


	/**
	 * Add news items to the indexer
	 * @param array
	 * @param integer
	 * @param boolean
	 * @return array
	 */
	public function getSearchablePages($arrPages, $intRoot=0, $blnIsSitemap=false)
	{
		$arrRoot = array();

		if ($intRoot > 0)
		{
			$arrRoot = $this->Database->getChildRecords($intRoot, 'tl_page');
		}

		$arrProcessed = array();

		// Get all news archives
		$objArchive = \NewsArchiveModel::findByProtected('');

		// Walk through each archive
		if ($objArchive !== null)
		{
			while ($objArchive->next())
			{
				// Skip news archives without target page
				if (!$objArchive->jumpTo)
				{
					continue;
				}

				// Skip news archives outside the root nodes
				if (!empty($arrRoot) && !in_array($objArchive->jumpTo, $arrRoot))
				{
					continue;
				}

				// Get the URL of the jumpTo page
				if (!isset($arrProcessed[$objArchive->jumpTo]))
				{
					$domain = \Environment::get('base');
					$objParent = \PageModel::findWithDetails($objArchive->jumpTo);

					// The target page does not exist
					if ($objParent === null)
					{
						continue;
					}

					if ($objParent->domain != '')
					{
						$domain = (\Environment::get('ssl') ? 'https://' : 'http://') . $objParent->domain . TL_PATH . '/';
					}

					$arrProcessed[$objArchive->jumpTo] = $domain . $this->generateFrontendUrl($objParent->row(), ($GLOBALS['TL_CONFIG']['useAutoItem'] ?  '/%s' : '/items/%s'), $objParent->language);
				}

				$strUrl = $arrProcessed[$objArchive->jumpTo];

				// Get the items
				$objArticle = \NewsModel::findPublishedDefaultByPid($objArchive->id);

				if ($objArticle !== null)
				{
					while ($objArticle->next())
					{
						$arrPages[] = $this->getLink($objArticle, $strUrl);
					}
				}
			}
		}

		return $arrPages;
	}


	/**
	 * Return the link of a news article
	 * @param object
	 * @param string
	 * @param string
	 * @return string
	 */
	protected function getLink($objItem, $strUrl, $strBase='')
	{
		switch ($objItem->source)
		{
			// Link to an external page
			case 'external':
				return $objItem->url;
				break;

			// Link to an internal page
			case 'internal':
				if (($objTarget = $objItem->getRelated('jumpTo')) !== null)
				{
					return $strBase . $this->generateFrontendUrl($objTarget->row());
				}
				break;

			// Link to an article
			case 'article':
				if (($objArticle = \ArticleModel::findByPk($objItem->articleId, array('eager'=>true))) !== null)
				{
					return $strBase . ampersand($this->generateFrontendUrl($objArticle->getRelated('pid')->row(), '/articles/' . ((!$GLOBALS['TL_CONFIG']['disableAlias'] && $objArticle->alias != '') ? $objArticle->alias : $objArticle->id)));
				}
				break;
		}

		// Link to the default page
<<<<<<< HEAD
		return sprintf($strBase . $strUrl, (($objItem->alias != '' && !$GLOBALS['TL_CONFIG']['disableAlias']) ? $objItem->alias : $objItem->id));
=======
		return $strBase . sprintf($strUrl, (($objItem->alias != '' && !$GLOBALS['TL_CONFIG']['disableAlias']) ? $objItem->alias : $objItem->id));
>>>>>>> 3ac68bda
	}


	/**
	 * Return the names of the existing feeds so they are not removed
	 * @return array
	 */
	public function purgeOldFeeds()
	{
		$arrFeeds = array();
		$objFeeds = \NewsFeedModel::findAll();

		if ($objFeeds !== null)
		{
			while ($objFeeds->next())
			{
				$arrFeeds[] = $objFeeds->alias ?: 'news' . $objFeeds->id;
			}
		}

		return $arrFeeds;
	}
}<|MERGE_RESOLUTION|>--- conflicted
+++ resolved
@@ -317,11 +317,7 @@
 		}
 
 		// Link to the default page
-<<<<<<< HEAD
-		return sprintf($strBase . $strUrl, (($objItem->alias != '' && !$GLOBALS['TL_CONFIG']['disableAlias']) ? $objItem->alias : $objItem->id));
-=======
 		return $strBase . sprintf($strUrl, (($objItem->alias != '' && !$GLOBALS['TL_CONFIG']['disableAlias']) ? $objItem->alias : $objItem->id));
->>>>>>> 3ac68bda
 	}
 
 
