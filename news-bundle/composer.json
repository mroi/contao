--- conflicted
+++ resolved
@@ -20,12 +20,7 @@
     },
     "require-dev": {
         "contao/manager-plugin": "^2.0",
-<<<<<<< HEAD
         "contao/test-case": "^1.1",
-        "friendsofphp/php-cs-fixer": "^2.12",
-=======
-        "doctrine/doctrine-cache-bundle": "^1.3",
->>>>>>> 69f57ff1
         "php-coveralls/php-coveralls": "^2.1",
         "php-http/guzzle6-adapter": "^1.1",
         "php-http/message-factory": "^1.0.2",
