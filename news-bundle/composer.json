{
    "name": "contao/news-bundle",
    "type": "contao-bundle",
    "description": "Adds news functionality to Contao 4",
    "license": "LGPL-3.0-or-later",
    "authors": [
        {
            "name": "Leo Feyer",
            "homepage": "https://github.com/leofeyer"
        }
    ],
    "require": {
<<<<<<< HEAD
        "php": "^7.1",
=======
        "php": "^5.6 || ^7.0",
>>>>>>> 7cf42fa5
        "contao/core-bundle": "self.version",
        "symfony/framework-bundle": "^3.4"
    },
    "conflict": {
        "contao/core": "*",
        "contao/manager-plugin": "<2.0 || >=3.0"
    },
    "require-dev": {
        "contao/manager-plugin": "^2.0",
<<<<<<< HEAD
        "contao/test-case": "^1.1",
        "friendsofphp/php-cs-fixer": "^2.6",
        "leofeyer/optimize-native-functions-fixer": "^1.0",
        "php-http/guzzle6-adapter": "^1.1",
        "php-http/message-factory": "^1.0.2",
        "phpunit/phpunit": "^6.1",
        "satooshi/php-coveralls": "^1.0",
=======
        "doctrine/doctrine-cache-bundle": "^1.3",
        "friendsofphp/php-cs-fixer": "^2.12",
        "php-coveralls/php-coveralls": "^2.1",
        "php-http/guzzle6-adapter": "^1.1",
        "php-http/message-factory": "^1.0.2",
        "phpunit/phpunit": "^5.7.26",
>>>>>>> 7cf42fa5
        "symfony/phpunit-bridge": "^3.2"
    },
    "extra": {
        "branch-alias": {
            "dev-4.5": "4.5.x-dev"
        },
        "contao-manager-plugin": "Contao\\NewsBundle\\ContaoManager\\Plugin"
    },
    "autoload": {
        "psr-4": {
            "Contao\\NewsBundle\\": "src/"
        },
        "classmap": [
            "src/Resources/contao/"
        ],
        "exclude-from-classmap": [
            "src/Resources/contao/config/",
            "src/Resources/contao/dca/",
            "src/Resources/contao/languages/",
            "src/Resources/contao/templates/"
        ]
    },
    "autoload-dev": {
        "psr-4": {
            "Contao\\NewsBundle\\Tests\\": "tests/"
        }
    },
    "support": {
        "issues": "https://github.com/contao/news-bundle/issues",
        "forum": "https://community.contao.org",
        "source": "https://github.com/contao/news-bundle",
        "docs": "https://docs.contao.org"
    }
}<|MERGE_RESOLUTION|>--- conflicted
+++ resolved
@@ -10,11 +10,7 @@
         }
     ],
     "require": {
-<<<<<<< HEAD
         "php": "^7.1",
-=======
-        "php": "^5.6 || ^7.0",
->>>>>>> 7cf42fa5
         "contao/core-bundle": "self.version",
         "symfony/framework-bundle": "^3.4"
     },
@@ -24,22 +20,12 @@
     },
     "require-dev": {
         "contao/manager-plugin": "^2.0",
-<<<<<<< HEAD
         "contao/test-case": "^1.1",
-        "friendsofphp/php-cs-fixer": "^2.6",
-        "leofeyer/optimize-native-functions-fixer": "^1.0",
-        "php-http/guzzle6-adapter": "^1.1",
-        "php-http/message-factory": "^1.0.2",
-        "phpunit/phpunit": "^6.1",
-        "satooshi/php-coveralls": "^1.0",
-=======
-        "doctrine/doctrine-cache-bundle": "^1.3",
         "friendsofphp/php-cs-fixer": "^2.12",
         "php-coveralls/php-coveralls": "^2.1",
         "php-http/guzzle6-adapter": "^1.1",
         "php-http/message-factory": "^1.0.2",
-        "phpunit/phpunit": "^5.7.26",
->>>>>>> 7cf42fa5
+        "phpunit/phpunit": "^6.1",
         "symfony/phpunit-bridge": "^3.2"
     },
     "extra": {
