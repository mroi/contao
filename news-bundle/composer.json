--- conflicted
+++ resolved
@@ -30,7 +30,7 @@
     },
     "extra": {
         "branch-alias": {
-            "dev-4.5": "4.5.x-dev"
+            "dev-4.6": "4.6.x-dev"
         },
         "contao-manager-plugin": "Contao\\NewsBundle\\ContaoManager\\Plugin"
     },
@@ -55,21 +55,8 @@
     },
     "support": {
         "issues": "https://github.com/contao/news-bundle/issues",
-<<<<<<< HEAD
-        "source": "https://github.com/contao/news-bundle"
-    },
-    "extra": {
-        "branch-alias": {
-            "dev-master": "4.6.x-dev"
-        },
-        "contao-manager-plugin": "Contao\\NewsBundle\\ContaoManager\\Plugin"
-    },
-    "minimum-stability": "beta",
-    "prefer-stable": true
-=======
         "forum": "https://community.contao.org",
         "source": "https://github.com/contao/news-bundle",
         "docs": "https://docs.contao.org"
     }
->>>>>>> 12f5dbf4
 }