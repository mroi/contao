--- conflicted
+++ resolved
@@ -75,19 +75,7 @@
         $this->provider = new FaqPickerProvider($menuFactory, $router, $translator);
     }
 
-<<<<<<< HEAD
-    public function testCanBeInstantiated(): void
-    {
-        $this->assertInstanceOf('Contao\FaqBundle\Picker\FaqPickerProvider', $this->provider);
-    }
-
     public function testCreatesTheMenuItem(): void
-=======
-    /**
-     * Tests the createMenuItem() method.
-     */
-    public function testCreatesTheMenuItem()
->>>>>>> dfc85744
     {
         $picker = json_encode([
             'context' => 'link',
