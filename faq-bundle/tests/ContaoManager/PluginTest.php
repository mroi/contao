<?php

declare(strict_types=1);

/*
 * This file is part of Contao.
 *
 * (c) Leo Feyer
 *
 * @license LGPL-3.0-or-later
 */

namespace Contao\FaqBundle\Tests\ContaoManager;

use Contao\CoreBundle\ContaoCoreBundle;
use Contao\FaqBundle\ContaoFaqBundle;
use Contao\FaqBundle\ContaoManager\Plugin;
use Contao\ManagerPlugin\Bundle\Config\BundleConfig;
use Contao\ManagerPlugin\Bundle\Parser\ParserInterface;
use PHPUnit\Framework\TestCase;

class PluginTest extends TestCase
{
<<<<<<< HEAD
    public function testCanBeInstantiated(): void
    {
        $plugin = new Plugin();

        $this->assertInstanceOf('Contao\FaqBundle\ContaoManager\Plugin', $plugin);
    }

    public function testReturnsTheBundles(): void
=======
    /**
     * Tests returning the bundles.
     */
    public function testReturnsTheBundles()
>>>>>>> dfc85744
    {
        $parser = $this->createMock(ParserInterface::class);

        /** @var BundleConfig $config */
        $config = (new Plugin())->getBundles($parser)[0];

        $this->assertInstanceOf('Contao\ManagerPlugin\Bundle\Config\BundleConfig', $config);
        $this->assertSame(ContaoFaqBundle::class, $config->getName());
        $this->assertSame([ContaoCoreBundle::class], $config->getLoadAfter());
        $this->assertSame(['faq'], $config->getReplace());
    }
}<|MERGE_RESOLUTION|>--- conflicted
+++ resolved
@@ -21,21 +21,7 @@
 
 class PluginTest extends TestCase
 {
-<<<<<<< HEAD
-    public function testCanBeInstantiated(): void
-    {
-        $plugin = new Plugin();
-
-        $this->assertInstanceOf('Contao\FaqBundle\ContaoManager\Plugin', $plugin);
-    }
-
     public function testReturnsTheBundles(): void
-=======
-    /**
-     * Tests returning the bundles.
-     */
-    public function testReturnsTheBundles()
->>>>>>> dfc85744
     {
         $parser = $this->createMock(ParserInterface::class);
 
