<?php $this->extend('block_unsearchable'); ?>

<?php $this->block('content'); ?>

  <?php foreach($this->faq as $category): ?>
    <article class="<?= $category['class'] ?>">
      <h2><?= $category['headline'] ?></h2>

      <?php foreach ($category['items'] as $faq): ?>
        <section class="<?= $faq->class ?>">
          <h3 id="<?= $faq->alias ?>"><?= $faq->question ?></h3>
          <div class="ce_text block">

            <?php if (!$faq->addBefore): ?>
              <?= $faq->answer ?>
            <?php endif; ?>

            <?php if ($faq->addImage): ?>
              <figure class="image_container<?= $faq->floatClass ?>"<?php if ($faq->margin): ?> style="<?= $faq->margin ?>"<?php endif; ?>>

                <?php if ($faq->href): ?>
                  <a href="<?= $faq->href ?>"<?= $faq->attributes ?> title="<?= $faq->alt ?>">
                <?php endif; ?>

                <?php $this->insert('picture_default', $faq->picture); ?>

                <?php if ($faq->href): ?>
                  </a>
                <?php endif; ?>

                <?php if ($faq->caption): ?>
<<<<<<< HEAD
                  <figcaption class="caption" style="width:<?= $faq->arrSize[0] ?>px"><?= $faq->caption ?></figcaption>
=======
                  <figcaption class="caption"><?php echo $faq->caption; ?></figcaption>
>>>>>>> ac36b238
                <?php endif; ?>

              </figure>
            <?php endif; ?>

            <?php if ($faq->addBefore): ?>
              <?= $faq->answer ?>
            <?php endif; ?>

          </div>

          <?php if ($faq->enclosure): ?>
            <div class="enclosure">
              <?php foreach ($faq->enclosure as $enclosure): ?>
                <p><img src="<?= $enclosure['icon'] ?>" width="18" height="18" alt="<?= $enclosure['mime'] ?>" class="mime_icon"> <a href="<?= $enclosure['href'] ?>" title="<?= $enclosure['title'] ?>"><?= $enclosure['link'] ?> <span class="size">(<?= $enclosure['filesize'] ?>)</span></a></p>
              <?php endforeach; ?>
            </div>
          <?php endif; ?>

          <p class="info"><?= $faq->info ?></p>
        </section>
      <?php endforeach; ?>

      <p class="toplink"><a href="<?= $this->request ?>#top"><?= $this->topLink ?></a></p>
    </article>
  <?php endforeach; ?>

<?php $this->endblock(); ?><|MERGE_RESOLUTION|>--- conflicted
+++ resolved
@@ -29,11 +29,7 @@
                 <?php endif; ?>
 
                 <?php if ($faq->caption): ?>
-<<<<<<< HEAD
-                  <figcaption class="caption" style="width:<?= $faq->arrSize[0] ?>px"><?= $faq->caption ?></figcaption>
-=======
-                  <figcaption class="caption"><?php echo $faq->caption; ?></figcaption>
->>>>>>> ac36b238
+                  <figcaption class="caption"><?= $faq->caption ?></figcaption>
                 <?php endif; ?>
 
               </figure>
