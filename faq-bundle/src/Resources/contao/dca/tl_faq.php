<?php

/*
 * This file is part of Contao.
 *
 * (c) Leo Feyer
 *
 * @license LGPL-3.0-or-later
 */

Contao\System::loadLanguageFile('tl_content');

$GLOBALS['TL_DCA']['tl_faq'] = array
(
	// Config
	'config' => array
	(
		'dataContainer'               => 'Table',
		'ptable'                      => 'tl_faq_category',
		'enableVersioning'            => true,
		'markAsCopy'                  => 'question',
		'onload_callback' => array
		(
			array('tl_faq', 'checkPermission')
		),
		'sql' => array
		(
			'keys' => array
			(
				'id' => 'primary',
				'pid,published,sorting' => 'index'
			)
		)
	),

	// List
	'list' => array
	(
		'sorting' => array
		(
			'mode'                    => 4,
			'fields'                  => array('sorting'),
			'panelLayout'             => 'filter;sort,search,limit',
			'headerFields'            => array('title', 'headline', 'jumpTo', 'tstamp', 'allowComments'),
			'child_record_callback'   => array('tl_faq', 'listQuestions')
		),
		'global_operations' => array
		(
			'all' => array
			(
				'href'                => 'act=select',
				'class'               => 'header_edit_all',
				'attributes'          => 'onclick="Backend.getScrollOffset()" accesskey="e"'
			)
		),
		'operations' => array
		(
			'edit' => array
			(
				'href'                => 'act=edit',
				'icon'                => 'edit.svg'
			),
			'copy' => array
			(
				'href'                => 'act=paste&amp;mode=copy',
				'icon'                => 'copy.svg'
			),
			'cut' => array
			(
				'href'                => 'act=paste&amp;mode=cut',
				'icon'                => 'cut.svg'
			),
			'delete' => array
			(
				'href'                => 'act=delete',
				'icon'                => 'delete.svg',
				'attributes'          => 'onclick="if(!confirm(\'' . $GLOBALS['TL_LANG']['MSC']['deleteConfirm'] . '\'))return false;Backend.getScrollOffset()"'
			),
			'toggle' => array
			(
				'icon'                => 'visible.svg',
				'attributes'          => 'onclick="Backend.getScrollOffset();return AjaxRequest.toggleVisibility(this,%s)"',
				'button_callback'     => array('tl_faq', 'toggleIcon')
			),
			'show' => array
			(
				'href'                => 'act=show',
				'icon'                => 'show.svg'
			)
		)
	),

	// Palettes
	'palettes' => array
	(
		'__selector__'                => array('addImage', 'addEnclosure', 'overwriteMeta'),
		'default'                     => '{title_legend},question,alias,author;{answer_legend},answer;{image_legend},addImage;{enclosure_legend:hide},addEnclosure;{expert_legend:hide},noComments;{publish_legend},published'
	),

	// Subpalettes
	'subpalettes' => array
	(
		'addImage'                    => 'singleSRC,size,floating,imagemargin,fullsize,overwriteMeta',
		'addEnclosure'                => 'enclosure',
		'overwriteMeta'               => 'alt,imageTitle,imageUrl,caption'
	),

	// Fields
	'fields' => array
	(
		'id' => array
		(
			'sql'                     => "int(10) unsigned NOT NULL auto_increment"
		),
		'pid' => array
		(
			'foreignKey'              => 'tl_faq_category.title',
			'sql'                     => "int(10) unsigned NOT NULL default 0",
			'relation'                => array('type'=>'belongsTo', 'load'=>'lazy')
		),
		'sorting' => array
		(
			'label'                   => &$GLOBALS['TL_LANG']['MSC']['sorting'],
			'sorting'                 => true,
			'flag'                    => 11,
			'sql'                     => "int(10) unsigned NOT NULL default 0"
		),
		'tstamp' => array
		(
			'sql'                     => "int(10) unsigned NOT NULL default 0"
		),
		'question' => array
		(
			'exclude'                 => true,
			'search'                  => true,
			'sorting'                 => true,
			'flag'                    => 1,
			'inputType'               => 'text',
			'eval'                    => array('mandatory'=>true, 'maxlength'=>255, 'tl_class'=>'long'),
			'sql'                     => "varchar(255) NOT NULL default ''"
		),
		'alias' => array
		(
			'exclude'                 => true,
			'search'                  => true,
			'inputType'               => 'text',
			'eval'                    => array('rgxp'=>'alias', 'doNotCopy'=>true, 'unique'=>true, 'maxlength'=>255, 'tl_class'=>'w50'),
			'save_callback' => array
			(
				array('tl_faq', 'generateAlias')
			),
			'sql'                     => "varchar(255) BINARY NOT NULL default ''"
		),
		'author' => array
		(
			'default'                 => Contao\BackendUser::getInstance()->id,
			'exclude'                 => true,
			'search'                  => true,
			'filter'                  => true,
			'sorting'                 => true,
			'flag'                    => 11,
			'inputType'               => 'select',
			'foreignKey'              => 'tl_user.name',
			'eval'                    => array('doNotCopy'=>true, 'chosen'=>true, 'mandatory'=>true, 'includeBlankOption'=>true, 'tl_class'=>'w50'),
			'sql'                     => "int(10) unsigned NOT NULL default 0",
			'relation'                => array('type'=>'belongsTo', 'load'=>'lazy')
		),
		'answer' => array
		(
			'exclude'                 => true,
			'search'                  => true,
			'inputType'               => 'textarea',
			'eval'                    => array('mandatory'=>true, 'rte'=>'tinyMCE', 'helpwizard'=>true),
			'explanation'             => 'insertTags',
			'sql'                     => "text NULL"
		),
		'addImage' => array
		(
			'exclude'                 => true,
			'filter'                  => true,
			'inputType'               => 'checkbox',
			'eval'                    => array('submitOnChange'=>true),
			'sql'                     => "char(1) NOT NULL default ''"
		),
		'overwriteMeta' => array
		(
			'label'                   => &$GLOBALS['TL_LANG']['tl_content']['overwriteMeta'],
			'exclude'                 => true,
			'inputType'               => 'checkbox',
			'eval'                    => array('submitOnChange'=>true, 'tl_class'=>'w50 clr'),
			'sql'                     => "char(1) NOT NULL default ''"
		),
		'singleSRC' => array
		(
			'label'                   => &$GLOBALS['TL_LANG']['tl_content']['singleSRC'],
			'exclude'                 => true,
			'inputType'               => 'fileTree',
			'eval'                    => array('fieldType'=>'radio', 'filesOnly'=>true, 'extensions'=>Contao\Config::get('validImageTypes'), 'mandatory'=>true),
			'sql'                     => "binary(16) NULL"
		),
		'alt' => array
		(
			'label'                   => &$GLOBALS['TL_LANG']['tl_content']['alt'],
			'exclude'                 => true,
			'search'                  => true,
			'inputType'               => 'text',
			'eval'                    => array('maxlength'=>255, 'tl_class'=>'w50'),
			'sql'                     => "varchar(255) NOT NULL default ''"
		),
		'imageTitle' => array
		(
			'label'                   => &$GLOBALS['TL_LANG']['tl_content']['imageTitle'],
			'exclude'                 => true,
			'search'                  => true,
			'inputType'               => 'text',
			'eval'                    => array('maxlength'=>255, 'tl_class'=>'w50'),
			'sql'                     => "varchar(255) NOT NULL default ''"
		),
		'size' => array
		(
			'label'                   => &$GLOBALS['TL_LANG']['tl_content']['size'],
			'exclude'                 => true,
			'inputType'               => 'imageSize',
			'reference'               => &$GLOBALS['TL_LANG']['MSC'],
			'eval'                    => array('rgxp'=>'natural', 'includeBlankOption'=>true, 'nospace'=>true, 'helpwizard'=>true, 'tl_class'=>'w50'),
			'options_callback' => static function ()
			{
				return Contao\System::getContainer()->get('contao.image.image_sizes')->getOptionsForUser(Contao\BackendUser::getInstance());
			},
			'sql'                     => "varchar(64) NOT NULL default ''"
		),
		'imagemargin' => array
		(
			'label'                   => &$GLOBALS['TL_LANG']['tl_content']['imagemargin'],
			'exclude'                 => true,
			'inputType'               => 'trbl',
			'options'                 => $GLOBALS['TL_CSS_UNITS'],
			'eval'                    => array('includeBlankOption'=>true, 'tl_class'=>'w50'),
			'sql'                     => "varchar(128) NOT NULL default ''"
		),
		'imageUrl' => array
		(
			'label'                   => &$GLOBALS['TL_LANG']['tl_content']['imageUrl'],
			'exclude'                 => true,
			'search'                  => true,
			'inputType'               => 'text',
			'eval'                    => array('rgxp'=>'url', 'decodeEntities'=>true, 'maxlength'=>255, 'dcaPicker'=>true, 'addWizardClass'=>false, 'tl_class'=>'w50'),
			'sql'                     => "varchar(255) NOT NULL default ''"
		),
		'fullsize' => array
		(
			'label'                   => &$GLOBALS['TL_LANG']['tl_content']['fullsize'],
			'exclude'                 => true,
			'inputType'               => 'checkbox',
			'eval'                    => array('tl_class'=>'w50 m12'),
			'sql'                     => "char(1) NOT NULL default ''"
		),
		'caption' => array
		(
			'label'                   => &$GLOBALS['TL_LANG']['tl_content']['caption'],
			'exclude'                 => true,
			'search'                  => true,
			'inputType'               => 'text',
			'eval'                    => array('maxlength'=>255, 'allowHtml'=>true, 'tl_class'=>'w50'),
			'sql'                     => "varchar(255) NOT NULL default ''"
		),
		'floating' => array
		(
			'label'                   => &$GLOBALS['TL_LANG']['tl_content']['floating'],
			'exclude'                 => true,
			'inputType'               => 'radioTable',
			'options'                 => array('above', 'left', 'right', 'below'),
			'eval'                    => array('cols'=>4, 'tl_class'=>'w50'),
			'reference'               => &$GLOBALS['TL_LANG']['MSC'],
			'sql'                     => "varchar(12) NOT NULL default 'above'"
		),
		'addEnclosure' => array
		(
			'exclude'                 => true,
			'filter'                  => true,
			'inputType'               => 'checkbox',
			'eval'                    => array('submitOnChange'=>true),
			'sql'                     => "char(1) NOT NULL default ''"
		),
		'enclosure' => array
		(
			'exclude'                 => true,
			'inputType'               => 'fileTree',
			'eval'                    => array('multiple'=>true, 'fieldType'=>'checkbox', 'filesOnly'=>true, 'isDownloads'=>true, 'extensions'=>Contao\Config::get('allowedDownload'), 'mandatory'=>true, 'orderField'=>'orderEnclosure'),
			'sql'                     => "blob NULL"
		),
		'orderEnclosure' => array
		(
			'label'                   => &$GLOBALS['TL_LANG']['MSC']['sortOrder'],
			'sql'                     => "blob NULL"
		),
		'noComments' => array
		(
			'exclude'                 => true,
			'filter'                  => true,
			'inputType'               => 'checkbox',
			'sql'                     => "char(1) NOT NULL default ''"
		),
		'published' => array
		(
			'exclude'                 => true,
			'filter'                  => true,
			'flag'                    => 2,
			'inputType'               => 'checkbox',
			'eval'                    => array('doNotCopy'=>true),
			'sql'                     => "char(1) NOT NULL default ''"
		)
	)
);

/**
 * Provide miscellaneous methods that are used by the data configuration array.
 *
 * @author Leo Feyer <https://github.com/leofeyer>
 */
class tl_faq extends Contao\Backend
{
	/**
	 * Import the back end user object
	 */
	public function __construct()
	{
		parent::__construct();
		$this->import('Contao\BackendUser', 'User');
	}

	/**
	 * Check permissions to edit table tl_faq
	 */
	public function checkPermission()
	{
		$bundles = Contao\System::getContainer()->getParameter('kernel.bundles');

		// HOOK: comments extension required
		if (!isset($bundles['ContaoCommentsBundle']))
		{
			$key = array_search('allowComments', $GLOBALS['TL_DCA']['tl_faq']['list']['sorting']['headerFields']);
			unset($GLOBALS['TL_DCA']['tl_faq']['list']['sorting']['headerFields'][$key]);
		}

		if ($this->User->isAdmin)
		{
			return;
		}

		// Set the root IDs
		if (empty($this->User->faqs) || !is_array($this->User->faqs))
		{
			$root = array(0);
		}
		else
		{
			$root = $this->User->faqs;
		}

		$id = strlen(Contao\Input::get('id')) ? Contao\Input::get('id') : CURRENT_ID;

		// Check current action
		switch (Contao\Input::get('act'))
		{
			case 'paste':
			case 'select':
				// Check CURRENT_ID here (see #247)
				if (!in_array(CURRENT_ID, $root))
				{
					throw new Contao\CoreBundle\Exception\AccessDeniedException('Not enough permissions to access FAQ category ID ' . $id . '.');
				}
				break;

			case 'create':
<<<<<<< HEAD
				if (!strlen(Contao\Input::get('pid')) || !in_array(Contao\Input::get('pid'), $root))
=======
				if (Input::get('mode') == 1)
				{
					$objFaq = $this->Database->prepare("SELECT pid FROM tl_faq WHERE id=?")
											 ->limit(1)
											 ->execute(Input::get('pid'));

					if ($objFaq->numRows < 1)
					{
						throw new Contao\CoreBundle\Exception\AccessDeniedException('Invalid FAQ ID ' . Input::get('pid') . '.');
					}

					$pid = $objFaq->pid;
				}
				else
				{
					$pid = Input::get('pid');
				}

				if (!in_array($pid, $root))
>>>>>>> ecb7134d
				{
					throw new Contao\CoreBundle\Exception\AccessDeniedException('Not enough permissions to create FAQs in FAQ category ID ' . Contao\Input::get('pid') . '.');
				}
				break;

			case 'cut':
			case 'copy':
				if (Contao\Input::get('act') == 'cut' && Contao\Input::get('mode') == 1)
				{
					$objFaq = $this->Database->prepare("SELECT pid FROM tl_faq WHERE id=?")
											 ->limit(1)
											 ->execute(Contao\Input::get('pid'));

					if ($objFaq->numRows < 1)
					{
						throw new Contao\CoreBundle\Exception\AccessDeniedException('Invalid FAQ ID ' . Contao\Input::get('pid') . '.');
					}

					$pid = $objFaq->pid;
				}
				else
				{
					$pid = Contao\Input::get('pid');
				}

				if (!in_array($pid, $root))
				{
					throw new Contao\CoreBundle\Exception\AccessDeniedException('Not enough permissions to ' . Contao\Input::get('act') . ' FAQ ID ' . $id . ' to FAQ category ID ' . $pid . '.');
				}
				// no break

			case 'edit':
			case 'show':
			case 'delete':
			case 'toggle':
				$objFaq = $this->Database->prepare("SELECT pid FROM tl_faq WHERE id=?")
										 ->limit(1)
										 ->execute($id);

				if ($objFaq->numRows < 1)
				{
					throw new Contao\CoreBundle\Exception\AccessDeniedException('Invalid FAQ ID ' . $id . '.');
				}

				if (!in_array($objFaq->pid, $root))
				{
					throw new Contao\CoreBundle\Exception\AccessDeniedException('Not enough permissions to ' . Contao\Input::get('act') . ' FAQ ID ' . $id . ' of FAQ category ID ' . $objFaq->pid . '.');
				}
				break;

			case 'editAll':
			case 'deleteAll':
			case 'overrideAll':
			case 'cutAll':
			case 'copyAll':
				if (!in_array($id, $root))
				{
					throw new Contao\CoreBundle\Exception\AccessDeniedException('Not enough permissions to access FAQ category ID ' . $id . '.');
				}

				$objFaq = $this->Database->prepare("SELECT id FROM tl_faq WHERE pid=?")
										 ->execute($id);

				/** @var Symfony\Component\HttpFoundation\Session\SessionInterface $objSession */
				$objSession = Contao\System::getContainer()->get('session');

				$session = $objSession->all();
				$session['CURRENT']['IDS'] = array_intersect((array) $session['CURRENT']['IDS'], $objFaq->fetchEach('id'));
				$objSession->replace($session);
				break;

			default:
				if (strlen(Contao\Input::get('act')))
				{
					throw new Contao\CoreBundle\Exception\AccessDeniedException('Invalid command "' . Contao\Input::get('act') . '".');
				}

				if (!in_array($id, $root))
				{
					throw new Contao\CoreBundle\Exception\AccessDeniedException('Not enough permissions to access FAQ category ID ' . $id . '.');
				}
				break;
		}
	}

	/**
	 * Auto-generate the FAQ alias if it has not been set yet
	 *
	 * @param mixed                $varValue
	 * @param Contao\DataContainer $dc
	 *
	 * @return mixed
	 *
	 * @throws Exception
	 */
	public function generateAlias($varValue, Contao\DataContainer $dc)
	{
		$aliasExists = function (string $alias) use ($dc): bool
		{
			return $this->Database->prepare("SELECT id FROM tl_faq WHERE alias=? AND id!=?")->execute($alias, $dc->id)->numRows > 0;
		};

		// Generate alias if there is none
		if ($varValue == '')
		{
			$varValue = Contao\System::getContainer()->get('contao.slug')->generate($dc->activeRecord->question, Contao\FaqCategoryModel::findByPk($dc->activeRecord->pid)->jumpTo, $aliasExists);
		}
		elseif ($aliasExists($varValue))
		{
			throw new Exception(sprintf($GLOBALS['TL_LANG']['ERR']['aliasExists'], $varValue));
		}

		return $varValue;
	}

	/**
	 * Add the type of input field
	 *
	 * @param array $arrRow
	 *
	 * @return string
	 */
	public function listQuestions($arrRow)
	{
		$key = $arrRow['published'] ? 'published' : 'unpublished';
		$date = Contao\Date::parse(Contao\Config::get('datimFormat'), $arrRow['tstamp']);

		return '
<div class="cte_type ' . $key . '">' . $date . '</div>
<div class="limit_height' . (!Contao\Config::get('doNotCollapse') ? ' h40' : '') . '">
<h2>' . $arrRow['question'] . '</h2>
' . Contao\StringUtil::insertTagToSrc($arrRow['answer']) . '
</div>' . "\n";
	}

	/**
	 * Return the "toggle visibility" button
	 *
	 * @param array  $row
	 * @param string $href
	 * @param string $label
	 * @param string $title
	 * @param string $icon
	 * @param string $attributes
	 *
	 * @return string
	 */
	public function toggleIcon($row, $href, $label, $title, $icon, $attributes)
	{
		if (Contao\Input::get('tid'))
		{
			$this->toggleVisibility(Contao\Input::get('tid'), (Contao\Input::get('state') == 1), (@func_get_arg(12) ?: null));
			$this->redirect($this->getReferer());
		}

		// Check permissions AFTER checking the tid, so hacking attempts are logged
		if (!$this->User->hasAccess('tl_faq::published', 'alexf'))
		{
			return '';
		}

		$href .= '&amp;tid=' . $row['id'] . '&amp;state=' . ($row['published'] ? '' : 1);

		if (!$row['published'])
		{
			$icon = 'invisible.svg';
		}

		return '<a href="' . $this->addToUrl($href) . '" title="' . Contao\StringUtil::specialchars($title) . '"' . $attributes . '>' . Contao\Image::getHtml($icon, $label, 'data-state="' . ($row['published'] ? 1 : 0) . '"') . '</a> ';
	}

	/**
	 * Disable/enable a user group
	 *
	 * @param integer              $intId
	 * @param boolean              $blnVisible
	 * @param Contao\DataContainer $dc
	 *
	 * @throws Contao\CoreBundle\Exception\AccessDeniedException
	 */
	public function toggleVisibility($intId, $blnVisible, Contao\DataContainer $dc=null)
	{
		// Set the ID and action
		Contao\Input::setGet('id', $intId);
		Contao\Input::setGet('act', 'toggle');

		if ($dc)
		{
			$dc->id = $intId; // see #8043
		}

		// Trigger the onload_callback
		if (is_array($GLOBALS['TL_DCA']['tl_faq']['config']['onload_callback']))
		{
			foreach ($GLOBALS['TL_DCA']['tl_faq']['config']['onload_callback'] as $callback)
			{
				if (is_array($callback))
				{
					$this->import($callback[0]);
					$this->{$callback[0]}->{$callback[1]}($dc);
				}
				elseif (is_callable($callback))
				{
					$callback($dc);
				}
			}
		}

		// Check the field access
		if (!$this->User->hasAccess('tl_faq::published', 'alexf'))
		{
			throw new Contao\CoreBundle\Exception\AccessDeniedException('Not enough permissions to publish/unpublish FAQ ID ' . $intId . '.');
		}

		// Set the current record
		if ($dc)
		{
			$objRow = $this->Database->prepare("SELECT * FROM tl_faq WHERE id=?")
									 ->limit(1)
									 ->execute($intId);

			if ($objRow->numRows)
			{
				$dc->activeRecord = $objRow;
			}
		}

		$objVersions = new Contao\Versions('tl_faq', $intId);
		$objVersions->initialize();

		// Trigger the save_callback
		if (is_array($GLOBALS['TL_DCA']['tl_faq']['fields']['published']['save_callback']))
		{
			foreach ($GLOBALS['TL_DCA']['tl_faq']['fields']['published']['save_callback'] as $callback)
			{
				if (is_array($callback))
				{
					$this->import($callback[0]);
					$blnVisible = $this->{$callback[0]}->{$callback[1]}($blnVisible, $dc);
				}
				elseif (is_callable($callback))
				{
					$blnVisible = $callback($blnVisible, $dc);
				}
			}
		}

		$time = time();

		// Update the database
		$this->Database->prepare("UPDATE tl_faq SET tstamp=$time, published='" . ($blnVisible ? '1' : '') . "' WHERE id=?")
					   ->execute($intId);

		if ($dc)
		{
			$dc->activeRecord->tstamp = $time;
			$dc->activeRecord->published = ($blnVisible ? '1' : '');
		}

		// Trigger the onsubmit_callback
		if (is_array($GLOBALS['TL_DCA']['tl_faq']['config']['onsubmit_callback']))
		{
			foreach ($GLOBALS['TL_DCA']['tl_faq']['config']['onsubmit_callback'] as $callback)
			{
				if (is_array($callback))
				{
					$this->import($callback[0]);
					$this->{$callback[0]}->{$callback[1]}($dc);
				}
				elseif (is_callable($callback))
				{
					$callback($dc);
				}
			}
		}

		$objVersions->create();
	}
}<|MERGE_RESOLUTION|>--- conflicted
+++ resolved
@@ -373,29 +373,25 @@
 				break;
 
 			case 'create':
-<<<<<<< HEAD
-				if (!strlen(Contao\Input::get('pid')) || !in_array(Contao\Input::get('pid'), $root))
-=======
-				if (Input::get('mode') == 1)
+				if (Contao\Input::get('mode') == 1)
 				{
 					$objFaq = $this->Database->prepare("SELECT pid FROM tl_faq WHERE id=?")
 											 ->limit(1)
-											 ->execute(Input::get('pid'));
+											 ->execute(Contao\Input::get('pid'));
 
 					if ($objFaq->numRows < 1)
 					{
-						throw new Contao\CoreBundle\Exception\AccessDeniedException('Invalid FAQ ID ' . Input::get('pid') . '.');
+						throw new Contao\CoreBundle\Exception\AccessDeniedException('Invalid FAQ ID ' . Contao\Input::get('pid') . '.');
 					}
 
 					$pid = $objFaq->pid;
 				}
 				else
 				{
-					$pid = Input::get('pid');
+					$pid = Contao\Input::get('pid');
 				}
 
 				if (!in_array($pid, $root))
->>>>>>> ecb7134d
 				{
 					throw new Contao\CoreBundle\Exception\AccessDeniedException('Not enough permissions to create FAQs in FAQ category ID ' . Contao\Input::get('pid') . '.');
 				}
