--- conflicted
+++ resolved
@@ -150,11 +150,7 @@
 			(
 				array('tl_faq', 'generateAlias')
 			),
-<<<<<<< HEAD
-			'sql'                     => "varchar(128) BINARY NOT NULL default ''"
-=======
-			'sql'                     => "varchar(255) COLLATE utf8_bin NOT NULL default ''"
->>>>>>> f8ae36ae
+			'sql'                     => "varchar(255) BINARY NOT NULL default ''"
 		),
 		'author' => array
 		(
