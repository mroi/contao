--- conflicted
+++ resolved
@@ -42,41 +42,6 @@
     }
 
     /**
-<<<<<<< HEAD
-     * Tests the getPublicFolders() method.
-     */
-    public function testGetPublicFolders()
-    {
-        $this->assertContains(
-            $this->getRootDir() . '/system/modules/foobar/assets',
-            $this->bundle->getPublicFolders()
-        );
-
-        $this->assertContains(
-            $this->getRootDir() . '/system/modules/foobar/html',
-            $this->bundle->getPublicFolders()
-        );
-
-        $this->assertNotContains(
-            $this->getRootDir() . '/system/modules/foobar/private',
-            $this->bundle->getPublicFolders()
-        );
-    }
-
-    /**
-     * Tests the getContaoResourcesPath() method.
-     */
-    public function testGetContaoResourcesPath()
-    {
-        $this->assertEquals(
-            $this->getRootDir() . '/system/modules/foobar',
-            $this->bundle->getContaoResourcesPath()
-        );
-    }
-
-    /**
-=======
->>>>>>> a20d4523
      * Tests the getPath() method.
      */
     public function testGetPath()
