<?php

declare(strict_types=1);

/*
 * This file is part of Contao.
 *
 * (c) Leo Feyer
 *
 * @license LGPL-3.0-or-later
 */

namespace Contao\CoreBundle\Tests\Doctrine\Schema;

use Contao\CoreBundle\Doctrine\Schema\DcaSchemaProvider;
<<<<<<< HEAD
use Contao\CoreBundle\Tests\Doctrine\DoctrineTestCase;
=======
use Contao\CoreBundle\Tests\DoctrineTestCase;
use Doctrine\DBAL\Platforms\AbstractPlatform;
>>>>>>> ef0dae7c
use Doctrine\DBAL\Platforms\MySqlPlatform;
use Doctrine\DBAL\Statement;
use Doctrine\ORM\Mapping\ClassMetadata;

class DcaSchemaProviderTest extends DoctrineTestCase
{
    public function testHasAnEmptySchema(): void
    {
        $this->assertCount(0, $this->getProvider()->createSchema()->getTableNames());
    }

    /**
     * @dataProvider createSchemaProvider
     */
    public function testCreatesASchema(array $dca = [], array $sql = []): void
    {
        $schema = $this->getProvider($dca, $sql)->createSchema();

        $this->assertCount(1, $schema->getTableNames());
        $this->assertTrue($schema->hasTable('tl_member'));

        $table = $schema->getTable('tl_member');

        $this->assertTrue($table->hasColumn('id'));
        $this->assertSame('integer', $table->getColumn('id')->getType()->getName());
        $this->assertTrue($table->getColumn('id')->getNotnull());
        $this->assertFalse($table->getColumn('id')->getFixed());

        if (null !== ($default = $table->getColumn('id')->getDefault())) {
            $this->assertSame('0', $default);
        }

        $this->assertTrue($table->hasColumn('pid'));
        $this->assertSame('integer', $table->getColumn('pid')->getType()->getName());
        $this->assertFalse($table->getColumn('pid')->getNotnull());
        $this->assertFalse($table->getColumn('pid')->getFixed());

        $this->assertTrue($table->hasColumn('title'));
        $this->assertSame('string', $table->getColumn('title')->getType()->getName());
        $this->assertTrue($table->getColumn('title')->getNotnull());
        $this->assertFalse($table->getColumn('title')->getFixed());
        $this->assertSame(128, $table->getColumn('title')->getLength());
        $this->assertSame('utf8mb4_bin', $table->getColumn('title')->getPlatformOption('collation'));

        if (null !== ($default = $table->getColumn('title')->getDefault())) {
            $this->assertSame('', $default);
        }

        $this->assertTrue($table->hasColumn('uppercase'));
        $this->assertSame('string', $table->getColumn('uppercase')->getType()->getName());
        $this->assertTrue($table->getColumn('uppercase')->getNotnull());
        $this->assertFalse($table->getColumn('uppercase')->getFixed());
        $this->assertSame(64, $table->getColumn('uppercase')->getLength());
        $this->assertSame('Foobar', $table->getColumn('uppercase')->getDefault());

        $this->assertTrue($table->hasColumn('teaser'));
        $this->assertSame('text', $table->getColumn('teaser')->getType()->getName());
        $this->assertFalse($table->getColumn('teaser')->getNotnull());
        $this->assertFalse($table->getColumn('teaser')->getFixed());
        $this->assertSame(MySqlPlatform::LENGTH_LIMIT_TINYTEXT, $table->getColumn('teaser')->getLength());

        $this->assertTrue($table->hasColumn('description'));
        $this->assertSame('text', $table->getColumn('description')->getType()->getName());
        $this->assertFalse($table->getColumn('description')->getNotnull());
        $this->assertFalse($table->getColumn('description')->getFixed());
        $this->assertSame(MySqlPlatform::LENGTH_LIMIT_TEXT, $table->getColumn('description')->getLength());

        $this->assertTrue($table->hasColumn('content'));
        $this->assertSame('text', $table->getColumn('content')->getType()->getName());
        $this->assertFalse($table->getColumn('content')->getNotnull());
        $this->assertFalse($table->getColumn('content')->getFixed());
        $this->assertSame(MySqlPlatform::LENGTH_LIMIT_MEDIUMTEXT, $table->getColumn('content')->getLength());

        $this->assertTrue($table->hasColumn('price'));
        $this->assertSame('decimal', $table->getColumn('price')->getType()->getName());
        $this->assertTrue($table->getColumn('price')->getNotnull());
        $this->assertFalse($table->getColumn('price')->getFixed());
        $this->assertSame(6, $table->getColumn('price')->getPrecision());
        $this->assertSame(2, $table->getColumn('price')->getScale());
        $this->assertSame('0.00', $table->getColumn('price')->getDefault());

        $this->assertTrue($table->hasColumn('thumb'));
        $this->assertSame('blob', $table->getColumn('thumb')->getType()->getName());
        $this->assertFalse($table->getColumn('thumb')->getNotnull());
        $this->assertFalse($table->getColumn('thumb')->getFixed());
        $this->assertSame(MySqlPlatform::LENGTH_LIMIT_TINYBLOB, $table->getColumn('thumb')->getLength());

        $this->assertTrue($table->hasColumn('image'));
        $this->assertSame('blob', $table->getColumn('image')->getType()->getName());
        $this->assertFalse($table->getColumn('image')->getNotnull());
        $this->assertFalse($table->getColumn('image')->getFixed());
        $this->assertSame(MySqlPlatform::LENGTH_LIMIT_BLOB, $table->getColumn('image')->getLength());

        $this->assertTrue($table->hasColumn('attachment'));
        $this->assertSame('blob', $table->getColumn('attachment')->getType()->getName());
        $this->assertFalse($table->getColumn('attachment')->getNotnull());
        $this->assertFalse($table->getColumn('attachment')->getFixed());
        $this->assertSame(MySqlPlatform::LENGTH_LIMIT_MEDIUMBLOB, $table->getColumn('attachment')->getLength());

        $this->assertTrue($table->hasColumn('published'));
        $this->assertSame('string', $table->getColumn('published')->getType()->getName());
        $this->assertTrue($table->getColumn('published')->getNotnull());
        $this->assertTrue($table->getColumn('published')->getFixed());

        if (null !== ($default = $table->getColumn('published')->getDefault())) {
            $this->assertSame('', $default);
        }
    }

    /**
     * @return array<int,array<int,array<string,array<string,array<int|string,array<string,array<string,true>|bool|int|string>|string>>>>>
     */
    public function createSchemaProvider(): array
    {
        return [
            // Test table fields SQL string from DCA file
            [
                [
                    'tl_member' => [
                        'TABLE_FIELDS' => [
                            'id' => "`id` int(10) NOT NULL default '0'",
                            'pid' => '`pid` int(10) NULL',
                            'title' => "`title` varchar(128) BINARY NOT NULL default ''",
                            'uppercase' => "`uppercase` varchar(64) NOT NULL DEFAULT 'Foobar'",
                            'teaser' => '`teaser` tinytext NULL',
                            'description' => '`description` text NULL',
                            'content' => '`content` mediumtext NULL',
                            'price' => "`price` decimal(6,2) NOT NULL default '0.00'",
                            'thumb' => '`thumb` tinyblob NULL',
                            'image' => '`image` blob NULL',
                            'attachment' => '`attachment` mediumblob NULL',
                            'published' => "`published` char(1) NOT NULL default ''",
                        ],
                    ],
                ],
            ],

            // Test schema definition from DCA file
            [
                [
                    'tl_member' => [
                        'SCHEMA_FIELDS' => [
                            ['name' => 'id', 'type' => 'integer'],
                            ['name' => 'pid', 'type' => 'integer', 'notnull' => false],
                            ['name' => 'title', 'type' => 'string', 'length' => 128, 'customSchemaOptions' => ['case_sensitive' => true]],
                            ['name' => 'uppercase', 'type' => 'string', 'length' => 64, 'default' => 'Foobar'],
                            ['name' => 'teaser', 'type' => 'text', 'notnull' => false, 'length' => MySqlPlatform::LENGTH_LIMIT_TINYTEXT],
                            ['name' => 'description', 'type' => 'text', 'notnull' => false, 'length' => MySqlPlatform::LENGTH_LIMIT_TEXT],
                            ['name' => 'content', 'type' => 'text', 'notnull' => false, 'length' => MySqlPlatform::LENGTH_LIMIT_MEDIUMTEXT],
                            ['name' => 'price', 'type' => 'decimal', 'precision' => 6, 'scale' => 2, 'default' => '0.00'],
                            ['name' => 'thumb', 'type' => 'blob', 'notnull' => false, 'length' => MySqlPlatform::LENGTH_LIMIT_TINYBLOB],
                            ['name' => 'image', 'type' => 'blob', 'notnull' => false, 'length' => MySqlPlatform::LENGTH_LIMIT_BLOB],
                            ['name' => 'attachment', 'type' => 'blob', 'notnull' => false, 'length' => MySqlPlatform::LENGTH_LIMIT_MEDIUMBLOB],
                            ['name' => 'published', 'type' => 'string', 'fixed' => true, 'length' => 1],
                        ],
                    ],
                ],
            ],

            // Test table fields from database.sql file
            [
                [],
                [
                    'tl_member' => [
                        'TABLE_FIELDS' => [
                            'id' => "`id` int(10) NOT NULL default '0'",
                            'pid' => '`pid` int(10) NULL',
                            'title' => "`title` varchar(128) BINARY NOT NULL default ''",
                            'uppercase' => "`uppercase` varchar(64) NOT NULL DEFAULT 'Foobar'",
                            'teaser' => '`teaser` tinytext NULL',
                            'description' => '`description` text NULL',
                            'content' => '`content` mediumtext NULL',
                            'price' => "`price` decimal(6,2) NOT NULL default '0.00'",
                            'thumb' => '`thumb` tinyblob NULL',
                            'image' => '`image` blob NULL',
                            'attachment' => '`attachment` mediumblob NULL',
                            'published' => "`published` char(1) NOT NULL default ''",
                        ],
                    ],
                ],
            ],
        ];
    }

    public function testReadsTheTableOptions(): void
    {
        $options = 'ENGINE=InnoDB ROW_FORMAT=DYNAMIC';

        $provider = $this->getProvider(
            [
                'tl_member' => [
                    'TABLE_OPTIONS' => $options.' DEFAULT CHARSET=utf8 COLLATE utf8_unicode_ci',
                ],
            ]
        );

        $schema = $provider->createSchema();

        $this->assertCount(1, $schema->getTableNames());
        $this->assertTrue($schema->hasTable('tl_member'));

        $table = $schema->getTable('tl_member');

        $this->assertSame('InnoDB', $table->getOption('engine'));
        $this->assertSame('utf8', $table->getOption('charset'));
        $this->assertSame('utf8_unicode_ci', $table->getOption('collate'));
        $this->assertSame('DYNAMIC', $table->getOption('row_format'));

        $provider = $this->getProvider(
            [],
            [
                'tl_member' => [
                    'TABLE_OPTIONS' => $options.' DEFAULT CHARSET=utf8mb4 COLLATE utf8mb4_unicode_ci',
                ],
            ]
        );

        $schema = $provider->createSchema();

        $this->assertCount(1, $schema->getTableNames());
        $this->assertTrue($schema->hasTable('tl_member'));

        $table = $schema->getTable('tl_member');

        $this->assertSame('InnoDB', $table->getOption('engine'));
        $this->assertSame('utf8mb4', $table->getOption('charset'));
        $this->assertSame('utf8mb4_unicode_ci', $table->getOption('collate'));
        $this->assertSame('DYNAMIC', $table->getOption('row_format'));

        $provider = $this->getProvider(
            [
                'tl_member' => [
                    'TABLE_OPTIONS' => 'ENGINE=MyISAM DEFAULT CHARSET=latin1 COLLATE latin1_general_ci',
                ],
            ]
        );

        $schema = $provider->createSchema();

        $this->assertCount(1, $schema->getTableNames());
        $this->assertTrue($schema->hasTable('tl_member'));

        $table = $schema->getTable('tl_member');

        $this->assertSame('MyISAM', $table->getOption('engine'));
        $this->assertSame('latin1', $table->getOption('charset'));
        $this->assertSame('latin1_general_ci', $table->getOption('collate'));
        $this->assertFalse($table->hasOption('row_format'));
    }

    public function testCreatesTheTableDefinitions(): void
    {
        $statement = $this->createMock(Statement::class);
        $statement
            ->method('fetch')
            ->willReturn((object) ['Collation' => null])
        ;

        $provider = $this->getProvider(
            [
                'tl_member' => [
                    'TABLE_FIELDS' => [
                        'id' => "`id` int(10) NOT NULL default '0'",
                        'pid' => '`pid` int(10) NULL',
                        'username' => "`username` varchar(128) NOT NULL default ''",
                        'firstname' => "`firstname` varchar(128) NOT NULL default ''",
                        'lastname' => "`lastname` varchar(128) NOT NULL default ''",
                    ],
                    'TABLE_CREATE_DEFINITIONS' => [
                        'PRIMARY' => 'PRIMARY KEY (`id`)',
                        'pid' => 'KEY `pid` (`pid`)',
                        'username' => 'UNIQUE KEY `username` (`username`)',
                        'name' => 'KEY `name` (`firstname`, `lastname`)',
                    ],
                ],
            ],
            [],
            $statement
        );

        $schema = $provider->createSchema();

        $this->assertCount(1, $schema->getTableNames());
        $this->assertTrue($schema->hasTable('tl_member'));

        $table = $schema->getTable('tl_member');

        $this->assertTrue($table->hasIndex('PRIMARY'));
        $this->assertTrue($table->getIndex('PRIMARY')->isPrimary());
        $this->assertSame(['id'], $table->getIndex('PRIMARY')->getColumns());

        $this->assertTrue($table->hasIndex('pid'));
        $this->assertFalse($table->getIndex('pid')->isUnique());
        $this->assertSame(['pid'], $table->getIndex('pid')->getColumns());

        $this->assertTrue($table->hasIndex('username'));
        $this->assertTrue($table->getIndex('username')->isUnique());
        $this->assertSame(['username'], $table->getIndex('username')->getColumns());

        $this->assertTrue($table->hasIndex('name'));
        $this->assertFalse($table->getIndex('name')->isUnique());
        $this->assertSame(['firstname', 'lastname'], $table->getIndex('name')->getColumns());
    }

    /**
     * @dataProvider getIndexes
     */
    public function testAddsTheIndexLength(?int $expected, string $tableOptions, string $largePrefixes = '', string $filePerTable = '', string $fileSystem = 'antelope'): void
    {
        $statement = $this->createMock(Statement::class);
        $statement
            ->method('fetch')
            ->willReturnOnConsecutiveCalls(
                (object) ['Value' => $largePrefixes],
                (object) ['Value' => $filePerTable],
                (object) ['Value' => $fileSystem]
            )
        ;

        $provider = $this->getProvider(
            [
                'tl_files' => [
                    'TABLE_FIELDS' => [
                        'name' => "`name` varchar(255) NOT NULL default ''",
                    ],
                    'TABLE_CREATE_DEFINITIONS' => [
                        'name' => 'KEY `name` (`name`)',
                    ],
                    'TABLE_OPTIONS' => $tableOptions,
                ],
            ],
            [],
            $statement
        );

        $schema = $provider->createSchema();

        $this->assertCount(1, $schema->getTableNames());
        $this->assertTrue($schema->hasTable('tl_files'));

        $table = $schema->getTable('tl_files');

        $this->assertTrue($table->hasColumn('name'));
        $this->assertSame('string', $table->getColumn('name')->getType()->getName());
        $this->assertSame(255, $table->getColumn('name')->getLength());

<<<<<<< HEAD
        $this->assertTrue($table->hasIndex('name'));
        $this->assertFalse($table->getIndex('name')->isUnique());
        $this->assertSame(['name'], $table->getIndex('name')->getColumns());
        $this->assertSame([$expected], $table->getIndex('name')->getOption('lengths'));
=======
        $this->assertTrue($table->hasIndex('path'));
        $this->assertFalse($table->getIndex('path')->isUnique());
        $this->assertSame([333], $table->getIndex('path')->getOption('lengths'));

        if (method_exists(AbstractPlatform::class, 'supportsColumnLengthIndexes')) {
            $this->assertSame(['path'], $table->getIndex('path')->getColumns());
        } else {
            $this->assertSame(['path(333)'], $table->getIndex('path')->getColumns());
        }
    }

    /**
     * Tests adding an index over multiple columns.
     */
    public function testHandlesIndexesOverMultipleColumns()
    {
        $provider = $this->getProvider(
            [
                'tl_foo' => [
                    'TABLE_FIELDS' => [
                        'col1' => "`col1` varchar(255) NOT NULL default ''",
                        'col2' => "`col2` varchar(255) NOT NULL default ''",
                        'col3' => "`col3` varchar(255) NOT NULL default ''",
                    ],
                    'TABLE_CREATE_DEFINITIONS' => [
                        'col123' => 'KEY `col123` (`col1`(100), `col2`, `col3`(99))',
                    ],
                ],
            ]
        );

        $schema = $provider->createSchema();

        $this->assertCount(1, $schema->getTableNames());
        $this->assertTrue($schema->hasTable('tl_foo'));

        $table = $schema->getTable('tl_foo');

        for ($i = 1; $i <= 3; ++$i) {
            $this->assertTrue($table->hasColumn('col'.$i));
            $this->assertSame('string', $table->getColumn('col'.$i)->getType()->getName());
            $this->assertSame(255, $table->getColumn('col'.$i)->getLength());
        }

        $this->assertTrue($table->hasIndex('col123'));
        $this->assertFalse($table->getIndex('col123')->isUnique());
        $this->assertSame([100, null, 99], $table->getIndex('col123')->getOption('lengths'));

        if (method_exists(AbstractPlatform::class, 'supportsColumnLengthIndexes')) {
            $this->assertSame(['col1', 'col2', 'col3'], $table->getIndex('col123')->getColumns());
        } else {
            $this->assertSame(['col1(100)', 'col2', 'col3(99)'], $table->getIndex('col123')->getColumns());
        }
>>>>>>> ef0dae7c
    }

    /**
     * @return (string|int|null)[][]
     */
    public function getIndexes(): array
    {
        return [
            // Default
            [null, 'ENGINE=MyISAM DEFAULT CHARSET=utf8 COLLATE utf8_unicode_ci'],
            [250, 'ENGINE=MyISAM DEFAULT CHARSET=utf8mb4 COLLATE utf8mb4_unicode_ci'],

            // Large prefixes DISABLED
            [null, 'ENGINE=InnoDB DEFAULT CHARSET=utf8 COLLATE utf8_unicode_ci', 'Off'],
            [191, 'ENGINE=InnoDB DEFAULT CHARSET=utf8mb4 COLLATE utf8mb4_unicode_ci', '0'],

            // Large prefixes ENABLED
            [null, 'ENGINE=InnoDB DEFAULT CHARSET=utf8 COLLATE utf8_unicode_ci', 'On'],
            [191, 'ENGINE=InnoDB DEFAULT CHARSET=utf8mb4 COLLATE utf8mb4_unicode_ci', '1'],

            // Large prefixes ENABLED, file per table DISABLED
            [null, 'ENGINE=InnoDB DEFAULT CHARSET=utf8 COLLATE utf8_unicode_ci', 'On', 'Off'],
            [191, 'ENGINE=InnoDB DEFAULT CHARSET=utf8mb4 COLLATE utf8mb4_unicode_ci', 'On', '0'],

            // Large prefixes ENABLED, file per table DISABLED, file system PROVIDED
            [null, 'ENGINE=InnoDB DEFAULT CHARSET=utf8 COLLATE utf8_unicode_ci', 'On', 'Off', 'barracuda'],
            [191, 'ENGINE=InnoDB DEFAULT CHARSET=utf8mb4 COLLATE utf8mb4_unicode_ci', 'On', '0', 'barracuda'],

            // Large prefixes ENABLED, file per table ENABLED
            [null, 'ENGINE=InnoDB DEFAULT CHARSET=utf8 COLLATE utf8_unicode_ci', 'On', 'On'],
            [191, 'ENGINE=InnoDB DEFAULT CHARSET=utf8mb4 COLLATE utf8mb4_unicode_ci', 'On', '1'],

            // Large prefixes ENABLED, file per table ENABLED, file system PROVIDED
            [null, 'ENGINE=InnoDB DEFAULT CHARSET=utf8 COLLATE utf8_unicode_ci', 'On', 'On', 'barracuda'],
            [null, 'ENGINE=InnoDB DEFAULT CHARSET=utf8mb4 COLLATE utf8mb4_unicode_ci', 'On', '1', 'barracuda'],
        ];
    }

    public function testHandlesFulltextIndexes(): void
    {
        $statement = $this->createMock(Statement::class);
        $statement
            ->method('fetch')
            ->willReturn((object) ['Value' => 'On'])
        ;

        $provider = $this->getProvider(
            [
                'tl_search' => [
                    'TABLE_FIELDS' => [
                        'text' => '`text` mediumtext NULL',
                    ],
                    'TABLE_CREATE_DEFINITIONS' => [
                        'text' => 'FULLTEXT KEY `text` (`text`)',
                    ],
                    'TABLE_OPTIONS' => 'ENGINE=InnoDB DEFAULT CHARSET=utf8mb4 COLLATE utf8mb4_unicode_ci',
                ],
            ],
            [],
            $statement
        );

        $schema = $provider->createSchema();

        $this->assertCount(1, $schema->getTableNames());
        $this->assertTrue($schema->hasTable('tl_search'));

        $table = $schema->getTable('tl_search');

        $this->assertTrue($table->hasColumn('text'));
        $this->assertSame('text', $table->getColumn('text')->getType()->getName());
        $this->assertFalse($table->getColumn('text')->getNotnull());
        $this->assertFalse($table->getColumn('text')->getFixed());
        $this->assertSame(MySqlPlatform::LENGTH_LIMIT_MEDIUMTEXT, $table->getColumn('text')->getLength());

        $this->assertTrue($table->hasIndex('text'));
        $this->assertFalse($table->getIndex('text')->isUnique());
        $this->assertSame(['fulltext'], $table->getIndex('text')->getFlags());
    }

    public function testAppliesTheSchemaFilterToTheSqlDefinitions(): void
    {
        $provider = $this->getProvider(['member' => [], 'tl_member' => []], [], null, '/^tl_/');
        $schema = $provider->createSchema();

        $this->assertCount(1, $schema->getTableNames());
        $this->assertFalse($schema->hasTable('member'));
        $this->assertTrue($schema->hasTable('tl_member'));
    }

    public function testFailsIfThePrimaryKeyIsInvalid(): void
    {
        $provider = $this->getProvider(
            [
                'tl_member' => [
                    'TABLE_FIELDS' => [
                        'id' => "`id` int(10) NOT NULL default '0'",
                    ],
                    'TABLE_CREATE_DEFINITIONS' => [
                        'PRIMARY' => 'PRIMARY KEY (id)',
                    ],
                ],
            ]
        );

        $this->expectException('RuntimeException');

        $provider->createSchema();
    }

    public function testFailsIfAKeyIsInvalid(): void
    {
        $provider = $this->getProvider(
            [
                'tl_files' => [
                    'TABLE_FIELDS' => [
                        'path' => "`path` varchar(1022) NOT NULL default ''",
                    ],
                    'TABLE_CREATE_DEFINITIONS' => [
                        'path' => 'KEY path (path)',
                    ],
                ],
            ]
        );

        $this->expectException('RuntimeException');

        $provider->createSchema();
    }

    public function testCreatesSchemaFromOrm(): void
    {
        $metadata = new ClassMetadata('tl_member');
        $metadata->setTableName('tl_member');

        $provider = new DcaSchemaProvider(
            $this->mockContaoFrameworkWithInstaller(),
            $this->mockDoctrineRegistryWithOrm([$metadata])
        );

        $schema = $provider->createSchema();

        $this->assertCount(1, $schema->getTables());
        $this->assertTrue($schema->hasTable('tl_member'));
    }

    public function testAppliesTheSchemaFilterToTheOrmEntities(): void
    {
        $class1 = new ClassMetadata('tl_member');
        $class1->setTableName('tl_member');

        $class2 = new ClassMetadata('member');
        $class2->setTableName('member');

        $provider = new DcaSchemaProvider(
            $this->mockContaoFrameworkWithInstaller(),
            $this->mockDoctrineRegistryWithOrm([$class1, $class2], '/^tl_/')
        );

        $schema = $provider->createSchema();

        $this->assertCount(1, $schema->getTables());
        $this->assertTrue($schema->hasTable('tl_member'));
        $this->assertFalse($schema->hasTable('member'));
    }

    public function testDoesNotCreateTheSchemaFromOrmIfThereIsNoMetadata(): void
    {
        $provider = new DcaSchemaProvider(
            $this->mockContaoFrameworkWithInstaller(),
            $this->mockDoctrineRegistryWithOrm()
        );

        $schema = $provider->createSchema();

        $this->assertCount(0, $schema->getTables());
    }
}<|MERGE_RESOLUTION|>--- conflicted
+++ resolved
@@ -13,12 +13,8 @@
 namespace Contao\CoreBundle\Tests\Doctrine\Schema;
 
 use Contao\CoreBundle\Doctrine\Schema\DcaSchemaProvider;
-<<<<<<< HEAD
 use Contao\CoreBundle\Tests\Doctrine\DoctrineTestCase;
-=======
-use Contao\CoreBundle\Tests\DoctrineTestCase;
 use Doctrine\DBAL\Platforms\AbstractPlatform;
->>>>>>> ef0dae7c
 use Doctrine\DBAL\Platforms\MySqlPlatform;
 use Doctrine\DBAL\Statement;
 use Doctrine\ORM\Mapping\ClassMetadata;
@@ -365,27 +361,60 @@
         $this->assertSame('string', $table->getColumn('name')->getType()->getName());
         $this->assertSame(255, $table->getColumn('name')->getLength());
 
-<<<<<<< HEAD
         $this->assertTrue($table->hasIndex('name'));
         $this->assertFalse($table->getIndex('name')->isUnique());
-        $this->assertSame(['name'], $table->getIndex('name')->getColumns());
         $this->assertSame([$expected], $table->getIndex('name')->getOption('lengths'));
-=======
-        $this->assertTrue($table->hasIndex('path'));
-        $this->assertFalse($table->getIndex('path')->isUnique());
-        $this->assertSame([333], $table->getIndex('path')->getOption('lengths'));
 
         if (method_exists(AbstractPlatform::class, 'supportsColumnLengthIndexes')) {
-            $this->assertSame(['path'], $table->getIndex('path')->getColumns());
+            $this->assertSame(['name'], $table->getIndex('name')->getColumns());
         } else {
-            $this->assertSame(['path(333)'], $table->getIndex('path')->getColumns());
+            $column = 'name';
+
+            if ($expected) {
+                $column .= '('.$expected.')';
+            }
+
+            $this->assertSame([$column], $table->getIndex('name')->getColumns());
         }
     }
 
     /**
-     * Tests adding an index over multiple columns.
+     * @return (string|int|null)[][]
      */
-    public function testHandlesIndexesOverMultipleColumns()
+    public function getIndexes(): array
+    {
+        return [
+            // Default
+            [null, 'ENGINE=MyISAM DEFAULT CHARSET=utf8 COLLATE utf8_unicode_ci'],
+            [250, 'ENGINE=MyISAM DEFAULT CHARSET=utf8mb4 COLLATE utf8mb4_unicode_ci'],
+
+            // Large prefixes DISABLED
+            [null, 'ENGINE=InnoDB DEFAULT CHARSET=utf8 COLLATE utf8_unicode_ci', 'Off'],
+            [191, 'ENGINE=InnoDB DEFAULT CHARSET=utf8mb4 COLLATE utf8mb4_unicode_ci', '0'],
+
+            // Large prefixes ENABLED
+            [null, 'ENGINE=InnoDB DEFAULT CHARSET=utf8 COLLATE utf8_unicode_ci', 'On'],
+            [191, 'ENGINE=InnoDB DEFAULT CHARSET=utf8mb4 COLLATE utf8mb4_unicode_ci', '1'],
+
+            // Large prefixes ENABLED, file per table DISABLED
+            [null, 'ENGINE=InnoDB DEFAULT CHARSET=utf8 COLLATE utf8_unicode_ci', 'On', 'Off'],
+            [191, 'ENGINE=InnoDB DEFAULT CHARSET=utf8mb4 COLLATE utf8mb4_unicode_ci', 'On', '0'],
+
+            // Large prefixes ENABLED, file per table DISABLED, file system PROVIDED
+            [null, 'ENGINE=InnoDB DEFAULT CHARSET=utf8 COLLATE utf8_unicode_ci', 'On', 'Off', 'barracuda'],
+            [191, 'ENGINE=InnoDB DEFAULT CHARSET=utf8mb4 COLLATE utf8mb4_unicode_ci', 'On', '0', 'barracuda'],
+
+            // Large prefixes ENABLED, file per table ENABLED
+            [null, 'ENGINE=InnoDB DEFAULT CHARSET=utf8 COLLATE utf8_unicode_ci', 'On', 'On'],
+            [191, 'ENGINE=InnoDB DEFAULT CHARSET=utf8mb4 COLLATE utf8mb4_unicode_ci', 'On', '1'],
+
+            // Large prefixes ENABLED, file per table ENABLED, file system PROVIDED
+            [null, 'ENGINE=InnoDB DEFAULT CHARSET=utf8 COLLATE utf8_unicode_ci', 'On', 'On', 'barracuda'],
+            [null, 'ENGINE=InnoDB DEFAULT CHARSET=utf8mb4 COLLATE utf8mb4_unicode_ci', 'On', '1', 'barracuda'],
+        ];
+    }
+
+    public function testHandlesIndexesOverMultipleColumns(): void
     {
         $provider = $this->getProvider(
             [
@@ -398,6 +427,7 @@
                     'TABLE_CREATE_DEFINITIONS' => [
                         'col123' => 'KEY `col123` (`col1`(100), `col2`, `col3`(99))',
                     ],
+                    'TABLE_OPTIONS' => 'ENGINE=MyISAM DEFAULT CHARSET=utf8 COLLATE utf8_unicode_ci',
                 ],
             ]
         );
@@ -424,43 +454,6 @@
         } else {
             $this->assertSame(['col1(100)', 'col2', 'col3(99)'], $table->getIndex('col123')->getColumns());
         }
->>>>>>> ef0dae7c
-    }
-
-    /**
-     * @return (string|int|null)[][]
-     */
-    public function getIndexes(): array
-    {
-        return [
-            // Default
-            [null, 'ENGINE=MyISAM DEFAULT CHARSET=utf8 COLLATE utf8_unicode_ci'],
-            [250, 'ENGINE=MyISAM DEFAULT CHARSET=utf8mb4 COLLATE utf8mb4_unicode_ci'],
-
-            // Large prefixes DISABLED
-            [null, 'ENGINE=InnoDB DEFAULT CHARSET=utf8 COLLATE utf8_unicode_ci', 'Off'],
-            [191, 'ENGINE=InnoDB DEFAULT CHARSET=utf8mb4 COLLATE utf8mb4_unicode_ci', '0'],
-
-            // Large prefixes ENABLED
-            [null, 'ENGINE=InnoDB DEFAULT CHARSET=utf8 COLLATE utf8_unicode_ci', 'On'],
-            [191, 'ENGINE=InnoDB DEFAULT CHARSET=utf8mb4 COLLATE utf8mb4_unicode_ci', '1'],
-
-            // Large prefixes ENABLED, file per table DISABLED
-            [null, 'ENGINE=InnoDB DEFAULT CHARSET=utf8 COLLATE utf8_unicode_ci', 'On', 'Off'],
-            [191, 'ENGINE=InnoDB DEFAULT CHARSET=utf8mb4 COLLATE utf8mb4_unicode_ci', 'On', '0'],
-
-            // Large prefixes ENABLED, file per table DISABLED, file system PROVIDED
-            [null, 'ENGINE=InnoDB DEFAULT CHARSET=utf8 COLLATE utf8_unicode_ci', 'On', 'Off', 'barracuda'],
-            [191, 'ENGINE=InnoDB DEFAULT CHARSET=utf8mb4 COLLATE utf8mb4_unicode_ci', 'On', '0', 'barracuda'],
-
-            // Large prefixes ENABLED, file per table ENABLED
-            [null, 'ENGINE=InnoDB DEFAULT CHARSET=utf8 COLLATE utf8_unicode_ci', 'On', 'On'],
-            [191, 'ENGINE=InnoDB DEFAULT CHARSET=utf8mb4 COLLATE utf8mb4_unicode_ci', 'On', '1'],
-
-            // Large prefixes ENABLED, file per table ENABLED, file system PROVIDED
-            [null, 'ENGINE=InnoDB DEFAULT CHARSET=utf8 COLLATE utf8_unicode_ci', 'On', 'On', 'barracuda'],
-            [null, 'ENGINE=InnoDB DEFAULT CHARSET=utf8mb4 COLLATE utf8mb4_unicode_ci', 'On', '1', 'barracuda'],
-        ];
     }
 
     public function testHandlesFulltextIndexes(): void
