<?php

declare(strict_types=1);

/*
 * This file is part of Contao.
 *
 * Copyright (c) 2005-2017 Leo Feyer
 *
 * @license LGPL-3.0+
 */

namespace Contao\CoreBundle\Tests\Doctrine\Schema;

use Contao\CoreBundle\Doctrine\Schema\DcaSchemaProvider;
use Contao\CoreBundle\Tests\Doctrine\DoctrineTestCase;
use Doctrine\DBAL\Platforms\MySqlPlatform;
use Doctrine\DBAL\Statement;
use Doctrine\ORM\Mapping\ClassMetadata;

class DcaSchemaProviderTest extends DoctrineTestCase
{
    public function testCanBeInstantiated(): void
    {
        $this->assertInstanceOf('Contao\CoreBundle\Doctrine\Schema\DcaSchemaProvider', $this->getProvider());
    }

    public function testHasAnEmptySchema(): void
    {
        $this->assertCount(0, $this->getProvider()->createSchema()->getTableNames());
    }

    /**
     * @param array $dca
     * @param array $sql
     *
     * @dataProvider createSchemaProvider
     */
    public function testCreatesASchema(array $dca = [], array $sql = []): void
    {
        $schema = $this->getProvider($dca, $sql)->createSchema();

        $this->assertCount(1, $schema->getTableNames());
        $this->assertTrue($schema->hasTable('tl_member'));

        $table = $schema->getTable('tl_member');

        $this->assertTrue($table->hasColumn('id'));
        $this->assertSame('integer', $table->getColumn('id')->getType()->getName());
        $this->assertTrue($table->getColumn('id')->getNotnull());
        $this->assertFalse($table->getColumn('id')->getFixed());

        if (null !== ($default = $table->getColumn('id')->getDefault())) {
            $this->assertSame('0', $default);
        }

        $this->assertTrue($table->hasColumn('pid'));
        $this->assertSame('integer', $table->getColumn('pid')->getType()->getName());
        $this->assertFalse($table->getColumn('pid')->getNotnull());
        $this->assertFalse($table->getColumn('pid')->getFixed());

        $this->assertTrue($table->hasColumn('title'));
        $this->assertSame('string', $table->getColumn('title')->getType()->getName());
        $this->assertTrue($table->getColumn('title')->getNotnull());
        $this->assertFalse($table->getColumn('title')->getFixed());
        $this->assertSame(128, $table->getColumn('title')->getLength());
        $this->assertSame('utf8mb4_bin', $table->getColumn('title')->getPlatformOption('collation'));

        if (null !== ($default = $table->getColumn('title')->getDefault())) {
            $this->assertSame('', $default);
        }

        $this->assertTrue($table->hasColumn('uppercase'));
        $this->assertSame('string', $table->getColumn('uppercase')->getType()->getName());
        $this->assertTrue($table->getColumn('uppercase')->getNotnull());
        $this->assertFalse($table->getColumn('uppercase')->getFixed());
        $this->assertSame(64, $table->getColumn('uppercase')->getLength());
        $this->assertSame('Foobar', $table->getColumn('uppercase')->getDefault());

        $this->assertTrue($table->hasColumn('teaser'));
        $this->assertSame('text', $table->getColumn('teaser')->getType()->getName());
        $this->assertFalse($table->getColumn('teaser')->getNotnull());
        $this->assertFalse($table->getColumn('teaser')->getFixed());
        $this->assertSame(MySqlPlatform::LENGTH_LIMIT_TINYTEXT, $table->getColumn('teaser')->getLength());

        $this->assertTrue($table->hasColumn('description'));
        $this->assertSame('text', $table->getColumn('description')->getType()->getName());
        $this->assertFalse($table->getColumn('description')->getNotnull());
        $this->assertFalse($table->getColumn('description')->getFixed());
        $this->assertSame(MySqlPlatform::LENGTH_LIMIT_TEXT, $table->getColumn('description')->getLength());

        $this->assertTrue($table->hasColumn('content'));
        $this->assertSame('text', $table->getColumn('content')->getType()->getName());
        $this->assertFalse($table->getColumn('content')->getNotnull());
        $this->assertFalse($table->getColumn('content')->getFixed());
        $this->assertSame(MySqlPlatform::LENGTH_LIMIT_MEDIUMTEXT, $table->getColumn('content')->getLength());

        $this->assertTrue($table->hasColumn('price'));
        $this->assertSame('decimal', $table->getColumn('price')->getType()->getName());
        $this->assertTrue($table->getColumn('price')->getNotnull());
        $this->assertFalse($table->getColumn('price')->getFixed());
        $this->assertSame(6, $table->getColumn('price')->getPrecision());
        $this->assertSame(2, $table->getColumn('price')->getScale());
        $this->assertSame('0.00', $table->getColumn('price')->getDefault());

        $this->assertTrue($table->hasColumn('thumb'));
        $this->assertSame('blob', $table->getColumn('thumb')->getType()->getName());
        $this->assertFalse($table->getColumn('thumb')->getNotnull());
        $this->assertFalse($table->getColumn('thumb')->getFixed());
        $this->assertSame(MySqlPlatform::LENGTH_LIMIT_TINYBLOB, $table->getColumn('thumb')->getLength());

        $this->assertTrue($table->hasColumn('image'));
        $this->assertSame('blob', $table->getColumn('image')->getType()->getName());
        $this->assertFalse($table->getColumn('image')->getNotnull());
        $this->assertFalse($table->getColumn('image')->getFixed());
        $this->assertSame(MySqlPlatform::LENGTH_LIMIT_BLOB, $table->getColumn('image')->getLength());

        $this->assertTrue($table->hasColumn('attachment'));
        $this->assertSame('blob', $table->getColumn('attachment')->getType()->getName());
        $this->assertFalse($table->getColumn('attachment')->getNotnull());
        $this->assertFalse($table->getColumn('attachment')->getFixed());
        $this->assertSame(MySqlPlatform::LENGTH_LIMIT_MEDIUMBLOB, $table->getColumn('attachment')->getLength());

        $this->assertTrue($table->hasColumn('published'));
        $this->assertSame('string', $table->getColumn('published')->getType()->getName());
        $this->assertTrue($table->getColumn('published')->getNotnull());
        $this->assertTrue($table->getColumn('published')->getFixed());

        if (null !== ($default = $table->getColumn('published')->getDefault())) {
            $this->assertSame('', $default);
        }
    }

    /**
     * @return array
     */
    public function createSchemaProvider(): array
    {
        return [
            // Test table fields SQL string from DCA file
            [
                [
                    'tl_member' => [
                        'TABLE_FIELDS' => [
                            'id' => "`id` int(10) NOT NULL default '0'",
                            'pid' => '`pid` int(10) NULL',
                            'title' => "`title` varchar(128) COLLATE utf8mb4_bin NOT NULL default ''",
                            'uppercase' => "`uppercase` varchar(64) NOT NULL DEFAULT 'Foobar'",
                            'teaser' => '`teaser` tinytext NULL',
                            'description' => '`description` text NULL',
                            'content' => '`content` mediumtext NULL',
                            'price' => "`price` decimal(6,2) NOT NULL default '0.00'",
                            'thumb' => '`thumb` tinyblob NULL',
                            'image' => '`image` blob NULL',
                            'attachment' => '`attachment` mediumblob NULL',
                            'published' => "`published` char(1) NOT NULL default ''",
                        ],
                    ],
                ],
            ],

            // Test schema definition from DCA file
            [
                [
                    'tl_member' => [
                        'SCHEMA_FIELDS' => [
                            ['name' => 'id', 'type' => 'integer'],
                            ['name' => 'pid', 'type' => 'integer', 'notnull' => false],
                            ['name' => 'title', 'type' => 'string', 'length' => 128, 'platformOptions' => ['collation' => 'utf8mb4_bin']],
                            ['name' => 'uppercase', 'type' => 'string', 'length' => 64, 'default' => 'Foobar'],
                            ['name' => 'teaser', 'type' => 'text', 'notnull' => false, 'length' => MySqlPlatform::LENGTH_LIMIT_TINYTEXT],
                            ['name' => 'description', 'type' => 'text', 'notnull' => false, 'length' => MySqlPlatform::LENGTH_LIMIT_TEXT],
                            ['name' => 'content', 'type' => 'text', 'notnull' => false, 'length' => MySqlPlatform::LENGTH_LIMIT_MEDIUMTEXT],
                            ['name' => 'price', 'type' => 'decimal', 'precision' => 6, 'scale' => 2, 'default' => '0.00'],
                            ['name' => 'thumb', 'type' => 'blob', 'notnull' => false, 'length' => MySqlPlatform::LENGTH_LIMIT_TINYBLOB],
                            ['name' => 'image', 'type' => 'blob', 'notnull' => false, 'length' => MySqlPlatform::LENGTH_LIMIT_BLOB],
                            ['name' => 'attachment', 'type' => 'blob', 'notnull' => false, 'length' => MySqlPlatform::LENGTH_LIMIT_MEDIUMBLOB],
                            ['name' => 'published', 'type' => 'string', 'fixed' => true, 'length' => 1],
                        ],
                    ],
                ],
            ],

            // Test table fields from database.sql file
            [
                [],
                [
                    'tl_member' => [
                        'TABLE_FIELDS' => [
                            'id' => "`id` int(10) NOT NULL default '0'",
                            'pid' => '`pid` int(10) NULL',
                            'title' => "`title` varchar(128) COLLATE utf8mb4_bin NOT NULL default ''",
                            'uppercase' => "`uppercase` varchar(64) NOT NULL DEFAULT 'Foobar'",
                            'teaser' => '`teaser` tinytext NULL',
                            'description' => '`description` text NULL',
                            'content' => '`content` mediumtext NULL',
                            'price' => "`price` decimal(6,2) NOT NULL default '0.00'",
                            'thumb' => '`thumb` tinyblob NULL',
                            'image' => '`image` blob NULL',
                            'attachment' => '`attachment` mediumblob NULL',
                            'published' => "`published` char(1) NOT NULL default ''",
                        ],
                    ],
                ],
            ],
        ];
    }

    public function testReadsTheTableOptions(): void
    {
        $options = 'ENGINE=InnoDB ROW_FORMAT=DYNAMIC';

        $provider = $this->getProvider(
            [
                'tl_member' => [
                    'TABLE_OPTIONS' => $options.' DEFAULT CHARSET=utf8 COLLATE utf8_unicode_ci',
                ],
            ]
        );

        $schema = $provider->createSchema();

        $this->assertCount(1, $schema->getTableNames());
        $this->assertTrue($schema->hasTable('tl_member'));

        $table = $schema->getTable('tl_member');

        $this->assertSame('InnoDB', $table->getOption('engine'));
        $this->assertSame('utf8', $table->getOption('charset'));
        $this->assertSame('utf8_unicode_ci', $table->getOption('collate'));
        $this->assertSame('DYNAMIC', $table->getOption('row_format'));

        $provider = $this->getProvider(
            [],
            [
                'tl_member' => [
                    'TABLE_OPTIONS' => $options.' DEFAULT CHARSET=utf8mb4 COLLATE utf8mb4_unicode_ci',
                ],
            ]
        );

        $schema = $provider->createSchema();

        $this->assertCount(1, $schema->getTableNames());
        $this->assertTrue($schema->hasTable('tl_member'));

        $table = $schema->getTable('tl_member');

        $this->assertSame('InnoDB', $table->getOption('engine'));
        $this->assertSame('utf8mb4', $table->getOption('charset'));
        $this->assertSame('utf8mb4_unicode_ci', $table->getOption('collate'));
        $this->assertSame('DYNAMIC', $table->getOption('row_format'));

        $provider = $this->getProvider(
            [
                'tl_member' => [
                    'TABLE_OPTIONS' => 'ENGINE=MyISAM DEFAULT CHARSET=latin1 COLLATE latin1_general_ci',
                ],
            ]
        );

        $schema = $provider->createSchema();

        $this->assertCount(1, $schema->getTableNames());
        $this->assertTrue($schema->hasTable('tl_member'));

        $table = $schema->getTable('tl_member');

        $this->assertSame('MyISAM', $table->getOption('engine'));
        $this->assertSame('latin1', $table->getOption('charset'));
        $this->assertSame('latin1_general_ci', $table->getOption('collate'));
        $this->assertFalse($table->hasOption('row_format'));
    }

    public function testCreatesTheTableDefinitions(): void
    {
        $provider = $this->getProvider(
            [
                'tl_member' => [
                    'TABLE_FIELDS' => [
                        'id' => "`id` int(10) NOT NULL default '0'",
                        'pid' => '`pid` int(10) NULL',
                        'username' => "`username` varchar(128) NOT NULL default ''",
                        'firstname' => "`firstname` varchar(128) NOT NULL default ''",
                        'lastname' => "`lastname` varchar(128) NOT NULL default ''",
                    ],
                    'TABLE_CREATE_DEFINITIONS' => [
                        'PRIMARY' => 'PRIMARY KEY (`id`)',
                        'pid' => 'KEY `pid` (`pid`)',
                        'username' => 'UNIQUE KEY `username` (`username`)',
                        'name' => 'KEY `name` (`firstname`, `lastname`)',
                    ],
                ],
            ]
        );

        $schema = $provider->createSchema();

        $this->assertCount(1, $schema->getTableNames());
        $this->assertTrue($schema->hasTable('tl_member'));

        $table = $schema->getTable('tl_member');

        $this->assertTrue($table->hasIndex('PRIMARY'));
        $this->assertTrue($table->getIndex('PRIMARY')->isPrimary());
        $this->assertSame(['id'], $table->getIndex('PRIMARY')->getColumns());

        $this->assertTrue($table->hasIndex('pid'));
        $this->assertFalse($table->getIndex('pid')->isUnique());
        $this->assertSame(['pid'], $table->getIndex('pid')->getColumns());

        $this->assertTrue($table->hasIndex('username'));
        $this->assertTrue($table->getIndex('username')->isUnique());
        $this->assertSame(['username'], $table->getIndex('username')->getColumns());

        $this->assertTrue($table->hasIndex('name'));
        $this->assertFalse($table->getIndex('name')->isUnique());
        $this->assertSame(['firstname', 'lastname'], $table->getIndex('name')->getColumns());
    }

    /**
     * @param int   $actual
     * @param int   $expected
     * @param array $calls
     *
     * @dataProvider getIndexes
     */
    public function testHandlesIndexesWithKeyLength(int $actual, int $expected, array $calls): void
    {
        $statement = $this->createMock(Statement::class);

        $statement
            ->method('fetch')
            ->willReturnOnConsecutiveCalls(...$calls)
        ;

        $provider = $this->getProvider(
            [
                'tl_files' => [
                    'TABLE_FIELDS' => [
                        'path' => "`path` varchar(1022) NOT NULL default ''",
                    ],
                    'TABLE_CREATE_DEFINITIONS' => [
                        'path' => 'KEY `path` (`path`('.$actual.'))',
                    ],
                ],
            ],
            [],
            $statement
        );

        $schema = $provider->createSchema();

        $this->assertCount(1, $schema->getTableNames());
        $this->assertTrue($schema->hasTable('tl_files'));

        $table = $schema->getTable('tl_files');

        $this->assertTrue($table->hasColumn('path'));
        $this->assertSame('string', $table->getColumn('path')->getType()->getName());
        $this->assertSame(1022, $table->getColumn('path')->getLength());

        $this->assertTrue($table->hasIndex('path'));
        $this->assertFalse($table->getIndex('path')->isUnique());
        $this->assertSame(['path('.$expected.')'], $table->getIndex('path')->getColumns());
    }

    /**
     * @return array
     */
    public function getIndexes(): array
    {
        return [
            [
                333,
                333,
                [
                    (object) ['Engine' => 'MyISAM'],
                    (object) ['Collation' => 'utf8_unicode_ci'],
                ],
            ],
            [
                333,
                250,
                [
                    (object) ['Engine' => 'MyISAM'],
                    (object) ['Collation' => 'utf8mb4_unicode_ci'],
                ],
            ],
            [
                1022,
                1022,
                [
                    (object) ['Engine' => 'InnoDB'],
                    (object) ['Value' => 1],
                    (object) ['Collation' => 'utf8_unicode_ci'],
                ],
            ],
            [
                1022,
                768,
                [
                    (object) ['Engine' => 'InnoDB'],
                    (object) ['Value' => 1],
                    (object) ['Collation' => 'utf8mb4_unicode_ci'],
                ],
            ],
            [
                1022,
                255,
                [
                    (object) ['Engine' => 'InnoDB'],
                    (object) ['Value' => 0],
                    (object) ['Collation' => 'utf8_unicode_ci'],
                ],
            ],
            [
                1022,
                191,
                [
                    (object) ['Engine' => 'InnoDB'],
                    (object) ['Value' => 0],
                    (object) ['Collation' => 'utf8mb4_unicode_ci'],
                ],
            ],
        ];
    }

    public function testHandlesFulltextIndexes(): void
    {
        $provider = $this->getProvider(
            [
                'tl_search' => [
                    'TABLE_FIELDS' => [
                        'text' => '`text` mediumtext NULL',
                    ],
                    'TABLE_CREATE_DEFINITIONS' => [
                        'text' => 'FULLTEXT KEY `text` (`text`)',
                    ],
                ],
            ]
        );

        $schema = $provider->createSchema();

        $this->assertCount(1, $schema->getTableNames());
        $this->assertTrue($schema->hasTable('tl_search'));

        $table = $schema->getTable('tl_search');

        $this->assertTrue($table->hasColumn('text'));
        $this->assertSame('text', $table->getColumn('text')->getType()->getName());
        $this->assertFalse($table->getColumn('text')->getNotnull());
        $this->assertFalse($table->getColumn('text')->getFixed());
        $this->assertSame(MySqlPlatform::LENGTH_LIMIT_MEDIUMTEXT, $table->getColumn('text')->getLength());

        $this->assertTrue($table->hasIndex('text'));
        $this->assertFalse($table->getIndex('text')->isUnique());
        $this->assertSame(['fulltext'], $table->getIndex('text')->getFlags());
    }

<<<<<<< HEAD
    public function testFailsIfThePrimaryKeyIsInvalid(): void
=======
    /**
     * Tests adding a schema filter.
     */
    public function testAppliesTheSchemaFilter()
    {
        $provider = $this->getProvider(['member' => [], 'tl_member' => []], [], '/^tl_/');
        $schema = $provider->createSchema();

        $this->assertCount(1, $schema->getTableNames());
        $this->assertFalse($schema->hasTable('member'));
        $this->assertTrue($schema->hasTable('tl_member'));
    }

    /**
     * Tests parsing an invalid primary key.
     */
    public function testFailsIfThePrimaryKeyIsInvalid()
>>>>>>> b42b0c2a
    {
        $provider = $this->getProvider(
            [
                'tl_member' => [
                    'TABLE_FIELDS' => [
                        'id' => "`id` int(10) NOT NULL default '0'",
                    ],
                    'TABLE_CREATE_DEFINITIONS' => [
                        'PRIMARY' => 'PRIMARY KEY (id)',
                    ],
                ],
            ]
        );

        $this->expectException('RuntimeException');

        $provider->createSchema();
    }

    public function testFailsIfAKeyIsInvalid(): void
    {
        $provider = $this->getProvider(
            [
                'tl_files' => [
                    'TABLE_FIELDS' => [
                        'path' => "`path` varchar(1022) NOT NULL default ''",
                    ],
                    'TABLE_CREATE_DEFINITIONS' => [
                        'path' => 'KEY path (path)',
                    ],
                ],
            ]
        );

        $this->expectException('RuntimeException');

        $provider->createSchema();
    }

<<<<<<< HEAD
    public function testCreatesSchemaFromOrm(): void
    {
        $metadata = new ClassMetadata('tl_member');
        $metadata->setTableName('tl_member');

        $provider = new DcaSchemaProvider(
            $this->mockContaoFrameworkWithInstaller(),
            $this->mockDoctrineRegistryWithOrm([$metadata])
        );

        $schema = $provider->createSchema();

        $this->assertInstanceOf('Doctrine\DBAL\Schema\Schema', $schema);
    }

    public function testDoesNotCreateTheSchemaFromOrmIfThereIsNoMetadata(): void
    {
        $provider = new DcaSchemaProvider(
            $this->mockContaoFrameworkWithInstaller(),
            $this->mockDoctrineRegistryWithOrm()
=======
    /**
     * Returns a DCA schema provider.
     *
     * @param array $dca
     * @param array $file
     * @param null  $filter
     *
     * @return DcaSchemaProvider
     */
    protected function getProvider(array $dca = [], array $file = [], $filter = null)
    {
        return new DcaSchemaProvider(
            $this->mockContaoFrameworkWithInstaller($dca, $file),
            $this->mockDoctrineRegistry($filter)
>>>>>>> b42b0c2a
        );

        $schema = $provider->createSchema();

        $this->assertInstanceOf('Doctrine\DBAL\Schema\Schema', $schema);
    }
}<|MERGE_RESOLUTION|>--- conflicted
+++ resolved
@@ -459,13 +459,7 @@
         $this->assertSame(['fulltext'], $table->getIndex('text')->getFlags());
     }
 
-<<<<<<< HEAD
-    public function testFailsIfThePrimaryKeyIsInvalid(): void
-=======
-    /**
-     * Tests adding a schema filter.
-     */
-    public function testAppliesTheSchemaFilter()
+    public function testAppliesTheSchemaFilter(): void
     {
         $provider = $this->getProvider(['member' => [], 'tl_member' => []], [], '/^tl_/');
         $schema = $provider->createSchema();
@@ -475,11 +469,7 @@
         $this->assertTrue($schema->hasTable('tl_member'));
     }
 
-    /**
-     * Tests parsing an invalid primary key.
-     */
-    public function testFailsIfThePrimaryKeyIsInvalid()
->>>>>>> b42b0c2a
+    public function testFailsIfThePrimaryKeyIsInvalid(): void
     {
         $provider = $this->getProvider(
             [
@@ -519,7 +509,6 @@
         $provider->createSchema();
     }
 
-<<<<<<< HEAD
     public function testCreatesSchemaFromOrm(): void
     {
         $metadata = new ClassMetadata('tl_member');
@@ -540,22 +529,6 @@
         $provider = new DcaSchemaProvider(
             $this->mockContaoFrameworkWithInstaller(),
             $this->mockDoctrineRegistryWithOrm()
-=======
-    /**
-     * Returns a DCA schema provider.
-     *
-     * @param array $dca
-     * @param array $file
-     * @param null  $filter
-     *
-     * @return DcaSchemaProvider
-     */
-    protected function getProvider(array $dca = [], array $file = [], $filter = null)
-    {
-        return new DcaSchemaProvider(
-            $this->mockContaoFrameworkWithInstaller($dca, $file),
-            $this->mockDoctrineRegistry($filter)
->>>>>>> b42b0c2a
         );
 
         $schema = $provider->createSchema();
