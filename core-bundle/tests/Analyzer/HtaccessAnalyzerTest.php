<?php

declare(strict_types=1);

/*
 * This file is part of Contao.
 *
 * (c) Leo Feyer
 *
 * @license LGPL-3.0-or-later
 */

namespace Contao\CoreBundle\Tests\Analyzer;

use Contao\CoreBundle\Analyzer\HtaccessAnalyzer;
use Contao\CoreBundle\Tests\TestCase;
use Symfony\Component\Finder\SplFileInfo;

class HtaccessAnalyzerTest extends TestCase
{
<<<<<<< HEAD
    public function testCanBeInstantiated(): void
    {
        $file = new SplFileInfo(
            $this->getFixturesDir().'/system/modules/foobar/assets/.htaccess',
            'system/modules/foobar/assets',
            'system/modules/foobar/assets/.htaccess'
        );

        $htaccess = new HtaccessAnalyzer($file);

        $this->assertInstanceOf('Contao\CoreBundle\Analyzer\HtaccessAnalyzer', $htaccess);
    }

    public function testReadsTheAccessConfigurationFromTheHtaccesFile(): void
=======
    /**
     * Tests reading the access configuration.
     */
    public function testReadsTheAccessConfigurationFromTheHtaccesFile()
>>>>>>> dfc85744
    {
        $file = new SplFileInfo(
            $this->getFixturesDir().'/system/modules/foobar/assets/.htaccess',
            'system/modules/foobar/assets',
            'system/modules/foobar/assets/.htaccess'
        );

        $htaccess = new HtaccessAnalyzer($file);

        $this->assertTrue($htaccess->grantsAccess());

        $file = new SplFileInfo(
            $this->getFixturesDir().'/system/modules/foobar/html/.htaccess',
            'system/modules/foobar/html',
            'system/modules/foobar/html/.htaccess'
        );

        $htaccess = new HtaccessAnalyzer($file);

        $this->assertTrue($htaccess->grantsAccess());

        $file = new SplFileInfo(
            $this->getFixturesDir().'/system/modules/foobar/private/.htaccess',
            'system/modules/foobar/private',
            'system/modules/foobar/private/.htaccess'
        );

        $htaccess = new HtaccessAnalyzer($file);

        $this->assertFalse($htaccess->grantsAccess());
    }

    public function testThrowsAnExceptionIfTheFileIsNotAnHtaccessFile(): void
    {
        $this->expectException('InvalidArgumentException');

        new HtaccessAnalyzer(new SplFileInfo('iDoNotExist', 'relativePath', 'relativePathName'));
    }
}<|MERGE_RESOLUTION|>--- conflicted
+++ resolved
@@ -18,27 +18,7 @@
 
 class HtaccessAnalyzerTest extends TestCase
 {
-<<<<<<< HEAD
-    public function testCanBeInstantiated(): void
-    {
-        $file = new SplFileInfo(
-            $this->getFixturesDir().'/system/modules/foobar/assets/.htaccess',
-            'system/modules/foobar/assets',
-            'system/modules/foobar/assets/.htaccess'
-        );
-
-        $htaccess = new HtaccessAnalyzer($file);
-
-        $this->assertInstanceOf('Contao\CoreBundle\Analyzer\HtaccessAnalyzer', $htaccess);
-    }
-
     public function testReadsTheAccessConfigurationFromTheHtaccesFile(): void
-=======
-    /**
-     * Tests reading the access configuration.
-     */
-    public function testReadsTheAccessConfigurationFromTheHtaccesFile()
->>>>>>> dfc85744
     {
         $file = new SplFileInfo(
             $this->getFixturesDir().'/system/modules/foobar/assets/.htaccess',
