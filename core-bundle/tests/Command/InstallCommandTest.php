<?php

declare(strict_types=1);

/*
 * This file is part of Contao.
 *
 * (c) Leo Feyer
 *
 * @license LGPL-3.0-or-later
 */

namespace Contao\CoreBundle\Tests\Command;

use Contao\CoreBundle\Command\InstallCommand;
use Contao\CoreBundle\Tests\TestCase;
use Symfony\Component\Console\Tester\CommandTester;
use Symfony\Component\Filesystem\Filesystem;
use Symfony\Component\Lock\Factory;
use Symfony\Component\Lock\Store\FlockStore;

class InstallCommandTest extends TestCase
{
    /**
     * {@inheritdoc}
     */
    public function tearDown(): void
    {
        parent::tearDown();

        $fs = new Filesystem();
<<<<<<< HEAD
        $fs->remove($this->getTempDir().'/assets/css');
        $fs->remove($this->getTempDir().'/assets/images');
        $fs->remove($this->getTempDir().'/assets/images_test');
        $fs->remove($this->getTempDir().'/assets/js');
        $fs->remove($this->getTempDir().'/files_test');
        $fs->remove($this->getTempDir().'/system/cache');
        $fs->remove($this->getTempDir().'/system/config');
        $fs->remove($this->getTempDir().'/system/modules/.gitignore');
        $fs->remove($this->getTempDir().'/system/tmp');
        $fs->remove($this->getTempDir().'/templates');
        $fs->remove($this->getTempDir().'/web/share');
        $fs->remove($this->getTempDir().'/web/system');
=======

        $fs->remove($this->getRootDir().'/assets/css');
        $fs->remove($this->getRootDir().'/assets/images');
        $fs->remove($this->getRootDir().'/assets/images_test');
        $fs->remove($this->getRootDir().'/assets/js');
        $fs->remove($this->getRootDir().'/files_test');
        $fs->remove($this->getRootDir().'/system/cache');
        $fs->remove($this->getRootDir().'/system/config');
        $fs->remove($this->getRootDir().'/system/initialize.php');
        $fs->remove($this->getRootDir().'/system/modules/.gitignore');
        $fs->remove($this->getRootDir().'/system/themes');
        $fs->remove($this->getRootDir().'/system/tmp');
        $fs->remove($this->getRootDir().'/templates');
        $fs->remove($this->getRootDir().'/web/share');
        $fs->remove($this->getRootDir().'/web/system');
        $fs->remove($this->getRootDir().'/vendor/contao/core-bundle/src/Resources/contao/config/tcpdf.php');
>>>>>>> d7865626
    }

    public function testCreatesTheContaoFolders(): void
    {
<<<<<<< HEAD
        $container = $this->mockContainer($this->getTempDir());
        $container->set('filesystem', new Filesystem());
=======
        $container = new ContainerBuilder();
        $container->setParameter('kernel.project_dir', $this->getRootDir());
>>>>>>> d7865626

        $command = new InstallCommand($this->getRootDir(), 'files', $this->getRootDir().'/assets/images');
        $command->setContainer($container);

        $tester = new CommandTester($command);
        $code = $tester->execute([]);
        $output = $tester->getDisplay();

        $this->assertSame(0, $code);
        $this->assertContains(' * templates', $output);
        $this->assertContains(' * web/system', $output);
        $this->assertContains(' * assets/css', $output);
        $this->assertContains(' * assets/images', $output);
        $this->assertContains(' * assets/js', $output);
        $this->assertContains(' * system/cache', $output);
        $this->assertContains(' * system/config', $output);
        $this->assertContains(' * system/tmp', $output);
    }

    public function testHandlesCustomFilesAndImagesPaths(): void
    {
<<<<<<< HEAD
        $container = $this->mockContainer($this->getTempDir());
        $container->setParameter('contao.upload_path', 'files_test');
        $container->setParameter('contao.image.target_dir', $this->getTempDir().'/assets/images_test');
        $container->set('filesystem', new Filesystem());
=======
        $container = new ContainerBuilder();
        $container->setParameter('kernel.project_dir', $this->getRootDir());
>>>>>>> d7865626

        $command = new InstallCommand($this->getRootDir(), 'files_test', $this->getRootDir().'/assets/images_test');
        $command->setContainer($container);

        $tester = new CommandTester($command);
        $code = $tester->execute([]);
        $display = $tester->getDisplay();

        $this->assertSame(0, $code);
        $this->assertContains(' * files_test', $display);
        $this->assertContains(' * assets/images_test', $display);
    }

    public function testIsLockedWhileRunning(): void
    {
        $tmpDir = sys_get_temp_dir().'/'.md5($this->getTempDir());

        if (!is_dir($tmpDir)) {
            (new Filesystem())->mkdir($tmpDir);
        }

        $factory = new Factory(new FlockStore($tmpDir));

        $lock = $factory->createLock('contao:install');
        $lock->acquire();

<<<<<<< HEAD
        $command = new InstallCommand('contao:install');
        $command->setContainer($this->mockContainer($this->getTempDir()));
=======
        $command = new InstallCommand($this->getRootDir(), 'files', $this->getRootDir().'/assets/images');
        $command->setContainer($container);
>>>>>>> d7865626

        $tester = new CommandTester($command);
        $code = $tester->execute([]);

        $this->assertSame(1, $code);
        $this->assertContains('The command is already running in another process.', $tester->getDisplay());

        $lock->release();
    }
}<|MERGE_RESOLUTION|>--- conflicted
+++ resolved
@@ -29,7 +29,6 @@
         parent::tearDown();
 
         $fs = new Filesystem();
-<<<<<<< HEAD
         $fs->remove($this->getTempDir().'/assets/css');
         $fs->remove($this->getTempDir().'/assets/images');
         $fs->remove($this->getTempDir().'/assets/images_test');
@@ -42,37 +41,14 @@
         $fs->remove($this->getTempDir().'/templates');
         $fs->remove($this->getTempDir().'/web/share');
         $fs->remove($this->getTempDir().'/web/system');
-=======
-
-        $fs->remove($this->getRootDir().'/assets/css');
-        $fs->remove($this->getRootDir().'/assets/images');
-        $fs->remove($this->getRootDir().'/assets/images_test');
-        $fs->remove($this->getRootDir().'/assets/js');
-        $fs->remove($this->getRootDir().'/files_test');
-        $fs->remove($this->getRootDir().'/system/cache');
-        $fs->remove($this->getRootDir().'/system/config');
-        $fs->remove($this->getRootDir().'/system/initialize.php');
-        $fs->remove($this->getRootDir().'/system/modules/.gitignore');
-        $fs->remove($this->getRootDir().'/system/themes');
-        $fs->remove($this->getRootDir().'/system/tmp');
-        $fs->remove($this->getRootDir().'/templates');
-        $fs->remove($this->getRootDir().'/web/share');
-        $fs->remove($this->getRootDir().'/web/system');
-        $fs->remove($this->getRootDir().'/vendor/contao/core-bundle/src/Resources/contao/config/tcpdf.php');
->>>>>>> d7865626
     }
 
     public function testCreatesTheContaoFolders(): void
     {
-<<<<<<< HEAD
         $container = $this->mockContainer($this->getTempDir());
         $container->set('filesystem', new Filesystem());
-=======
-        $container = new ContainerBuilder();
-        $container->setParameter('kernel.project_dir', $this->getRootDir());
->>>>>>> d7865626
 
-        $command = new InstallCommand($this->getRootDir(), 'files', $this->getRootDir().'/assets/images');
+        $command = new InstallCommand($this->getTempDir(), 'files', $this->getTempDir().'/assets/images');
         $command->setContainer($container);
 
         $tester = new CommandTester($command);
@@ -92,17 +68,12 @@
 
     public function testHandlesCustomFilesAndImagesPaths(): void
     {
-<<<<<<< HEAD
         $container = $this->mockContainer($this->getTempDir());
         $container->setParameter('contao.upload_path', 'files_test');
         $container->setParameter('contao.image.target_dir', $this->getTempDir().'/assets/images_test');
         $container->set('filesystem', new Filesystem());
-=======
-        $container = new ContainerBuilder();
-        $container->setParameter('kernel.project_dir', $this->getRootDir());
->>>>>>> d7865626
 
-        $command = new InstallCommand($this->getRootDir(), 'files_test', $this->getRootDir().'/assets/images_test');
+        $command = new InstallCommand($this->getTempDir(), 'files_test', $this->getTempDir().'/assets/images_test');
         $command->setContainer($container);
 
         $tester = new CommandTester($command);
@@ -127,13 +98,8 @@
         $lock = $factory->createLock('contao:install');
         $lock->acquire();
 
-<<<<<<< HEAD
-        $command = new InstallCommand('contao:install');
+        $command = new InstallCommand($this->getTempDir(), 'files', $this->getTempDir().'/assets/images');
         $command->setContainer($this->mockContainer($this->getTempDir()));
-=======
-        $command = new InstallCommand($this->getRootDir(), 'files', $this->getRootDir().'/assets/images');
-        $command->setContainer($container);
->>>>>>> d7865626
 
         $tester = new CommandTester($command);
         $code = $tester->execute([]);
