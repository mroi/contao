<?php

declare(strict_types=1);

/*
 * This file is part of Contao.
 *
 * (c) Leo Feyer
 *
 * @license LGPL-3.0-or-later
 */

namespace Contao\CoreBundle\Tests\Command;

use Contao\CoreBundle\Command\InstallCommand;
use Contao\CoreBundle\Tests\TestCase;
use Symfony\Component\Console\Tester\CommandTester;
use Symfony\Component\Filesystem\Filesystem;
use Symfony\Component\Lock\Factory;
use Symfony\Component\Lock\Store\FlockStore;

class InstallCommandTest extends TestCase
{
    /**
     * {@inheritdoc}
     */
    public function tearDown(): void
    {
        parent::tearDown();

        $fs = new Filesystem();
        $fs->remove($this->getTempDir().'/assets/css');
        $fs->remove($this->getTempDir().'/assets/images');
        $fs->remove($this->getTempDir().'/assets/images_test');
        $fs->remove($this->getTempDir().'/assets/js');
        $fs->remove($this->getTempDir().'/files_test');
        $fs->remove($this->getTempDir().'/system/cache');
        $fs->remove($this->getTempDir().'/system/config');
        $fs->remove($this->getTempDir().'/system/modules/.gitignore');
        $fs->remove($this->getTempDir().'/system/tmp');
        $fs->remove($this->getTempDir().'/templates');
        $fs->remove($this->getTempDir().'/web/share');
        $fs->remove($this->getTempDir().'/web/system');
    }

<<<<<<< HEAD
    public function testCanBeInstantiated(): void
    {
        $command = new InstallCommand('contao:install');

        $this->assertInstanceOf('Contao\CoreBundle\Command\InstallCommand', $command);
        $this->assertSame('contao:install', $command->getName());
    }

    public function testCreatesTheContaoFolders(): void
=======
    /**
     * Tests creating the the Contao folders.
     */
    public function testCreatesTheContaoFolders()
>>>>>>> dfc85744
    {
        $container = $this->mockContainer($this->getTempDir());
        $container->set('filesystem', new Filesystem());

        $command = new InstallCommand('contao:install');
        $command->setContainer($container);

        $tester = new CommandTester($command);
        $code = $tester->execute([]);
        $output = $tester->getDisplay();

        $this->assertSame(0, $code);
        $this->assertContains(' * templates', $output);
        $this->assertContains(' * web/system', $output);
        $this->assertContains(' * assets/css', $output);
        $this->assertContains(' * assets/images', $output);
        $this->assertContains(' * assets/js', $output);
        $this->assertContains(' * system/cache', $output);
        $this->assertContains(' * system/config', $output);
        $this->assertContains(' * system/tmp', $output);
    }

    public function testHandlesCustomFilesAndImagesPaths(): void
    {
        $container = $this->mockContainer($this->getTempDir());
        $container->setParameter('contao.upload_path', 'files_test');
        $container->setParameter('contao.image.target_dir', $this->getTempDir().'/assets/images_test');
        $container->set('filesystem', new Filesystem());

        $command = new InstallCommand('contao:install');
        $command->setContainer($container);

        $tester = new CommandTester($command);
        $code = $tester->execute([]);
        $display = $tester->getDisplay();

        $this->assertSame(0, $code);
        $this->assertContains(' * files_test', $display);
        $this->assertContains(' * assets/images_test', $display);
    }

    public function testIsLockedWhileRunning(): void
    {
        $factory = new Factory(new FlockStore(sys_get_temp_dir().'/'.md5($this->getTempDir())));

        $lock = $factory->createLock('contao:install');
        $lock->acquire();

        $command = new InstallCommand('contao:install');
        $command->setContainer($this->mockContainer($this->getTempDir()));

        $tester = new CommandTester($command);
        $code = $tester->execute([]);

        $this->assertSame(1, $code);
        $this->assertContains('The command is already running in another process.', $tester->getDisplay());

        $lock->release();
    }
}<|MERGE_RESOLUTION|>--- conflicted
+++ resolved
@@ -43,22 +43,7 @@
         $fs->remove($this->getTempDir().'/web/system');
     }
 
-<<<<<<< HEAD
-    public function testCanBeInstantiated(): void
-    {
-        $command = new InstallCommand('contao:install');
-
-        $this->assertInstanceOf('Contao\CoreBundle\Command\InstallCommand', $command);
-        $this->assertSame('contao:install', $command->getName());
-    }
-
     public function testCreatesTheContaoFolders(): void
-=======
-    /**
-     * Tests creating the the Contao folders.
-     */
-    public function testCreatesTheContaoFolders()
->>>>>>> dfc85744
     {
         $container = $this->mockContainer($this->getTempDir());
         $container->set('filesystem', new Filesystem());
@@ -102,7 +87,13 @@
 
     public function testIsLockedWhileRunning(): void
     {
-        $factory = new Factory(new FlockStore(sys_get_temp_dir().'/'.md5($this->getTempDir())));
+        $tmpDir = sys_get_temp_dir().'/'.md5($this->getTempDir());
+
+        if (!is_dir($tmpDir)) {
+            (new Filesystem())->mkdir($tmpDir);
+        }
+
+        $factory = new Factory(new FlockStore($tmpDir));
 
         $lock = $factory->createLock('contao:install');
         $lock->acquire();
