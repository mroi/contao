<?php

declare(strict_types=1);

/*
 * This file is part of Contao.
 *
 * (c) Leo Feyer
 *
 * @license LGPL-3.0-or-later
 */

namespace Contao\CoreBundle\Tests\Image;

use Contao\BackendUser;
use Contao\CoreBundle\Event\ContaoCoreEvents;
use Contao\CoreBundle\Event\ImageSizesEvent;
use Contao\CoreBundle\Image\ImageSizes;
use Contao\CoreBundle\Tests\TestCase;
use Doctrine\DBAL\Connection;
use PHPUnit\Framework\MockObject\MockObject;
use Symfony\Component\EventDispatcher\EventDispatcherInterface;
use Symfony\Contracts\Service\ResetInterface;
use Symfony\Contracts\Translation\TranslatorInterface;

class ImageSizesTest extends TestCase
{
    /**
     * @var Connection&MockObject
     */
    private $connection;

    /**
     * @var EventDispatcherInterface&MockObject
     */
    private $eventDispatcher;

    /**
     * @var ImageSizes
     */
    private $imageSizes;

<<<<<<< HEAD
=======
    /**
     * @var ContaoFramework&MockObject
     */
    private $framework;

    /**
     * @var TranslatorInterface
     */
    private $translator;

>>>>>>> 57806fd6
    protected function setUp(): void
    {
        parent::setUp();

        $GLOBALS['TL_CROP'] = [
            'relative' => [
                'proportional', 'box',
            ],
            'exact' => [
                'crop',
                'left_top',    'center_top',    'right_top',
                'left_center', 'center_center', 'right_center',
                'left_bottom', 'center_bottom', 'right_bottom',
            ],
        ];

        $this->connection = $this->createMock(Connection::class);
        $this->eventDispatcher = $this->createMock(EventDispatcherInterface::class);
<<<<<<< HEAD
=======
        $this->framework = $this->mockContaoFramework();
        $this->translator = $this->createMock(TranslatorInterface::class);
>>>>>>> 57806fd6

        $this->imageSizes = new ImageSizes(
            $this->connection,
            $this->eventDispatcher,
            $this->mockContaoFramework(),
            $this->createMock(Translator::class)
        );
    }

    public function testReturnsAllOptionsWithImageSizes(): void
    {
        $this->expectEvent(ContaoCoreEvents::IMAGE_SIZES_ALL);
        $this->expectExampleImageSizes();
        $this->expectExamplePredefinedImageSizes();

        $options = $this->imageSizes->getAllOptions();

        $this->assertArrayHasKey('relative', $options);
        $this->assertArrayHasKey('exact', $options);
        $this->assertArrayHasKey('My theme', $options);
        $this->assertArrayHasKey('42', $options['My theme']);
        $this->assertArrayHasKey('image_sizes', $options);
        $this->assertArrayHasKey('_foo', $options['image_sizes']);
        $this->assertArrayHasKey('_bar', $options['image_sizes']);
    }

    public function testReturnsAllOptionsWithoutImageSizes(): void
    {
        $this->expectEvent(ContaoCoreEvents::IMAGE_SIZES_ALL);
        $this->expectImageSizes([]);

        $options = $this->imageSizes->getAllOptions();

        $this->assertArrayHasKey('relative', $options);
        $this->assertArrayHasKey('exact', $options);
        $this->assertArrayNotHasKey('My theme', $options);
    }

    public function testReturnsTheAdminUserOptions(): void
    {
        $this->expectEvent(ContaoCoreEvents::IMAGE_SIZES_USER);
        $this->expectExampleImageSizes();

        /** @var BackendUser&MockObject $user */
        $user = $this->mockClassWithProperties(BackendUser::class);
        $user->isAdmin = true;

        $options = $this->imageSizes->getOptionsForUser($user);

        // TL_CROP would not be returned without the admin check, because it is
        // not within the allowed image sizes
        $this->assertArrayHasKey('relative', $options);
    }

    public function testReturnsTheRegularUserOptions(): void
    {
        $this->expectEvent(ContaoCoreEvents::IMAGE_SIZES_USER);
        $this->expectExampleImageSizes();

        /** @var BackendUser&MockObject $user */
        $user = $this->mockClassWithProperties(BackendUser::class);
        $user->isAdmin = false;

        // Allow only one image size
        $user->imageSizes = [42];

        $options = $this->imageSizes->getOptionsForUser($user);

        $this->assertArrayNotHasKey('relative', $options);
        $this->assertArrayNotHasKey('exact', $options);
        $this->assertArrayHasKey('My theme', $options);
        $this->assertArrayHasKey('42', $options['My theme']);

        /** @var BackendUser&MockObject $user */
        $user = $this->mockClassWithProperties(BackendUser::class);
        $user->isAdmin = false;

        // Allow only some TL_CROP options
        $user->imageSizes = ['proportional', 'box'];

        $options = $this->imageSizes->getOptionsForUser($user);

        $this->assertArrayHasKey('relative', $options);
        $this->assertArrayNotHasKey('exact', $options);
        $this->assertArrayNotHasKey('My theme', $options);

        /** @var BackendUser&MockObject $user */
        $user = $this->mockClassWithProperties(BackendUser::class);
        $user->isAdmin = false;

        // Allow nothing
        $user->imageSizes = [];

        $options = $this->imageSizes->getOptionsForUser($user);

        $this->assertSame([], $options);
    }

    public function testServiceIsResetable(): void
    {
        $this->assertInstanceOf(ResetInterface::class, $this->imageSizes);

        $this->eventDispatcher
            ->expects($this->exactly(3))
            ->method('dispatch')
        ;

        $this->connection
            ->expects($this->exactly(2))
            ->method('fetchAll')
            ->willReturn([])
        ;

        // Test that fetchAll() is only called once
        $this->imageSizes->getAllOptions();
        $this->imageSizes->getAllOptions();

        $this->imageSizes->reset();
        $this->imageSizes->getAllOptions();
    }

    /**
     * Adds an expected method call to the event dispatcher mock object.
     */
    private function expectEvent(string $event): void
    {
        $this->eventDispatcher
            ->expects($this->atLeastOnce())
            ->method('dispatch')
            ->with($this->isInstanceOf(ImageSizesEvent::class), $event)
        ;
    }

    /**
     * Adds an expected method call to the database connection mock object.
     */
    private function expectImageSizes(array $imageSizes): void
    {
        $this->connection
            ->expects($this->atLeastOnce())
            ->method('fetchAll')
            ->willReturn($imageSizes)
        ;
    }

    /**
     * Adds expected example image sizes to the database connection mock object.
     */
    private function expectExampleImageSizes(): void
    {
        $this->expectImageSizes([
            [
                'id' => '42',
                'name' => 'foobar',
                'width' => '',
                'height' => '',
                'theme' => 'My theme',
            ],
        ]);
    }

    private function expectExamplePredefinedImageSizes(): void
    {
        $this->imageSizes->setPredefinedSizes([
            '_foo' => ['width' => 123, 'height' => 456],
            '_bar' => ['width' => 123, 'height' => 456],
        ]);
    }
}<|MERGE_RESOLUTION|>--- conflicted
+++ resolved
@@ -40,19 +40,6 @@
      */
     private $imageSizes;
 
-<<<<<<< HEAD
-=======
-    /**
-     * @var ContaoFramework&MockObject
-     */
-    private $framework;
-
-    /**
-     * @var TranslatorInterface
-     */
-    private $translator;
-
->>>>>>> 57806fd6
     protected function setUp(): void
     {
         parent::setUp();
@@ -71,17 +58,12 @@
 
         $this->connection = $this->createMock(Connection::class);
         $this->eventDispatcher = $this->createMock(EventDispatcherInterface::class);
-<<<<<<< HEAD
-=======
-        $this->framework = $this->mockContaoFramework();
-        $this->translator = $this->createMock(TranslatorInterface::class);
->>>>>>> 57806fd6
 
         $this->imageSizes = new ImageSizes(
             $this->connection,
             $this->eventDispatcher,
             $this->mockContaoFramework(),
-            $this->createMock(Translator::class)
+            $this->createMock(TranslatorInterface::class)
         );
     }
 
