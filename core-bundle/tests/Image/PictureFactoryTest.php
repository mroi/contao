--- conflicted
+++ resolved
@@ -306,12 +306,7 @@
         ;
 
         $imageMock = $this->createMock(ImageInterface::class);
-<<<<<<< HEAD
-        $pictureMock = $this->createMock(PictureInterface::class);
-=======
         $pictureMock = new Picture(['src' => $imageMock, 'srcset' => []], []);
-        $pictureGenerator = $this->createMock(PictureGeneratorInterface::class);
->>>>>>> 42a01480
 
         $pictureGenerator = $this->createMock(PictureGeneratorInterface::class);
         $pictureGenerator
@@ -343,15 +338,10 @@
 
     public function testCreatesAPictureObjectInLegacyMode(): void
     {
-<<<<<<< HEAD
         $path = $this->getTempDir().'/images/dummy.jpg';
-        $pictureMock = $this->createMock(PictureInterface::class);
-=======
-        $path = $this->getRootDir().'/images/dummy.jpg';
-
         $imageMock = $this->createMock(ImageInterface::class);
         $pictureMock = new Picture(['src' => $imageMock, 'srcset' => []], []);
->>>>>>> 42a01480
+
         $pictureGenerator = $this->createMock(PictureGeneratorInterface::class);
         $pictureGenerator
             ->expects($this->once())
@@ -384,12 +374,6 @@
             ->willReturn($pictureMock)
         ;
 
-<<<<<<< HEAD
-        $imageMock = $this->createMock(ImageInterface::class);
-=======
-        $imageFactory = $this->createMock(ImageFactoryInterface::class);
->>>>>>> 42a01480
-
         $imageFactory = $this->createMock(ImageFactoryInterface::class);
         $imageFactory
             ->expects($this->once())
@@ -436,12 +420,7 @@
         $defaultDensities = '';
         $path = $this->getTempDir().'/images/dummy.jpg';
         $imageMock = $this->createMock(ImageInterface::class);
-<<<<<<< HEAD
-        $pictureMock = $this->createMock(PictureInterface::class);
-=======
         $pictureMock = new Picture(['src' => $imageMock, 'srcset' => []], []);
-        $pictureGenerator = $this->createMock(PictureGeneratorInterface::class);
->>>>>>> 42a01480
 
         $pictureGenerator = $this->createMock(PictureGeneratorInterface::class);
         $pictureGenerator
@@ -516,27 +495,92 @@
         $this->assertSame($imageMock, $picture->getImg()['src']);
     }
 
+    public function testCreatesAPictureObjectWithEmptyConfig(): void
+    {
+        $defaultDensities = '';
+        $path = $this->getTempDir().'/images/dummy.jpg';
+        $imageMock = $this->createMock(ImageInterface::class);
+        $pictureMock = new Picture(['src' => $imageMock, 'srcset' => []], []);
+
+        $pictureGenerator = $this->createMock(PictureGeneratorInterface::class);
+        $pictureGenerator
+            ->method('generate')
+            ->with(
+                $this->callback(
+                    function (ImageInterface $image) use ($imageMock): bool {
+                        $this->assertSame($imageMock, $image);
+
+                        return true;
+                    }
+                ),
+                $this->callback(
+                    function (PictureConfiguration $pictureConfig) use (&$defaultDensities): bool {
+                        $this->assertTrue($pictureConfig->getSize()->getResizeConfig()->isEmpty());
+                        $this->assertSame(0, $pictureConfig->getSize()->getResizeConfig()->getZoomLevel());
+                        $this->assertSame($defaultDensities, $pictureConfig->getSize()->getDensities());
+                        $this->assertSame('', $pictureConfig->getSize()->getSizes());
+
+                        return true;
+                    }
+                ),
+                $this->callback(
+                    function (ResizeOptions $options): bool {
+                        $this->assertTrue($options->getSkipIfDimensionsMatch());
+
+                        return true;
+                    }
+                )
+            )
+            ->willReturn($pictureMock)
+        ;
+
+        $imageFactory = $this->createMock(ImageFactoryInterface::class);
+        $imageFactory
+            ->method('create')
+            ->with(
+                $this->callback(
+                    function (string $imagePath) use ($path): bool {
+                        $this->assertSame($path, $imagePath);
+
+                        return true;
+                    }
+                ),
+                $this->callback(
+                    function (?ResizeConfiguration $size): bool {
+                        $this->assertNull($size);
+
+                        return true;
+                    }
+                )
+            )
+            ->willReturn($imageMock)
+        ;
+
+        $pictureFactory = $this->getPictureFactory($pictureGenerator, $imageFactory);
+        $picture = $pictureFactory->create($path, ['', '', '']);
+
+        $this->assertSame($imageMock, $picture->getImg()['src']);
+
+        $defaultDensities = '1x, 2x';
+        $pictureFactory->setDefaultDensities($defaultDensities);
+        $picture = $pictureFactory->create($path, [0, 0, ResizeConfiguration::MODE_BOX]);
+
+        $this->assertSame($imageMock, $picture->getImg()['src']);
+    }
+
     /**
-     * Tests that the set has a single aspect ratio attribute.
-     *
-     * @param boolean $expected
-     * @param integer $imgWidth
-     * @param integer $imgHeight
-     * @param integer $sourceWidth
-     * @param integer $sourceHeight
-     *
      * @dataProvider getAspectRatios
      */
-    public function testSetsHasSingleAspectRatioAttribute($expected, $imgWidth, $imgHeight, $sourceWidth, $sourceHeight)
+    public function testSetHasSingleAspectRatioAttribute(bool $expected, int $imgWidth, int $imgHeight, int $sourceWidth, int $sourceHeight): void
     {
         $imageMock = $this->createMock(ImageInterface::class);
-        $pictureConfig = $this->createMock(PictureConfigurationInterface::class);
+        $pictureConfig = $this->createMock(PictureConfiguration::class);
         $pictureGenerator = $this->createMock(PictureGeneratorInterface::class);
 
         $pictureGenerator
             ->method('generate')
             ->willReturnCallback(
-                static function (ImageInterface $image, PictureConfigurationInterface $config) use ($imageMock, $imgWidth, $imgHeight, $sourceWidth, $sourceHeight) {
+                static function (ImageInterface $image, PictureConfiguration $config) use ($imageMock, $imgWidth, $imgHeight, $sourceWidth, $sourceHeight): Picture {
                     return new Picture(
                         [
                             'src' => $imageMock,
@@ -561,108 +605,28 @@
         $this->assertSame($expected, $picture->getImg()['hasSingleAspectRatio']);
     }
 
-    /**
-     * Provides the data for the testSetsHasSingleAspectRatioAttribute() method.
-     *
-     * @return array
-     */
-    public function getAspectRatios()
-    {
-        return [
-            [true, 100, 100, 50, 50],
-            [true, 100, 100, 101, 100],
-            [true, 100, 100, 100, 101],
-            [true, 100, 100, 105, 100],
-            [true, 100, 100, 100, 105],
-            [true, 100, 10, 105, 10],
-            [true, 10, 100, 10, 105],
-            [true, 100, 10, 95, 10],
-            [true, 10, 100, 10, 95],
-            [true, 100, 20, 100, 21],
-            [true, 20, 100, 21, 100],
-            [false, 100, 100, 100, 50],
-            [false, 100, 100, 106, 100],
-            [false, 100, 100, 100, 106],
-            [false, 100, 100, 94, 100],
-            [false, 100, 100, 100, 94],
-            [false, 100, 10, 106, 10],
-            [false, 10, 100, 10, 106],
-            [false, 100, 20, 100, 22],
-            [false, 20, 100, 22, 100],
-        ];
-    }
-
-    public function testCreatesAPictureObjectWithEmptyConfig(): void
-    {
-        $defaultDensities = '';
-        $path = $this->getTempDir().'/images/dummy.jpg';
-        $imageMock = $this->createMock(ImageInterface::class);
-        $pictureMock = $this->createMock(PictureInterface::class);
-
-        $pictureGenerator = $this->createMock(PictureGeneratorInterface::class);
-        $pictureGenerator
-            ->method('generate')
-            ->with(
-                $this->callback(
-                    function (ImageInterface $image) use ($imageMock): bool {
-                        $this->assertSame($imageMock, $image);
-
-                        return true;
-                    }
-                ),
-                $this->callback(
-                    function (PictureConfiguration $pictureConfig) use (&$defaultDensities): bool {
-                        $this->assertTrue($pictureConfig->getSize()->getResizeConfig()->isEmpty());
-                        $this->assertSame(0, $pictureConfig->getSize()->getResizeConfig()->getZoomLevel());
-                        $this->assertSame($defaultDensities, $pictureConfig->getSize()->getDensities());
-                        $this->assertSame('', $pictureConfig->getSize()->getSizes());
-
-                        return true;
-                    }
-                ),
-                $this->callback(
-                    function (ResizeOptions $options): bool {
-                        $this->assertTrue($options->getSkipIfDimensionsMatch());
-
-                        return true;
-                    }
-                )
-            )
-            ->willReturn($pictureMock)
-        ;
-
-        $imageFactory = $this->createMock(ImageFactoryInterface::class);
-        $imageFactory
-            ->method('create')
-            ->with(
-                $this->callback(
-                    function (string $imagePath) use ($path): bool {
-                        $this->assertSame($path, $imagePath);
-
-                        return true;
-                    }
-                ),
-                $this->callback(
-                    function (?ResizeConfiguration $size): bool {
-                        $this->assertNull($size);
-
-                        return true;
-                    }
-                )
-            )
-            ->willReturn($imageMock)
-        ;
-
-        $pictureFactory = $this->getPictureFactory($pictureGenerator, $imageFactory);
-        $picture = $pictureFactory->create($path, ['', '', '']);
-
-        $this->assertSame($pictureMock, $picture);
-
-        $defaultDensities = '1x, 2x';
-        $pictureFactory->setDefaultDensities($defaultDensities);
-        $picture = $pictureFactory->create($path, [0, 0, ResizeConfiguration::MODE_BOX]);
-
-        $this->assertSame($pictureMock, $picture);
+    public function getAspectRatios(): \Generator
+    {
+        yield [true, 100, 100, 50, 50];
+        yield [true, 100, 100, 101, 100];
+        yield [true, 100, 100, 100, 101];
+        yield [true, 100, 100, 105, 100];
+        yield [true, 100, 100, 100, 105];
+        yield [true, 100, 10, 105, 10];
+        yield [true, 10, 100, 10, 105];
+        yield [true, 100, 10, 95, 10];
+        yield [true, 10, 100, 10, 95];
+        yield [true, 100, 20, 100, 21];
+        yield [true, 20, 100, 21, 100];
+        yield [false, 100, 100, 100, 50];
+        yield [false, 100, 100, 106, 100];
+        yield [false, 100, 100, 100, 106];
+        yield [false, 100, 100, 94, 100];
+        yield [false, 100, 100, 100, 94];
+        yield [false, 100, 10, 106, 10];
+        yield [false, 10, 100, 10, 106];
+        yield [false, 100, 20, 100, 22];
+        yield [false, 20, 100, 22, 100];
     }
 
     /**
