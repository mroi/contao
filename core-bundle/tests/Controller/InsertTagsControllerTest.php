<?php

declare(strict_types=1);

/*
 * This file is part of Contao.
 *
 * (c) Leo Feyer
 *
 * @license LGPL-3.0-or-later
 */

namespace Contao\CoreBundle\Tests\Controller;

use Contao\CoreBundle\Controller\InsertTagsController;
use Contao\CoreBundle\Tests\TestCase;
use Symfony\Component\HttpFoundation\Request;

class InsertTagsControllerTest extends TestCase
{
    public function testCanBeInstantiated(): void
    {
        $controller = new InsertTagsController($this->mockContaoFramework());

        $this->assertInstanceOf('Contao\CoreBundle\Controller\InsertTagsController', $controller);
    }

    public function testRendersNonCacheableInsertTag(): void
    {
<<<<<<< HEAD
        $framework = $this->mockContaoFramework();
=======
        /** @var Adapter|\PHPUnit_Framework_MockObject_MockObject $insertTagAdapter */
        $insertTagAdapter = $this
            ->getMockBuilder(Adapter::class)
            ->disableOriginalConstructor()
            ->setMethods(['replace'])
            ->getMock()
        ;

        $insertTagAdapter
            ->method('replace')
            ->willReturn('3858f62230ac3c915f300c664312c63f')
        ;

        $controller = new InsertTagsController($this->mockFramework($insertTagAdapter));
        $response = $controller->renderAction(new Request(), '{{request_token}}');

        $this->assertInstanceOf('Symfony\Component\HttpFoundation\Response', $response);
        $this->assertTrue($response->headers->hasCacheControlDirective('private'));
        $this->assertNull($response->getMaxAge());
        $this->assertSame('3858f62230ac3c915f300c664312c63f', $response->getContent());

        $request = new Request();
        $request->query->set('clientCache', 300);

        $controller = new InsertTagsController($this->mockFramework($insertTagAdapter));
        $response = $controller->renderAction($request, '{{request_token}}');

        $this->assertInstanceOf('Symfony\Component\HttpFoundation\Response', $response);
        $this->assertTrue($response->headers->hasCacheControlDirective('private'));
        $this->assertSame(300, $response->getMaxAge());
        $this->assertSame('3858f62230ac3c915f300c664312c63f', $response->getContent());
    }

    /**
     * Returns a ContaoFramework instance.
     *
     * @param Adapter $adapter
     *
     * @return ContaoFramework The object instance
     */
    private function mockFramework($adapter)
    {
        $framework = $this->createMock(ContaoFramework::class);
>>>>>>> a505fcfe

        $framework
            ->method('initialize')
        ;

        $framework
            ->method('createInstance')
            ->willReturn($this->mockConfiguredAdapter(['replace' => '3858f62230ac3c915f300c664312c63f']))
        ;

        $controller = new InsertTagsController($framework);
        $response = $controller->renderAction('{{request_token}}');

        $this->assertInstanceOf('Symfony\Component\HttpFoundation\Response', $response);
        $this->assertTrue($response->headers->hasCacheControlDirective('private'));
        $this->assertSame('3858f62230ac3c915f300c664312c63f', $response->getContent());
    }
}<|MERGE_RESOLUTION|>--- conflicted
+++ resolved
@@ -27,53 +27,7 @@
 
     public function testRendersNonCacheableInsertTag(): void
     {
-<<<<<<< HEAD
         $framework = $this->mockContaoFramework();
-=======
-        /** @var Adapter|\PHPUnit_Framework_MockObject_MockObject $insertTagAdapter */
-        $insertTagAdapter = $this
-            ->getMockBuilder(Adapter::class)
-            ->disableOriginalConstructor()
-            ->setMethods(['replace'])
-            ->getMock()
-        ;
-
-        $insertTagAdapter
-            ->method('replace')
-            ->willReturn('3858f62230ac3c915f300c664312c63f')
-        ;
-
-        $controller = new InsertTagsController($this->mockFramework($insertTagAdapter));
-        $response = $controller->renderAction(new Request(), '{{request_token}}');
-
-        $this->assertInstanceOf('Symfony\Component\HttpFoundation\Response', $response);
-        $this->assertTrue($response->headers->hasCacheControlDirective('private'));
-        $this->assertNull($response->getMaxAge());
-        $this->assertSame('3858f62230ac3c915f300c664312c63f', $response->getContent());
-
-        $request = new Request();
-        $request->query->set('clientCache', 300);
-
-        $controller = new InsertTagsController($this->mockFramework($insertTagAdapter));
-        $response = $controller->renderAction($request, '{{request_token}}');
-
-        $this->assertInstanceOf('Symfony\Component\HttpFoundation\Response', $response);
-        $this->assertTrue($response->headers->hasCacheControlDirective('private'));
-        $this->assertSame(300, $response->getMaxAge());
-        $this->assertSame('3858f62230ac3c915f300c664312c63f', $response->getContent());
-    }
-
-    /**
-     * Returns a ContaoFramework instance.
-     *
-     * @param Adapter $adapter
-     *
-     * @return ContaoFramework The object instance
-     */
-    private function mockFramework($adapter)
-    {
-        $framework = $this->createMock(ContaoFramework::class);
->>>>>>> a505fcfe
 
         $framework
             ->method('initialize')
@@ -85,10 +39,22 @@
         ;
 
         $controller = new InsertTagsController($framework);
-        $response = $controller->renderAction('{{request_token}}');
+        $response = $controller->renderAction(new Request(), '{{request_token}}');
 
         $this->assertInstanceOf('Symfony\Component\HttpFoundation\Response', $response);
         $this->assertTrue($response->headers->hasCacheControlDirective('private'));
+        $this->assertNull($response->getMaxAge());
+        $this->assertSame('3858f62230ac3c915f300c664312c63f', $response->getContent());
+
+        $request = new Request();
+        $request->query->set('clientCache', 300);
+
+        $controller = new InsertTagsController($framework);
+        $response = $controller->renderAction($request, '{{request_token}}');
+
+        $this->assertInstanceOf('Symfony\Component\HttpFoundation\Response', $response);
+        $this->assertTrue($response->headers->hasCacheControlDirective('private'));
+        $this->assertSame(300, $response->getMaxAge());
         $this->assertSame('3858f62230ac3c915f300c664312c63f', $response->getContent());
     }
 }