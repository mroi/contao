<?php

declare(strict_types=1);

/*
 * This file is part of Contao.
 *
 * (c) Leo Feyer
 *
 * @license LGPL-3.0-or-later
 */

namespace Contao\CoreBundle\Tests\Functional;

use Contao\Config;
use Contao\System;
use Contao\TestCase\FunctionalTestCase;

class RoutingTest extends FunctionalTestCase
{
    /**
     * @var array
     */
    private static $lastImport;

    public static function setUpBeforeClass(): void
    {
        parent::setUpBeforeClass();

        static::bootKernel();
        static::resetDatabaseSchema();
        static::ensureKernelShutdown();
    }

    protected function setUp(): void
    {
        parent::setUp();

        $_GET = [];

        Config::set('debugMode', false);
        Config::set('useAutoItem', true);
        Config::set('addLanguageToUrl', false);
    }

    /**
     * @dataProvider getAliases
     */
    public function testResolvesAliases(array $fixtures, string $request, int $statusCode, string $pageTitle, array $query, string $host, bool $autoItem): void
    {
        Config::set('useAutoItem', $autoItem);

        $_SERVER['REQUEST_URI'] = $request;
        $_SERVER['HTTP_HOST'] = $host;
        $_SERVER['HTTP_ACCEPT_LANGUAGE'] = 'en';

        $client = $this->createClient([], $_SERVER);
        System::setContainer($client->getContainer());

        $this->loadFixtureFiles($fixtures);

        $crawler = $client->request('GET', "http://$host$request");
        $title = trim($crawler->filterXPath('//head/title')->text());
        $response = $client->getResponse();

        $this->assertSame($statusCode, $response->getStatusCode());
        $this->assertSame($query, $_GET);
        $this->assertStringContainsString($pageTitle, $title);
    }

    /**
     * @group legacy
     * @dataProvider getAliases
     *
     * @expectedDeprecation Since contao/core-bundle 4.10: Using the "Contao\CoreBundle\Routing\FrontendLoader" class has been deprecated %s.
     */
    public function testResolvesAliasesInLegacyMode(array $fixtures, string $request, int $statusCode, string $pageTitle, array $query, string $host, bool $autoItem): void
    {
        Config::set('useAutoItem', $autoItem);

        $_SERVER['REQUEST_URI'] = $request;
        $_SERVER['HTTP_HOST'] = $host;

        $client = $this->createClient(['environment' => 'legacy'], $_SERVER);
        System::setContainer($client->getContainer());

        $this->loadFixtureFiles($fixtures);

        $crawler = $client->request('GET', "http://$host$request");
        $title = trim($crawler->filterXPath('//head/title')->text());
        $response = $client->getResponse();

        $this->assertSame($statusCode, $response->getStatusCode());
        $this->assertSame($query, $_GET);
        $this->assertStringContainsString($pageTitle, $title);
    }

    public function getAliases(): \Generator
    {
        yield 'Renders the page if the alias is "index" and the request is empty' => [
            ['theme', 'root-with-index'],
            '/',
            200,
            'Index - Root with index page',
            [],
            'root-with-index.local',
            false,
        ];

        yield 'Redirects to the first regular page if the alias is not "index" and the request is empty' => [
            ['theme', 'root-with-home'],
            '/',
            303,
            'Redirecting to http://root-with-home.local/home.html',
            [],
            'root-with-home.local',
            false,
        ];

        yield 'Renders the page if the alias matches' => [
            ['theme', 'root-with-home'],
            '/home.html',
            200,
            'Home - Root with home page',
            [],
            'root-with-home.local',
            false,
        ];

        yield 'Renders the 404 page if the request string is a double-slash' => [
            ['theme', 'root-with-home'],
            '//',
            404,
            '(404 Not Found)',
            [],
            'root-with-home.local',
            false,
        ];

        yield 'Renders the 404 page if there is an item with an empty key' => [
            ['theme', 'root-with-home'],
            '/home//.html',
            404,
            'Error 404 Page',
            [],
            'root-with-home.local',
            false,
        ];

        yield 'Renders the 404 page if the URL suffix does not match' => [
            ['theme', 'root-with-home'],
            '/home.xml',
            404,
            'Error 404 Page',
            [],
            'root-with-home.local',
            false,
        ];

        yield 'Renders the 404 page if the URL contains the "auto_item" keyword' => [
            ['theme', 'root-with-home'],
            '/home/auto_item/foo.html',
            404,
            'Error 404 Page',
            [],
            'root-with-home.local',
            false,
        ];

        yield 'Renders the 404 page if the path contains duplicate keys' => [
            ['theme', 'root-with-home'],
            '/home/foo/bar1/foo/bar2.html',
            404,
            'Error 404 Page',
            ['foo' => 'bar1'],
            'root-with-home.local',
            false,
        ];

        yield 'Renders the 404 page if the path contains an unused argument' => [
            ['theme', 'root-with-home'],
            '/home/foo/bar.html',
            404,
            'Error 404 Page',
            ['foo' => 'bar'],
            'root-with-home.local',
            false,
        ];

        yield 'Renders the 404 page if the path contains an unused argument without value' => [
            ['theme', 'root-with-home'],
            '/home/foo.html',
            404,
            'Error 404 Page',
            [],
            'root-with-home.local',
            false,
        ];

        yield 'Renders the 404 page if the path contains an unused argument with an empty value' => [
            ['theme', 'root-with-home'],
            '/home/foo/.html',
            404,
            'Error 404 Page',
            ['foo' => ''],
            'root-with-home.local',
            false,
        ];

        yield 'Renders the page if an existing item is requested' => [
            ['theme', 'root-with-home', 'news'],
            '/home/items/foobar.html',
            200,
            'Foobar - Root with home page',
            ['items' => 'foobar'],
            'root-with-home.local',
            false,
        ];

        yield 'Renders the 404 page if the path contains an item with an empty key' => [
            ['theme', 'root-with-home'],
            '/home//foo.html',
            404,
            'Error 404 Page',
            [],
            'root-with-home.local',
            false,
        ];

        yield 'Renders the 404 page if the alias is empty' => [
            ['theme', 'root-with-home'],
            '/.html',
            404,
            'Error 404 Page',
            [],
            'root-with-home.local',
            false,
        ];

        yield 'Urldecodes the alias' => [
            ['theme', 'root-with-special-chars'],
            '/h%C3%B6me.html',
            200,
            'Höme - Root with special chars',
            [],
            'root-with-special-chars.local',
            false,
        ];

        yield 'Renders the page if auto items are enabled and an existing item is requested' => [
            ['theme', 'root-with-home', 'news'],
            '/home/foobar.html',
            200,
            'Foobar - Root with home page',
            ['auto_item' => 'foobar', 'items' => 'foobar'],
            'root-with-home.local',
            true,
        ];

        yield 'Renders the 404 page if auto items are enabled and the URL contains the "auto_item" keyword' => [
            ['theme', 'root-with-home', 'news'],
            '/home/auto_item/foo.html',
            404,
            'Error 404 Page',
            [],
            'root-with-home.local',
            true,
        ];

        yield 'Renders the 404 page if auto items are enabled and the URL contains an auto item keyword' => [
            ['theme', 'root-with-home', 'news'],
            '/home/items/foobar.html',
            404,
            'Error 404 Page',
            [],
            'root-with-home.local',
            true,
        ];

        yield 'Redirects to the first regular page if the folder URL alias is not "index" and the request is empty' => [
            ['theme', 'root-with-folder-urls'],
            '/',
            303,
            'Redirecting to http://root-with-folder-urls.local/folder/url/home.html',
            [],
            'root-with-folder-urls.local',
            false,
        ];

        yield 'Renders the page if the folder URL alias matches' => [
            ['theme', 'root-with-folder-urls'],
            '/folder/url/home.html',
            200,
            'Home - Root with folder URLs',
            [],
            'root-with-folder-urls.local',
            false,
        ];

        yield 'Renders the folder URL page if an existing item is requested' => [
            ['theme', 'root-with-folder-urls', 'news'],
            '/folder/url/home/items/foobar.html',
            200,
            'Foobar - Root with folder URLs',
            ['items' => 'foobar'],
            'root-with-folder-urls.local',
            false,
        ];

        yield 'Renders the folder URL page if auto items are enabled an existing item is requested' => [
            ['theme', 'root-with-folder-urls', 'news'],
            '/folder/url/home/foobar.html',
            200,
            'Foobar - Root with folder URLs',
            ['auto_item' => 'foobar', 'items' => 'foobar'],
            'root-with-folder-urls.local',
            true,
        ];

        yield 'Renders the 404 page if auto items are enabled and the folder URL contains the "auto_item" keyword' => [
            ['theme', 'root-with-folder-urls', 'news'],
            '/folder/url/home/auto_item/foo.html',
            404,
            '(404 Not Found)',
            [],
            'root-with-folder-urls.local',
            true,
        ];

        yield 'Renders the 404 page if auto items are enabled and the folder URL contains an auto item keyword' => [
            ['theme', 'root-with-folder-urls', 'news'],
            '/folder/url/home/items/foobar.html',
            404,
            '(404 Not Found)',
            [],
            'root-with-folder-urls.local',
            true,
        ];

        yield 'Renders the page if the URL contains a page ID and the page has no alias' => [
            ['theme', 'page-without-alias'],
            '/15.html',
            200,
            'Home - Page without alias',
            [],
            'localhost',
            true,
        ];

        yield 'Renders the 404 page if the URL contains a page ID but the page has an alias' => [
            ['theme', 'root-with-home'],
            '/2.html',
            404,
            '(404 Not Found)',
            [],
            'root-with-home.local',
            true,
        ];
    }

    /**
     * @dataProvider getAliasesWithLocale
     */
    public function testResolvesAliasesWithLocale(array $fixtures, string $request, int $statusCode, string $pageTitle, array $query, string $host, bool $autoItem): void
    {
        Config::set('useAutoItem', $autoItem);

        $_SERVER['REQUEST_URI'] = $request;
        $_SERVER['HTTP_HOST'] = $host;

        $client = $this->createClient([], $_SERVER);
        System::setContainer($client->getContainer());

        $this->loadFixtureFiles($fixtures);

        self::$container
            ->get('doctrine')
            ->getConnection()
            ->exec('UPDATE tl_page SET urlPrefix=language')
        ;

        $crawler = $client->request('GET', "http://$host$request");
        $title = trim($crawler->filterXPath('//head/title')->text());
        $response = $client->getResponse();

        $this->assertSame($statusCode, $response->getStatusCode());
        $this->assertSame($query, $_GET);
        $this->assertStringContainsString($pageTitle, $title);
    }

    /**
     * @group legacy
     * @dataProvider getAliasesWithLocale
     *
     * @expectedDeprecation Since contao/core-bundle 4.10: Using the "Contao\CoreBundle\Routing\FrontendLoader" class has been deprecated %s.
     */
    public function testResolvesAliasesWithLocaleInLegacyMode(array $fixtures, string $request, int $statusCode, string $pageTitle, array $query, string $host, bool $autoItem): void
    {
        Config::set('useAutoItem', $autoItem);
        Config::set('addLanguageToUrl', true);

        $_SERVER['REQUEST_URI'] = $request;
        $_SERVER['HTTP_HOST'] = $host;
        $_SERVER['HTTP_ACCEPT_LANGUAGE'] = 'en';

        $client = $this->createClient(['environment' => 'locale'], $_SERVER);
        System::setContainer($client->getContainer());

        $this->loadFixtureFiles($fixtures);

        $crawler = $client->request('GET', "http://$host$request");
        $title = trim($crawler->filterXPath('//head/title')->text());
        $response = $client->getResponse();

        if (!isset($query['language'])) {
            unset($_GET['language']);
        }

        $this->assertSame($statusCode, $response->getStatusCode());
        $this->assertSame($query, $_GET);
        $this->assertStringContainsString($pageTitle, $title);
    }

    public function getAliasesWithLocale(): \Generator
    {
        yield 'Redirects to the language root if the request is empty' => [
            ['theme', 'root-with-index'],
            '/',
            302,
            'Redirecting to http://root-with-index.local/en/',
            ['language' => 'en'],
            'root-with-index.local',
            false,
        ];

        yield 'Renders the page if the alias is "index" and the request contains the language only' => [
            ['theme', 'root-with-index'],
            '/en/',
            200,
            'Index - Root with index page',
            ['language' => 'en'],
            'root-with-index.local',
            false,
        ];

        yield 'Renders the page if the alias matches' => [
            ['theme', 'root-with-home'],
            '/en/home.html',
            200,
            'Home - Root with home page',
            ['language' => 'en'],
            'root-with-home.local',
            false,
        ];

        yield 'Redirects if the alias matches but no language is given' => [
            ['theme', 'root-with-home'],
            '/home.html',
            302,
            'Redirecting to http://root-with-home.local/en/home.html',
            [],
            'root-with-home.local',
            false,
        ];

        yield 'Renders the 404 page if the URL suffix does not match' => [
            ['theme', 'root-with-home'],
            '/en/home.xml',
            404,
<<<<<<< HEAD
            '(404 Not Found)',
            [],
=======
            'Error 404 Page',
            ['language' => 'en'],
>>>>>>> 712de247
            'root-with-home.local',
            false,
        ];

        yield 'Renders the 404 page if the path ends with a double-slash' => [
            ['theme', 'root-with-home'],
            '/en//',
            404,
            '(404 Not Found)',
            [],
            'root-with-home.local',
            false,
        ];

        yield 'Renders the 404 page if the URL contains the "auto_item" keyword' => [
            ['theme', 'root-with-home'],
            '/en/home/auto_item/foo.html',
            404,
<<<<<<< HEAD
            '(404 Not Found)',
            [],
=======
            'Error 404 Page',
            ['language' => 'en'],
>>>>>>> 712de247
            'root-with-home.local',
            false,
        ];

        yield 'Renders the 404 page if the path contains duplicate keys' => [
            ['theme', 'root-with-home'],
            '/en/home/foo/bar1/foo/bar2.html',
            404,
            'Error 404 Page',
            ['language' => 'en', 'foo' => 'bar1'],
            'root-with-home.local',
            false,
        ];

        yield 'Renders the 404 page if the path contains an unused argument' => [
            ['theme', 'root-with-home'],
            '/en/home/foo/bar.html',
            404,
            'Error 404 Page',
            ['language' => 'en', 'foo' => 'bar'],
            'root-with-home.local',
            false,
        ];

        yield 'Renders the page if an existing item is requested' => [
            ['theme', 'root-with-home', 'news'],
            '/en/home/items/foobar.html',
            200,
            'Foobar - Root with home page',
            ['language' => 'en', 'items' => 'foobar'],
            'root-with-home.local',
            false,
        ];

        yield 'Renders the 404 page if the path contains item with an empty key' => [
            ['theme', 'root-with-home', 'news'],
            '/en/home//foo.html',
            404,
            'Error 404 Page',
            ['language' => 'en'],
            'root-with-home.local',
            false,
        ];

        yield 'Renders the 404 page if the alias is empty' => [
            ['theme', 'root-with-home'],
            '/en/.html',
            404,
<<<<<<< HEAD
            '(404 Not Found)',
            [],
=======
            'Error 404 Page',
            ['language' => 'en'],
>>>>>>> 712de247
            'root-with-home.local',
            false,
        ];

        yield 'Renders the 404 page for an unknown language' => [
            '/fr/home.html',
            404,
            'Error 404 Page',
            ['language' => 'fr'],
            'root-with-home.local',
            false,
            false,
        ];

        yield 'Urldecodes the alias' => [
            ['theme', 'root-with-special-chars'],
            '/en/h%C3%B6me.html',
            200,
            'Höme - Root with special chars',
            ['language' => 'en'],
            'root-with-special-chars.local',
            false,
        ];

        yield 'Renders the page if auto items are enabled and an existing item is requested' => [
            ['theme', 'root-with-home', 'news'],
            '/en/home/foobar.html',
            200,
            'Foobar - Root with home page',
            ['language' => 'en', 'auto_item' => 'foobar', 'items' => 'foobar'],
            'root-with-home.local',
            true,
        ];

        yield 'Renders the 404 page if auto items are enabled and there is item with an empty key' => [
            ['theme', 'root-with-home', 'news'],
            '/en/home/foobar//foo.html',
            404,
            'Error 404 Page',
            ['language' => 'en', 'auto_item' => 'foobar'],
            'root-with-home.local',
            true,
        ];

        yield 'Renders the page if there is an item with an empty value and another item with an empty key' => [
            ['theme', 'root-with-home', 'news'],
            '/en/home/foobar///foo.html',
            404,
            'Error 404 Page',
            ['language' => 'en', 'foobar' => ''],
            'root-with-home.local',
            true,
        ];

        yield 'Renders the 404 page if auto items are enabled and the URL contains the "auto_item" keyword' => [
            ['theme', 'root-with-home', 'news'],
            '/en/home/auto_item/foo.html',
            404,
<<<<<<< HEAD
            '(404 Not Found)',
            [],
=======
            'Error 404 Page',
            ['language' => 'en'],
>>>>>>> 712de247
            'root-with-home.local',
            true,
        ];

        yield 'Renders the 404 page if auto items are enabled and the URL contains an auto item keyword' => [
            ['theme', 'root-with-home', 'news'],
            '/en/home/items/foobar.html',
            404,
            'Error 404 Page',
            ['language' => 'en'],
            'root-with-home.local',
            true,
        ];

        yield 'Renders the page if the folder URL alias matches' => [
            ['theme', 'root-with-folder-urls'],
            '/en/folder/url/home.html',
            200,
            'Home - Root with folder URLs',
            ['language' => 'en'],
            'root-with-folder-urls.local',
            false,
        ];

        yield 'Renders the folder URL page if an existing item is requested' => [
            ['theme', 'root-with-folder-urls', 'news'],
            '/en/folder/url/home/items/foobar.html',
            200,
            'Foobar - Root with folder URLs',
            ['language' => 'en', 'items' => 'foobar'],
            'root-with-folder-urls.local',
            false,
        ];

        yield 'Renders the folder URL page if auto items are enabled an existing item is requested' => [
            ['theme', 'root-with-folder-urls', 'news'],
            '/en/folder/url/home/foobar.html',
            200,
            'Foobar - Root with folder URLs',
            ['language' => 'en', 'auto_item' => 'foobar', 'items' => 'foobar'],
            'root-with-folder-urls.local',
            true,
        ];

        yield 'Renders the 404 page if auto items are enabled and the folder URL contains the "auto_item" keyword' => [
            ['theme', 'root-with-folder-urls', 'news'],
            '/en/folder/url/home/auto_item/foo.html',
            404,
            '(404 Not Found)',
            [],
            'root-with-folder-urls.local',
            true,
        ];

        yield 'Renders the 404 page if auto items are enabled and the folder URL contains an auto item keyword' => [
            ['theme', 'root-with-folder-urls', 'news'],
            '/en/folder/url/home/items/foobar.html',
            404,
            '(404 Not Found)',
            ['language' => 'en'],
            'root-with-folder-urls.local',
            true,
        ];

        yield 'Renders the page if the URL contains a page ID and the page has no alias' => [
            ['theme', 'page-without-alias'],
            '/en/15.html',
            200,
            'Home - Page without alias',
            ['language' => 'en'],
            'localhost',
            true,
        ];

        yield 'Renders the 404 page if the URL contains a page ID but the page has an alias' => [
            ['theme', 'root-with-home'],
            '/en/2.html',
            404,
            '(404 Not Found)',
            [],
            'root-with-home.local',
            true,
        ];

        yield 'Redirects to the first regular page if the alias is not "index" and the request is only the prefix' => [
            ['theme', 'root-with-home-and-prefix'],
            '/en/',
            303,
            'Redirecting to http://root-with-home.local/en/home.html',
            ['language' => 'en'],
            'root-with-home.local',
            false,
        ];
    }

    /**
     * @dataProvider getAliasesWithoutUrlSuffix
     */
    public function testResolvesAliasesWithoutUrlSuffix(array $fixtures, string $request, int $statusCode, string $pageTitle, array $query, string $host, bool $autoItem): void
    {
        Config::set('useAutoItem', $autoItem);

        $_SERVER['REQUEST_URI'] = $request;
        $_SERVER['HTTP_HOST'] = $host;

        $client = $this->createClient([], $_SERVER);
        System::setContainer($client->getContainer());

        $this->loadFixtureFiles($fixtures);

        self::$container
            ->get('doctrine')
            ->getConnection()
            ->exec("UPDATE tl_page SET urlSuffix=''")
        ;

        $crawler = $client->request('GET', "http://$host$request");
        $title = trim($crawler->filterXPath('//head/title')->text());
        $response = $client->getResponse();

        $this->assertSame($statusCode, $response->getStatusCode());
        $this->assertSame($query, $_GET);
        $this->assertStringContainsString($pageTitle, $title);
    }

    /**
     * @group legacy
     * @dataProvider getAliasesWithoutUrlSuffix
     *
     * @expectedDeprecation Since contao/core-bundle 4.10: Using the "Contao\CoreBundle\Routing\FrontendLoader" class has been deprecated %s.
     */
    public function testResolvesAliasesWithoutUrlSuffixInLegacyMode(array $fixtures, string $request, int $statusCode, string $pageTitle, array $query, string $host, bool $autoItem): void
    {
        Config::set('useAutoItem', $autoItem);

        $_SERVER['REQUEST_URI'] = $request;
        $_SERVER['HTTP_HOST'] = $host;
        $_SERVER['HTTP_ACCEPT_LANGUAGE'] = 'en';

        $client = $this->createClient(['environment' => 'suffix'], $_SERVER);
        System::setContainer($client->getContainer());

        $this->loadFixtureFiles($fixtures);

        $crawler = $client->request('GET', "http://$host$request");
        $title = trim($crawler->filterXPath('//head/title')->text());
        $response = $client->getResponse();

        $this->assertSame($statusCode, $response->getStatusCode());
        $this->assertSame($query, $_GET);
        $this->assertStringContainsString($pageTitle, $title);
    }

    public function getAliasesWithoutUrlSuffix(): \Generator
    {
        yield 'Renders the page if the alias is "index" and the request is empty' => [
            ['theme', 'root-with-index'],
            '/',
            200,
            'Index - Root with index page',
            [],
            'root-with-index.local',
            false,
        ];

        yield 'Redirects to the first regular page if the alias is not "index" and the request is empty' => [
            ['theme', 'root-with-home'],
            '/',
            303,
            'Redirecting to http://root-with-home.local/home',
            [],
            'root-with-home.local',
            false,
        ];

        yield 'Renders the page if the alias matches' => [
            ['theme', 'root-with-home'],
            '/home',
            200,
            'Home - Root with home page',
            [],
            'root-with-home.local',
            false,
        ];

        yield 'Renders the 404 page if the URL suffix does not match' => [
            ['theme', 'root-with-home'],
            '/home.xml',
            404,
            'Error 404 Page',
            [],
            'root-with-home.local',
            false,
        ];

        yield 'Renders the 404 page if the URL contains the "auto_item" keyword' => [
            ['theme', 'root-with-home'],
            '/home/auto_item/foo',
            404,
            'Error 404 Page',
            [],
            'root-with-home.local',
            false,
        ];

        yield 'Renders the 404 page if the path contains duplicate keys' => [
            ['theme', 'root-with-home'],
            '/home/foo/bar1/foo/bar2',
            404,
            'Error 404 Page',
            ['foo' => 'bar1'],
            'root-with-home.local',
            false,
        ];

        yield 'Renders the 404 page if the path contains an unused argument' => [
            ['theme', 'root-with-home', 'news'],
            '/home/foo/bar',
            404,
            'Error 404 Page',
            ['foo' => 'bar'],
            'root-with-home.local',
            false,
        ];

        yield 'Renders the page if an existing item is requested' => [
            ['theme', 'root-with-home', 'news'],
            '/home/items/foobar',
            200,
            'Foobar - Root with home page',
            ['items' => 'foobar'],
            'root-with-home.local',
            false,
        ];

        yield 'Renders the 404 page if the path contains an item with item with an empty key' => [
            ['theme', 'root-with-home', 'news'],
            '/home//foo',
            404,
            'Error 404 Page',
            [],
            'root-with-home.local',
            false,
        ];

        yield 'Urldecodes the alias' => [
            ['theme', 'root-with-special-chars'],
            '/h%C3%B6me',
            200,
            'Höme - Root with special chars',
            [],
            'root-with-special-chars.local',
            false,
        ];

        yield 'Renders the page if auto items are enabled an existing item is requested' => [
            ['theme', 'root-with-home', 'news'],
            '/home/foobar',
            200,
            'Foobar - Root with home page',
            ['auto_item' => 'foobar', 'items' => 'foobar'],
            'root-with-home.local',
            true,
        ];

        yield 'Renders the 404 page if auto items are enabled and the URL contains the "auto_item" keyword' => [
            ['theme', 'root-with-home', 'news'],
            '/home/auto_item/foo',
            404,
            'Error 404 Page',
            [],
            'root-with-home.local',
            true,
        ];

        yield 'Renders the 404 page if auto items are enabled and the URL contains an auto item keyword' => [
            ['theme', 'root-with-home', 'news'],
            '/home/items/foobar',
            404,
            'Error 404 Page',
            [],
            'root-with-home.local',
            true,
        ];

        yield 'Redirects to the first regular page if the folder URL alias is not "index" and the request is empty' => [
            ['theme', 'root-with-folder-urls'],
            '/',
            303,
            'Redirecting to http://root-with-folder-urls.local/folder/url/home',
            [],
            'root-with-folder-urls.local',
            false,
        ];

        yield 'Renders the page if the folder URL alias matches' => [
            ['theme', 'root-with-folder-urls'],
            '/folder/url/home',
            200,
            'Home - Root with folder URLs',
            [],
            'root-with-folder-urls.local',
            false,
        ];

        yield 'Renders the folder URL page if an existing item is requested' => [
            ['theme', 'root-with-folder-urls', 'news'],
            '/folder/url/home/items/foobar',
            200,
            'Foobar - Root with folder URLs',
            ['items' => 'foobar'],
            'root-with-folder-urls.local',
            false,
        ];

        yield 'Renders the folder URL page if auto items are enabled an existing item is requested' => [
            ['theme', 'root-with-folder-urls', 'news'],
            '/folder/url/home/foobar',
            200,
            'Foobar - Root with folder URLs',
            ['auto_item' => 'foobar', 'items' => 'foobar'],
            'root-with-folder-urls.local',
            true,
        ];

        yield 'Renders the 404 page if auto items are enabled and the folder URL contains the "auto_item" keyword' => [
            ['theme', 'root-with-folder-urls', 'news'],
            '/folder/url/home/auto_item/foo',
            404,
            '(404 Not Found)',
            [],
            'root-with-folder-urls.local',
            true,
        ];

        yield 'Renders the 404 page if auto items are enabled and the folder URL contains an auto item keyword' => [
            ['theme', 'root-with-folder-urls', 'news'],
            '/folder/url/home/items/foobar',
            404,
            '(404 Not Found)',
            [],
            'root-with-folder-urls.local',
            true,
        ];
    }

    /**
     * @dataProvider getRootAliases
     */
    public function testResolvesTheRootPage(array $fixtures, string $request, int $statusCode, string $pageTitle, string $acceptLanguages, string $host): void
    {
        $_SERVER['REQUEST_URI'] = $request;
        $_SERVER['HTTP_HOST'] = $host;
        $_SERVER['HTTP_ACCEPT_LANGUAGE'] = $acceptLanguages;

        $client = $this->createClient([], $_SERVER);
        System::setContainer($client->getContainer());

        $this->loadFixtureFiles($fixtures);

        $crawler = $client->request('GET', "http://$host$request");
        $title = trim($crawler->filterXPath('//head/title')->text());
        $response = $client->getResponse();

        $this->assertSame($statusCode, $response->getStatusCode());
        $this->assertStringContainsString($pageTitle, $title);
    }

    public function getRootAliases(): \Generator
    {
        yield 'Renders the root page if one of the accept languages matches' => [
            ['theme', 'root-with-index'],
            '/',
            200,
            'Index - Root with index page',
            'en,de',
            'root-with-index.local',
        ];

        yield 'Renders the fallback page if none of the accept languages matches' => [
            ['theme', 'root-with-index'],
            '/',
            200,
            'Index - Root with index page',
            'de,fr',
            'root-with-index.local',
        ];

        yield 'Matches a root page without hostname' => [
            ['theme', 'domain-without-hostname'],
            '/',
            200,
            'Home - Domain without hostname',
            'en',
            'domain-without-hostname.local',
        ];

        yield 'Matches a hostname with port' => [
            ['theme', 'localhost'],
            '/',
            200,
            'Home - Localhost',
            'en',
            '127.0.0.1:8080',
        ];

        yield 'Renders the 404 page if no language matches' => [
            ['theme', 'root-without-fallback-language'],
            '/',
            404,
            '(404 Not Found)',
            'de,fr',
            'root-without-fallback-language.local',
        ];

        yield 'Redirects to the first language root if the accept languages matches' => [
            ['theme', 'same-domain-root'],
            '/',
            303,
            'Redirecting to http://same-domain-root.local/english-site.html',
            'en',
            'same-domain-root.local',
        ];

        yield 'Redirects to the second language root if the accept languages matches' => [
            ['theme', 'same-domain-root'],
            '/',
            303,
            'Redirecting to http://same-domain-root.local/german-site.html',
            'de',
            'same-domain-root.local',
        ];

        yield 'Redirects to the fallback root if none of the accept languages matches' => [
            ['theme', 'same-domain-root'],
            '/',
            303,
            'Redirecting to http://same-domain-root.local/english-site.html',
            'fr',
            'same-domain-root.local',
        ];
    }

    /**
     * @dataProvider getRootAliasesWithLocale
     */
    public function testResolvesTheRootPageWithLocale(array $fixtures, string $request, int $statusCode, string $pageTitle, string $acceptLanguages, string $host): void
    {
        $_SERVER['REQUEST_URI'] = $request;
        $_SERVER['HTTP_HOST'] = $host;
        $_SERVER['HTTP_ACCEPT_LANGUAGE'] = $acceptLanguages;

        $client = $this->createClient([], $_SERVER);
        System::setContainer($client->getContainer());

        $this->loadFixtureFiles($fixtures);

        self::$container
            ->get('doctrine')
            ->getConnection()
            ->exec('UPDATE tl_page SET urlPrefix=language')
        ;

        $crawler = $client->request('GET', "http://$host$request");
        $title = trim($crawler->filterXPath('//head/title')->text());
        $response = $client->getResponse();

        $this->assertSame($statusCode, $response->getStatusCode());
        $this->assertStringContainsString($pageTitle, $title);
    }

    /**
     * @group legacy
     * @dataProvider getRootAliasesWithLocale
     *
     * @expectedDeprecation Since contao/core-bundle 4.10: Using the "Contao\CoreBundle\Routing\FrontendLoader" class has been deprecated %s.
     */
    public function testResolvesTheRootPageWithLocaleInLegacyMode(array $fixtures, string $request, int $statusCode, string $pageTitle, string $acceptLanguages, string $host): void
    {
        Config::set('addLanguageToUrl', true);

        $_SERVER['REQUEST_URI'] = $request;
        $_SERVER['HTTP_HOST'] = $host;
        $_SERVER['HTTP_ACCEPT_LANGUAGE'] = $acceptLanguages;

        $client = $this->createClient(['environment' => 'locale'], $_SERVER);
        System::setContainer($client->getContainer());

        $this->loadFixtureFiles($fixtures);

        $crawler = $client->request('GET', "http://$host$request");
        $title = trim($crawler->filterXPath('//head/title')->text());
        $response = $client->getResponse();

        $this->assertSame($statusCode, $response->getStatusCode());
        $this->assertStringContainsString($pageTitle, $title);
    }

    public function getRootAliasesWithLocale(): \Generator
    {
        yield 'Redirects to the language root if one of the accept languages matches' => [
            ['theme', 'same-domain-root'],
            '/',
            302,
            'Redirecting to http://same-domain-root.local/de/',
            'de,en',
            'same-domain-root.local',
        ];

        yield 'Redirects to the language fallback if one of the accept languages matches' => [
            ['theme', 'same-domain-root'],
            '/',
            302,
            'Redirecting to http://same-domain-root.local/en/',
            'en,de',
            'same-domain-root.local',
        ];

        yield 'Redirects to the language fallback if none of the accept languages matches' => [
            ['theme', 'same-domain-root'],
            '/',
            302,
            'Redirecting to http://same-domain-root.local/en/',
            'fr,es',
            'same-domain-root.local',
        ];

        yield 'Redirects to "de" if "de-CH" is accepted and "de" is not' => [
            ['theme', 'same-domain-root'],
            '/',
            302,
            'Redirecting to http://same-domain-root.local/de/',
            'de-CH',
            'same-domain-root.local',
        ];

        yield 'Ignores the case of the language code' => [
            ['theme', 'same-domain-root'],
            '/',
            302,
            'Redirecting to http://same-domain-root.local/de/',
            'dE-at',
            'same-domain-root.local',
        ];

        yield 'Redirects to "en" if "de-CH" and "en" are accepted and "de" is not' => [
            ['theme', 'same-domain-root'],
            '/',
            302,
            'Redirecting to http://same-domain-root.local/en/',
            'de-CH,en',
            'same-domain-root.local',
        ];

        yield 'Renders the 404 page if none of the accept languages matches' => [
            ['theme', 'root-without-fallback-language'],
            '/',
            404,
            '(404 Not Found)',
            'de,fr',
            'root-without-fallback-language.local',
        ];

        yield 'Renders the root page if the locale matches' => [
            ['theme', 'root-with-index'],
            '/en/',
            200,
            'Index - Root with index page',
            'en,de',
            'root-with-index.local',
        ];

        yield 'Renders the first language root if the locale matches' => [
            ['theme', 'same-domain-root-with-index'],
            '/en/',
            200,
            'English site - Same domain root English with index',
            'en,de',
            'same-domain-root-with-index.local',
        ];

        yield 'Renders the second language root if the locale matches' => [
            ['theme', 'same-domain-root-with-index'],
            '/de/',
            200,
            'German site - Same domain root German with index',
            'de,en',
            'same-domain-root-with-index.local',
        ];

        yield 'Renders the second language root if the locale matches regardless of accept language' => [
            ['theme', 'same-domain-root-with-index'],
            '/de/',
            200,
            'German site - Same domain root German with index',
            'fr',
            'same-domain-root-with-index.local',
        ];

        yield 'Renders the 404 page if the locale does not match' => [
            ['theme', 'root-with-index'],
            '/de/',
            404,
            '(404 Not Found)',
            'de,fr',
            'root-with-index.local',
        ];

        yield 'Renders the 404 page if the locale does not exist' => [
            ['theme', 'root-without-fallback-language'],
            '/fr/',
            404,
            '(404 Not Found)',
            'de,fr',
            'root-without-fallback-language.local',
        ];

        yield 'Redirects to the correct language if first page does not have index alias' => [
            ['theme', 'language-index-mix'],
            '/',
            302,
            'Redirecting to http://example.com/de/',
            'de,en',
            'example.com',
        ];
    }

    public function testOrdersThePageModelsByCandidates(): void
    {
        Config::set('folderUrl', true);

        $_SERVER['REQUEST_URI'] = '/main/sub-zh.html';
        $_SERVER['HTTP_HOST'] = 'root-zh.local';
        $_SERVER['HTTP_ACCEPT_LANGUAGE'] = 'en';

        $client = $this->createClient([], $_SERVER);
        System::setContainer($client->getContainer());

        $this->loadFixtureFiles(['theme', 'language-sorting']);

        $crawler = $client->request('GET', '/main/sub-zh.html');
        $title = trim($crawler->filterXPath('//head/title')->text());
        $response = $client->getResponse();

        $this->assertSame(200, $response->getStatusCode());
        $this->assertStringContainsString('', $title);
    }

    public function testCorrectPageForUnknownLanguage(): void
    {
        Config::set('folderUrl', true);
        Config::set('addLanguageToUrl', true);

        $request = 'http://domain1.local/it/';

        $_SERVER['REQUEST_URI'] = $request;
        $_SERVER['HTTP_HOST'] = 'domain1.local';
        $_SERVER['HTTP_ACCEPT_LANGUAGE'] = 'de,en';

        $client = $this->createClient(['environment' => 'locale'], $_SERVER);
        System::setContainer($client->getContainer());

        $this->loadFixtureFiles(['issue-2465']);

        $crawler = $client->request('GET', $request);
        $title = trim($crawler->filterXPath('//head/title')->text());
        $response = $client->getResponse();

        $this->assertSame(200, $response->getStatusCode());
        $this->assertStringContainsString('Domain1', $title);
    }

    private function loadFixtureFiles(array $fileNames): void
    {
        // Do not reload the fixtures if they have not changed
        if (self::$lastImport && self::$lastImport === $fileNames) {
            return;
        }

        self::$lastImport = $fileNames;

        static::loadFixtures(array_map(
            static function ($file) {
                return __DIR__.'/../Fixtures/Functional/Routing/'.$file.'.yml';
            },
            $fileNames
        ));
    }
}<|MERGE_RESOLUTION|>--- conflicted
+++ resolved
@@ -467,13 +467,8 @@
             ['theme', 'root-with-home'],
             '/en/home.xml',
             404,
-<<<<<<< HEAD
-            '(404 Not Found)',
-            [],
-=======
-            'Error 404 Page',
-            ['language' => 'en'],
->>>>>>> 712de247
+            'Error 404 Page',
+            [],
             'root-with-home.local',
             false,
         ];
@@ -492,13 +487,8 @@
             ['theme', 'root-with-home'],
             '/en/home/auto_item/foo.html',
             404,
-<<<<<<< HEAD
-            '(404 Not Found)',
-            [],
-=======
-            'Error 404 Page',
-            ['language' => 'en'],
->>>>>>> 712de247
+            'Error 404 Page',
+            [],
             'root-with-home.local',
             false,
         ];
@@ -547,24 +537,19 @@
             ['theme', 'root-with-home'],
             '/en/.html',
             404,
-<<<<<<< HEAD
-            '(404 Not Found)',
-            [],
-=======
-            'Error 404 Page',
-            ['language' => 'en'],
->>>>>>> 712de247
+            'Error 404 Page',
+            [],
             'root-with-home.local',
             false,
         ];
 
         yield 'Renders the 404 page for an unknown language' => [
+            ['theme', 'root-with-home'],
             '/fr/home.html',
             404,
             'Error 404 Page',
-            ['language' => 'fr'],
-            'root-with-home.local',
-            false,
+            [],
+            'root-with-home.local',
             false,
         ];
 
@@ -612,13 +597,8 @@
             ['theme', 'root-with-home', 'news'],
             '/en/home/auto_item/foo.html',
             404,
-<<<<<<< HEAD
-            '(404 Not Found)',
-            [],
-=======
-            'Error 404 Page',
-            ['language' => 'en'],
->>>>>>> 712de247
+            'Error 404 Page',
+            [],
             'root-with-home.local',
             true,
         ];
