--- conflicted
+++ resolved
@@ -21,25 +21,7 @@
 
 class PageLayoutListenerTest extends TestCase
 {
-<<<<<<< HEAD
-    public function testCanBeInstantiated(): void
-    {
-        $listener = new PageLayoutListener($this->mockScopeMatcher(), $this->mockContaoFramework());
-
-        $this->assertInstanceOf('Contao\CoreBundle\EventListener\HeaderReplay\PageLayoutListener', $listener);
-    }
-
     /**
-=======
-    /**
-     * Tests all combinations of user agent result, TL_VIEW cookie value and checks if the
-     * header value is set correctly.
-     *
-     * @param bool        $agentIsMobile
-     * @param string|null $tlViewCookie
-     * @param string      $expectedHeaderValue
-     *
->>>>>>> dfc85744
      * @dataProvider onReplayProvider
      */
     public function testAddsThePageLayoutHeader(bool $agentIsMobile, ?string $tlViewCookie, string $expectedHeaderValue): void
