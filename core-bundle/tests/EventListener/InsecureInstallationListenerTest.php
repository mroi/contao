<?php

declare(strict_types=1);

/*
 * This file is part of Contao.
 *
 * (c) Leo Feyer
 *
 * @license LGPL-3.0-or-later
 */

namespace Contao\CoreBundle\Tests\EventListener;

use Contao\CoreBundle\EventListener\InsecureInstallationListener;
use Contao\CoreBundle\Exception\InsecureInstallationException;
use Contao\CoreBundle\Tests\TestCase;
use Symfony\Component\HttpFoundation\Request;
use Symfony\Component\HttpKernel\Event\GetResponseEvent;
use Symfony\Component\HttpKernel\HttpKernelInterface;
use Symfony\Component\HttpKernel\KernelInterface;

class InsecureInstallationListenerTest extends TestCase
{
<<<<<<< HEAD
    public function testCanBeInstantiated(): void
    {
        $listener = new InsecureInstallationListener();

        $this->assertInstanceOf('Contao\CoreBundle\EventListener\InsecureInstallationListener', $listener);
    }

    public function testThrowsAnExceptionIfTheDocumentRootIsInsecure(): void
=======
    /**
     * Tests throwing the exception if the document root is insecure.
     */
    public function testThrowsAnExceptionIfTheDocumentRootIsInsecure()
>>>>>>> dfc85744
    {
        $listener = new InsecureInstallationListener();

        $this->expectException(InsecureInstallationException::class);

        $listener->onKernelRequest($this->mockResponseEvent($this->getRequest()));
    }

    public function testDoesNotThrowAnExceptionIfTheDocumentRootIsSecure(): void
    {
        $request = $this->getRequest();
        $request->server->set('REQUEST_URI', '/app_dev.php?do=test');
        $request->server->set('SCRIPT_FILENAME', $this->getTempDir().'/app_dev.php');

        $listener = new InsecureInstallationListener();
        $listener->onKernelRequest($this->mockResponseEvent($request));

        $this->addToAssertionCount(1);  // does not throw an exception
    }

    public function testDoesNotThrowAnExceptionOnLocalhost(): void
    {
        $request = $this->getRequest();
        $request->server->set('REMOTE_ADDR', '127.0.0.1');

        $listener = new InsecureInstallationListener();
        $listener->onKernelRequest($this->mockResponseEvent($request));

        $this->addToAssertionCount(1);  // does not throw an exception
    }

    private function getRequest(): Request
    {
        $request = new Request();
        $request->server->set('SCRIPT_NAME', 'app_dev.php');
        $request->server->set('SCRIPT_FILENAME', $this->getTempDir().'/web/app_dev.php');
        $request->server->set('REMOTE_ADDR', '123.456.789.0');
        $request->server->set('REQUEST_URI', '/web/app_dev.php?do=test');

        return $request;
    }

    private function mockResponseEvent(Request $request = null): GetResponseEvent
    {
        $kernel = $this->createMock(KernelInterface::class);

        if (null === $request) {
            $request = new Request();
        }

        return new GetResponseEvent($kernel, $request, HttpKernelInterface::MASTER_REQUEST);
    }
}<|MERGE_RESOLUTION|>--- conflicted
+++ resolved
@@ -22,21 +22,7 @@
 
 class InsecureInstallationListenerTest extends TestCase
 {
-<<<<<<< HEAD
-    public function testCanBeInstantiated(): void
-    {
-        $listener = new InsecureInstallationListener();
-
-        $this->assertInstanceOf('Contao\CoreBundle\EventListener\InsecureInstallationListener', $listener);
-    }
-
     public function testThrowsAnExceptionIfTheDocumentRootIsInsecure(): void
-=======
-    /**
-     * Tests throwing the exception if the document root is insecure.
-     */
-    public function testThrowsAnExceptionIfTheDocumentRootIsInsecure()
->>>>>>> dfc85744
     {
         $listener = new InsecureInstallationListener();
 
