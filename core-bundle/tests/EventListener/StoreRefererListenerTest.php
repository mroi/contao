--- conflicted
+++ resolved
@@ -156,44 +156,11 @@
         ];
     }
 
-<<<<<<< HEAD
-    public function testDoesNotStoreTheRefererIfTheResponseIsNotOk(): void
-=======
-    /**
-     * Tests that the session is not written if the response status is not 200.
-     */
-    public function testDoesNotStoreTheRefererIfTheRequestMethodIsNotGet()
+    public function testDoesNotStoreTheRefererIfTheRequestMethodIsNotGet(): void
     {
         $request = new Request();
         $request->attributes->set('_scope', ContaoCoreBundle::SCOPE_BACKEND);
         $request->setMethod(Request::METHOD_POST);
-
-        $responseEvent = new FilterResponseEvent(
-            $this->mockKernel(),
-            $request,
-            HttpKernelInterface::MASTER_REQUEST,
-            new Response('', 404)
-        );
-
-        $tokenStorage = $this->createMock(TokenStorageInterface::class);
-
-        $tokenStorage
-            ->expects($this->never())
-            ->method('getToken')
-        ;
-
-        $listener = $this->getListener(null, $tokenStorage);
-        $listener->onKernelResponse($responseEvent);
-    }
-
-    /**
-     * Tests that the session is not written if the response status is not 200.
-     */
-    public function testDoesNotStoreTheRefererIfTheResponseStatusIsNot200()
->>>>>>> dd23aa44
-    {
-        $request = new Request();
-        $request->attributes->set('_scope', ContaoCoreBundle::SCOPE_BACKEND);
 
         $responseEvent = new FilterResponseEvent(
             $this->createMock(KernelInterface::class),
@@ -213,6 +180,29 @@
         $listener->onKernelResponse($responseEvent);
     }
 
+    public function testDoesNotStoreTheRefererIfTheResponseStatusIsNot200(): void
+    {
+        $request = new Request();
+        $request->attributes->set('_scope', ContaoCoreBundle::SCOPE_BACKEND);
+
+        $responseEvent = new FilterResponseEvent(
+            $this->createMock(KernelInterface::class),
+            $request,
+            HttpKernelInterface::MASTER_REQUEST,
+            new Response('', 404)
+        );
+
+        $tokenStorage = $this->createMock(TokenStorageInterface::class);
+
+        $tokenStorage
+            ->expects($this->never())
+            ->method('getToken')
+        ;
+
+        $listener = $this->mockListener(null, $tokenStorage);
+        $listener->onKernelResponse($responseEvent);
+    }
+
     /**
      * @param AnonymousToken $noUserReturn
      *
