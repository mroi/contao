<?php

/**
 * This file is part of Contao.
 *
 * Copyright (c) 2005-2015 Leo Feyer
 *
 * @license LGPL-3.0+
 */

namespace Contao\CoreBundle\Test\EventListener;

use Contao\CoreBundle\Command\VersionCommand;
<<<<<<< HEAD
=======
use Contao\Environment;
>>>>>>> 1c394968
use Contao\CoreBundle\EventListener\InitializeSystemListener;
use Contao\CoreBundle\Test\TestCase;
use Symfony\Component\Config\FileLocator;
use Symfony\Component\Console\Event\ConsoleCommandEvent;
use Symfony\Component\Console\Input\StringInput;
use Symfony\Component\Console\Output\ConsoleOutput;
use Symfony\Component\DependencyInjection\ContainerInterface;
use Symfony\Component\HttpFoundation\Request;
use Symfony\Component\HttpKernel\Event\GetResponseEvent;
use Symfony\Component\HttpKernel\HttpKernelInterface;
use Symfony\Component\HttpKernel\KernelInterface;
use Symfony\Component\Routing\RouterInterface;

/**
 * Tests the BootstrapLegacyListener class.
 *
 * @author Christian Schiffler <https://github.com/discordier>
 */
class InitializeSystemListenerTest extends TestCase
{
    /**
     * Tests the object instantiation.
     */
    public function testInstantiation()
    {
        $listener = new InitializeSystemListener(
            $this->getMock('Symfony\\Component\\Routing\\RouterInterface'),
            $this->getRootDir()
        );

        $this->assertInstanceOf('Contao\\CoreBundle\\EventListener\\InitializeSystemListener', $listener);
    }

    /**
     * Tests a front end request.
     *
     * @runInSeparateProcess
     * @preserveGlobalState disabled
     */
    public function testFrontendRequest()
    {
        /** @var KernelInterface $kernel */
        global $kernel;

        $kernel = $this->mockKernel();

        /** @var ContainerInterface $container */
        $container = $kernel->getContainer();

        $listener = new InitializeSystemListener(
            $this->mockRouter('/index.html'),
            $this->getRootDir() . '/app'
        );

        $listener->setContainer($container);

        $container->enterScope('frontend');

        $request = new Request();
        $request->attributes->set('_route', 'dummy');

        $listener->onKernelRequest(new GetResponseEvent($kernel, $request, HttpKernelInterface::MASTER_REQUEST));

        $this->assertTrue(defined('TL_MODE'));
        $this->assertTrue(defined('TL_SCRIPT'));
        $this->assertTrue(defined('TL_ROOT'));
        $this->assertEquals('FE', TL_MODE);
        $this->assertEquals('index.html', TL_SCRIPT);
        $this->assertEquals($this->getRootDir(), TL_ROOT);
    }

    /**
     * Tests a back end request.
     *
     * @runInSeparateProcess
     * @preserveGlobalState disabled
     */
    public function testBackendRequest()
    {
        /** @var KernelInterface $kernel */
        global $kernel;

        $kernel = $this->mockKernel();

        /** @var ContainerInterface $container */
        $container = $kernel->getContainer();

        $listener = new InitializeSystemListener(
            $this->mockRouter('/contao/install'),
            $this->getRootDir() . '/app'
        );

        $listener->setContainer($container);

        $container->enterScope('backend');

        $request = new Request();
        $request->attributes->set('_route', 'dummy');

        $listener->onKernelRequest(new GetResponseEvent($kernel, $request, HttpKernelInterface::MASTER_REQUEST));

        $this->assertTrue(defined('TL_MODE'));
        $this->assertTrue(defined('TL_SCRIPT'));
        $this->assertTrue(defined('TL_ROOT'));
        $this->assertEquals('BE', TL_MODE);
        $this->assertEquals('contao/install', TL_SCRIPT);
        $this->assertEquals($this->getRootDir(), TL_ROOT);
    }

    /**
     * Tests that the Contao framework is initialized upon a sub request
     * if the master request is not within the scope.
     *
     * @runInSeparateProcess
     * @preserveGlobalState disabled
     */
    public function testFrontendSubRequest()
    {
        /** @var KernelInterface $kernel */
        global $kernel;

        $kernel = $this->mockKernel();

        /** @var ContainerInterface $container */
        $container = $kernel->getContainer();

        $listener = new InitializeSystemListener(
            $this->mockRouter('/index.html'),
            $this->getRootDir() . '/app'
        );

        $listener->setContainer($container);

        $request = new Request();
        $request->attributes->set('_route', 'dummy');

        $listener->onKernelRequest(new GetResponseEvent($kernel, $request, HttpKernelInterface::MASTER_REQUEST));

        $this->assertFalse(defined('TL_MODE'));
        $this->assertFalse(defined('TL_SCRIPT'));
        $this->assertFalse(defined('TL_ROOT'));

        $container->enterScope('frontend');

        $listener->onKernelRequest(new GetResponseEvent($kernel, $request, HttpKernelInterface::SUB_REQUEST));

        $this->assertTrue(defined('TL_MODE'));
        $this->assertTrue(defined('TL_SCRIPT'));
        $this->assertTrue(defined('TL_ROOT'));
    }

    /**
     * Tests a request without a scope.
     *
     * @runInSeparateProcess
     * @preserveGlobalState disabled
     */
    public function testWithoutScope()
    {
        /** @var KernelInterface $kernel */
        global $kernel;

        $kernel = $this->mockKernel();

        /** @var ContainerInterface $container */
        $container = $kernel->getContainer();

        $listener = new InitializeSystemListener(
            $this->mockRouter('/index.html'),
            $this->getRootDir() . '/app'
        );

        $listener->setContainer($container);

        $request = new Request();
        $request->attributes->set('_route', 'dummy');

        $listener->onKernelRequest(new GetResponseEvent($kernel, $request, HttpKernelInterface::MASTER_REQUEST));

        $this->assertFalse(defined('TL_MODE'));
        $this->assertFalse(defined('TL_SCRIPT'));
        $this->assertFalse(defined('TL_ROOT'));
    }

    /**
     * Tests that the Contao framework is not initialized without a container.
     *
     * @runInSeparateProcess
     * @preserveGlobalState disabled
     */
    public function testWithoutContainer()
    {
        /** @var KernelInterface $kernel */
        global $kernel;

        $kernel = $this->mockKernel();

        $listener = new InitializeSystemListener(
            $this->mockRouter('/index.html'),
            $this->getRootDir() . '/app'
        );

        $request = new Request();
        $request->attributes->set('_route', 'dummy');

        $listener->onKernelRequest(new GetResponseEvent($kernel, $request, HttpKernelInterface::MASTER_REQUEST));

        $this->assertFalse(defined('TL_MODE'));
        $this->assertFalse(defined('TL_SCRIPT'));
        $this->assertFalse(defined('TL_ROOT'));
    }

    /**
     * Tests that the Contao framework is not booted twice upon kernel.request.
     *
     * @runInSeparateProcess
     * @preserveGlobalState disabled
     */
    public function testNotBootedTwiceUponKernelRequest()
    {
        /** @var KernelInterface $kernel */
        global $kernel;

        $kernel = $this->mockKernel();

        /** @var ContainerInterface $container */
        $container = $kernel->getContainer();

        /** @var \PHPUnit_Framework_MockObject_MockObject|InitializeSystemListener $listener */
        $listener = $this->getMock(
            'Contao\\CoreBundle\\EventListener\\InitializeSystemListener',
            ['setConstants', 'boot'],
            [
<<<<<<< HEAD
                $this->getMock('Symfony\Component\Routing\RouterInterface'),
                $this->getRootDir(),
=======
                $this->getMock('Symfony\\Component\\Routing\\RouterInterface'),
                $this->getRootDir()
>>>>>>> 1c394968
            ]
        );

        $listener
            ->expects($this->once())
            ->method('setConstants')
        ;

        $listener
            ->expects($this->once())
            ->method('boot')
        ;

        $listener->setContainer($container);
        $container->enterScope('frontend');

        $request = new Request();
        $request->attributes->set('_route', 'dummy');

        $listener->onKernelRequest(new GetResponseEvent($kernel, $request, HttpKernelInterface::MASTER_REQUEST));
        $listener->onKernelRequest(new GetResponseEvent($kernel, $request, HttpKernelInterface::SUB_REQUEST));
    }

    /**
     * Tests a console command.
     *
     * @runInSeparateProcess
     * @preserveGlobalState disabled
     */
    public function testConsoleCommand()
    {
        /** @var KernelInterface $kernel */
        global $kernel;

        $kernel = $this->mockKernel();

        $listener = new InitializeSystemListener(
            $this->getMock('Symfony\\Component\\Routing\\RouterInterface'),
            $this->getRootDir() . '/app'
        );

        $listener->onConsoleCommand(
            new ConsoleCommandEvent(new VersionCommand(), new StringInput(''), new ConsoleOutput())
        );

        $this->assertEquals('FE', TL_MODE);
        $this->assertEquals('console', TL_SCRIPT);
        $this->assertEquals($this->getRootDir(), TL_ROOT);
    }

    /**
     * Tests that the Contao framework is not booted twice upon console.command.
     *
     * @runInSeparateProcess
     * @preserveGlobalState disabled
     */
    public function testNotBootedTwiceUponConsoleCommand()
    {
        /** @var KernelInterface $kernel */
        global $kernel;

        $kernel = $this->mockKernel();

        /** @var \PHPUnit_Framework_MockObject_MockObject|InitializeSystemListener $listener */
        $listener = $this->getMock(
            'Contao\\CoreBundle\\EventListener\\InitializeSystemListener',
            ['setConstants', 'boot'],
            [
<<<<<<< HEAD
                $this->getMock('Symfony\Component\Routing\RouterInterface'),
                $this->getRootDir(),
=======
                $this->getMock('Symfony\\Component\\Routing\\RouterInterface'),
                $this->getRootDir()
>>>>>>> 1c394968
            ]
        );

        $listener
            ->expects($this->once())
            ->method('setConstants')
        ;

        $listener
            ->expects($this->once())
            ->method('boot')
        ;

        $listener->onConsoleCommand(
            new ConsoleCommandEvent(new VersionCommand(), new StringInput(''), new ConsoleOutput())
        );

        $listener->onConsoleCommand(
            new ConsoleCommandEvent(new VersionCommand(), new StringInput(''), new ConsoleOutput())
        );
    }

    /**
<<<<<<< HEAD
=======
     * Mocks a Contao kernel.
     *
     * @return KernelInterface The kernel mock object
     */
    private function mockKernel()
    {
        Config::set('bypassCache', true);
        Environment::set('httpAcceptLanguage', []);

        $kernel = $this->getMock(
            'Symfony\\Component\\HttpKernel\\Kernel',
            [
                // KernelInterface
                'registerBundles',
                'registerContainerConfiguration',
                'boot',
                'shutdown',
                'getBundles',
                'isClassInActiveBundle',
                'getBundle',
                'locateResource',
                'getName',
                'getEnvironment',
                'isDebug',
                'getRootDir',
                'getContainer',
                'getStartTime',
                'getCacheDir',
                'getLogDir',
                'getCharset',

                // HttpKernelInterface
                'handle',

                // Serializable
                'serialize',
                'unserialize',
            ],
            ['test', false]
        );

        $container = new Container();
        $container->addScope(new Scope('frontend'));
        $container->addScope(new Scope('backend'));

        $kernel
            ->expects($this->any())
            ->method('getContainer')
            ->willReturn($container)
        ;

        $container->set(
            'contao.resource_locator',
            new FileLocator([
                'TestBundle' => $this->getRootDir() . '/vendor/contao/test-bundle/Resources/contao',
                'foobar'     => $this->getRootDir() . '/system/modules/foobar'
            ])
        );

        return $kernel;
    }

    /**
>>>>>>> 1c394968
     * Mocks a router returning the given URL.
     *
     * @param string $url The URL to return
     *
     * @return RouterInterface The router object
     */
    private function mockRouter($url)
    {
        $router = $this->getMock('Symfony\\Component\\Routing\\RouterInterface');

        $router
            ->expects($this->any())
            ->method('generate')
            ->willReturn($url)
        ;

        return $router;
    }
}<|MERGE_RESOLUTION|>--- conflicted
+++ resolved
@@ -11,13 +11,8 @@
 namespace Contao\CoreBundle\Test\EventListener;
 
 use Contao\CoreBundle\Command\VersionCommand;
-<<<<<<< HEAD
-=======
-use Contao\Environment;
->>>>>>> 1c394968
 use Contao\CoreBundle\EventListener\InitializeSystemListener;
 use Contao\CoreBundle\Test\TestCase;
-use Symfony\Component\Config\FileLocator;
 use Symfony\Component\Console\Event\ConsoleCommandEvent;
 use Symfony\Component\Console\Input\StringInput;
 use Symfony\Component\Console\Output\ConsoleOutput;
@@ -248,13 +243,8 @@
             'Contao\\CoreBundle\\EventListener\\InitializeSystemListener',
             ['setConstants', 'boot'],
             [
-<<<<<<< HEAD
-                $this->getMock('Symfony\Component\Routing\RouterInterface'),
+                $this->getMock('Symfony\\Component\\Routing\\RouterInterface'),
                 $this->getRootDir(),
-=======
-                $this->getMock('Symfony\\Component\\Routing\\RouterInterface'),
-                $this->getRootDir()
->>>>>>> 1c394968
             ]
         );
 
@@ -323,13 +313,8 @@
             'Contao\\CoreBundle\\EventListener\\InitializeSystemListener',
             ['setConstants', 'boot'],
             [
-<<<<<<< HEAD
-                $this->getMock('Symfony\Component\Routing\RouterInterface'),
+                $this->getMock('Symfony\\Component\\Routing\\RouterInterface'),
                 $this->getRootDir(),
-=======
-                $this->getMock('Symfony\\Component\\Routing\\RouterInterface'),
-                $this->getRootDir()
->>>>>>> 1c394968
             ]
         );
 
@@ -353,72 +338,6 @@
     }
 
     /**
-<<<<<<< HEAD
-=======
-     * Mocks a Contao kernel.
-     *
-     * @return KernelInterface The kernel mock object
-     */
-    private function mockKernel()
-    {
-        Config::set('bypassCache', true);
-        Environment::set('httpAcceptLanguage', []);
-
-        $kernel = $this->getMock(
-            'Symfony\\Component\\HttpKernel\\Kernel',
-            [
-                // KernelInterface
-                'registerBundles',
-                'registerContainerConfiguration',
-                'boot',
-                'shutdown',
-                'getBundles',
-                'isClassInActiveBundle',
-                'getBundle',
-                'locateResource',
-                'getName',
-                'getEnvironment',
-                'isDebug',
-                'getRootDir',
-                'getContainer',
-                'getStartTime',
-                'getCacheDir',
-                'getLogDir',
-                'getCharset',
-
-                // HttpKernelInterface
-                'handle',
-
-                // Serializable
-                'serialize',
-                'unserialize',
-            ],
-            ['test', false]
-        );
-
-        $container = new Container();
-        $container->addScope(new Scope('frontend'));
-        $container->addScope(new Scope('backend'));
-
-        $kernel
-            ->expects($this->any())
-            ->method('getContainer')
-            ->willReturn($container)
-        ;
-
-        $container->set(
-            'contao.resource_locator',
-            new FileLocator([
-                'TestBundle' => $this->getRootDir() . '/vendor/contao/test-bundle/Resources/contao',
-                'foobar'     => $this->getRootDir() . '/system/modules/foobar'
-            ])
-        );
-
-        return $kernel;
-    }
-
-    /**
->>>>>>> 1c394968
      * Mocks a router returning the given URL.
      *
      * @param string $url The URL to return
