<?php

declare(strict_types=1);

/*
 * This file is part of Contao.
 *
 * (c) Leo Feyer
 *
 * @license LGPL-3.0-or-later
 */

namespace Contao\CoreBundle\Tests\EventListener;

use Contao\CoreBundle\EventListener\SessionListener;
use Contao\CoreBundle\Framework\ContaoFrameworkInterface;
use Contao\CoreBundle\HttpKernel\Header\HeaderStorageInterface;
use Contao\CoreBundle\HttpKernel\Header\MemoryHeaderStorage;
use Contao\CoreBundle\Routing\ScopeMatcher;
use Contao\CoreBundle\Tests\TestCase;
use Symfony\Component\HttpFoundation\Cookie;
use Symfony\Component\HttpFoundation\Request;
use Symfony\Component\HttpFoundation\Response;
use Symfony\Component\HttpFoundation\Session\SessionInterface;
use Symfony\Component\HttpKernel\Event\FilterResponseEvent;
use Symfony\Component\HttpKernel\Event\FinishRequestEvent;
use Symfony\Component\HttpKernel\Event\GetResponseEvent;
use Symfony\Component\HttpKernel\EventListener\AbstractSessionListener;
use Symfony\Component\HttpKernel\EventListener\SessionListener as BaseSessionListener;

/**
 * Tests the SessionListener class.
 */
class SessionListenerTest extends TestCase
{
    /**
     * @var BaseSessionListener|\PHPUnit_Framework_MockObject_MockObject
     */
    private $inner;

    /**
     * @var ContaoFrameworkInterface|\PHPUnit_Framework_MockObject_MockObject
     */
    private $framework;

    /**
     * @var ScopeMatcher|\PHPUnit_Framework_MockObject_MockObject
     */
    private $scopeMatcher;

    /**
     * @var HeaderStorageInterface|\PHPUnit_Framework_MockObject_MockObject
     */
    private $headerStorage;

    /**
     * @var SessionListener
     */
    private $listener;

    protected function setUp()
    {
        parent::setUp();

        $this->inner = $this->createMock(BaseSessionListener::class);
        $this->framework = $this->createMock(ContaoFrameworkInterface::class);
        $this->scopeMatcher = $this->createMock(ScopeMatcher::class);
        $this->headerStorage = new MemoryHeaderStorage();

        $this->listener = new SessionListener(
            $this->inner,
            $this->framework,
            $this->scopeMatcher,
            $this->headerStorage
        );
    }

    /**
     * Tests the object instantiation.
     */
    public function testCanBeInstantiated(): void
    {
        $this->assertInstanceOf('Contao\CoreBundle\EventListener\SessionListener', $this->listener);
    }

    /**
     * Tests that the onKernelRequest call is forwarded.
     */
    public function testForwardsTheOnKernelRequestCall(): void
    {
        $event = $this->createMock(GetResponseEvent::class);

        $this->inner
            ->expects($this->once())
            ->method('onKernelRequest')
            ->with($event)
        ;

        $this->listener->onKernelRequest($event);
    }

    /**
     * Tests that the onKernelRequest call is forwarded.
     */
    public function testForwardsTheOnFinishRequestCall(): void
    {
        if (!method_exists(BaseSessionListener::class, 'onFinishRequest')) {
            $this->markTestSkipped('The onFinishRequest method has only been added in Symfony 3.4.12.');
        }

        $event = $this->createMock(FinishRequestEvent::class);

        $this->inner
            ->expects($this->once())
            ->method('onFinishRequest')
            ->with($event)
        ;

        $this->listener->onFinishRequest($event);
    }

    /**
     * Tests that the session is saved upon kernel response.
     */
    public function testSavesTheSessionUponKernelResponse(): void
    {
        if (!method_exists(BaseSessionListener::class, 'onKernelResponse')) {
            $this->markTestSkipped('The onKernelResponse method has only been added in Symfony 3.4.4.');
        }

        $session = $this->createMock(SessionInterface::class);
        $session
            ->expects($this->once())
            ->method('isStarted')
            ->willReturn(true)
        ;

        $session
            ->expects($this->once())
            ->method('save')
        ;

        $request = new Request();
        $request->setSession($session);

        $event = $this->createMock(FilterResponseEvent::class);
        $event
            ->expects($this->once())
            ->method('getRequest')
            ->willReturn($request)
        ;

        $event
            ->expects($this->any())
            ->method('getResponse')
            ->willReturn(new Response())
        ;

        $this->inner
            ->expects($this->never())
            ->method('onKernelResponse')
            ->with($event)
        ;

        $this->framework
            ->method('isInitialized')
            ->willReturn(true)
        ;

        $this->scopeMatcher
            ->method('isFrontendMasterRequest')
            ->willReturn(true)
        ;

        $this->listener->onKernelResponse($event);
    }

    /**
     * Tests that the session is not saved upon kernel response if the Contao framework is not initialized.
     */
    public function testDoesNotSaveTheSessionUponKernelRequestIfTheFrameworkIsNotInitialized(): void
    {
        if (!method_exists(BaseSessionListener::class, 'onKernelResponse')) {
            $this->markTestSkipped('The onKernelResponse method has only been added in Symfony 3.4.4.');
        }

        $event = $this->createMock(FilterResponseEvent::class);
        $event
            ->expects($this->never())
            ->method('getRequest')
        ;

        $event
            ->expects($this->never())
            ->method('getResponse')
        ;

        $this->inner
            ->expects($this->once())
            ->method('onKernelResponse')
            ->with($event)
        ;

        $this->framework
            ->method('isInitialized')
            ->willReturn(false)
        ;

        $this->scopeMatcher
            ->expects($this->never())
            ->method('isFrontendMasterRequest')
        ;

        $this->listener->onKernelResponse($event);
    }

    /**
     * Tests that the session is not saved upon kernel response if not a front end master request.
     */
    public function testDoesNotSaveTheSessionUponKernelRequestIfNotAFrontendMasterRequest(): void
    {
        if (!method_exists(BaseSessionListener::class, 'onKernelResponse')) {
            $this->markTestSkipped('The onKernelResponse method has only been added in Symfony 3.4.4.');
        }

        $event = $this->createMock(FilterResponseEvent::class);
        $event
            ->expects($this->never())
            ->method('getRequest')
        ;

        $event
            ->expects($this->never())
            ->method('getResponse')
        ;

        $this->inner
            ->expects($this->once())
            ->method('onKernelResponse')
            ->with($event)
        ;

        $this->framework
            ->method('isInitialized')
            ->willReturn(true)
        ;

        $this->scopeMatcher
            ->expects($this->once())
            ->method('isFrontendMasterRequest')
            ->willReturn(false)
        ;

        $this->listener->onKernelResponse($event);
    }

    /**
     * Tests that the session cookie is moved from the Symfony response to the PHP headers.
     */
<<<<<<< HEAD
    public function testReturnsTheSubscribedEvents(): void
=======
    public function testMovesTheSessionCookieFromTheSymfonyResponseToThePhpHeaders()
>>>>>>> 6d2e3e62
    {
        if (!method_exists(BaseSessionListener::class, 'onKernelResponse')) {
            $this->markTestSkipped('The onKernelResponse method has only been added in Symfony 3.4.4.');
        }

        $request = new Request();
        $request->setSession($this->createMock(SessionInterface::class));

        $response = new Response();
        $response->setSharedMaxAge(3600);
        $response->headers->setCookie(new Cookie(session_name(), 'foobar'));

        $event = $this->createMock(FilterResponseEvent::class);
        $event
            ->expects($this->any())
            ->method('getRequest')
            ->willReturn($request)
        ;

        $event
            ->expects($this->once())
            ->method('getResponse')
            ->willReturn($response)
        ;

        $this->framework
            ->method('isInitialized')
            ->willReturn(true)
        ;

        $this->scopeMatcher
            ->method('isFrontendMasterRequest')
            ->willReturn(true)
        ;

        $this->assertEmpty($this->headerStorage->all());

        $this->listener->onKernelResponse($event);

        $this->assertTrue($response->isCacheable());
        $this->assertEmpty($response->headers->getCookies());

        $headers = $this->headerStorage->all();

        $this->assertCount(1, $headers);
        $this->assertStringStartsWith('Set-Cookie: PHPSESSID=foobar', $headers[0]);
    }

<<<<<<< HEAD
    /**
     * Returns the session listener object.
     *
     * @param BaseSessionListener|null      $inner
     * @param ContaoFrameworkInterface|null $framework
     * @param ScopeMatcher|null             $scopeMatcher
     *
     * @return SessionListener
     */
    private function getListener(BaseSessionListener $inner = null, ContaoFrameworkInterface $framework = null, ScopeMatcher $scopeMatcher = null): SessionListener
=======
    public function testMakesResponsePrivateIfItHasNonSessionCookies()
>>>>>>> 6d2e3e62
    {
        if (!method_exists(BaseSessionListener::class, 'onKernelResponse')) {
            $this->markTestSkipped('The onKernelResponse method has only been added in Symfony 3.4.4.');
        }

        $request = new Request();
        $request->setSession($this->createMock(SessionInterface::class));

        $response = new Response();
        $response->setSharedMaxAge(3600);
        $response->headers->setCookie(new Cookie('foo', 'bar'));

        $event = $this->createMock(FilterResponseEvent::class);
        $event
            ->expects($this->any())
            ->method('getRequest')
            ->willReturn($request)
        ;

        $event
            ->expects($this->once())
            ->method('getResponse')
            ->willReturn($response)
        ;

        $this->framework
            ->method('isInitialized')
            ->willReturn(true)
        ;

        $this->scopeMatcher
            ->method('isFrontendMasterRequest')
            ->willReturn(true)
        ;

        $this->assertTrue($response->isCacheable());

        $this->listener->onKernelResponse($event);

        $this->assertFalse($response->isCacheable());
        $this->assertCount(1, $response->headers->getCookies());
        $this->assertEmpty($this->headerStorage->all());
    }

    /**
     * Tests that the subscribed events are returned.
     */
    public function testReturnsTheSubscribedEvents()
    {
        $this->assertSame(
            AbstractSessionListener::getSubscribedEvents(),
            SessionListener::getSubscribedEvents()
        );
    }
}<|MERGE_RESOLUTION|>--- conflicted
+++ resolved
@@ -58,7 +58,7 @@
      */
     private $listener;
 
-    protected function setUp()
+    protected function setUp(): void
     {
         parent::setUp();
 
@@ -257,11 +257,7 @@
     /**
      * Tests that the session cookie is moved from the Symfony response to the PHP headers.
      */
-<<<<<<< HEAD
-    public function testReturnsTheSubscribedEvents(): void
-=======
-    public function testMovesTheSessionCookieFromTheSymfonyResponseToThePhpHeaders()
->>>>>>> 6d2e3e62
+    public function testMovesTheSessionCookieFromTheSymfonyResponseToThePhpHeaders(): void
     {
         if (!method_exists(BaseSessionListener::class, 'onKernelResponse')) {
             $this->markTestSkipped('The onKernelResponse method has only been added in Symfony 3.4.4.');
@@ -310,20 +306,7 @@
         $this->assertStringStartsWith('Set-Cookie: PHPSESSID=foobar', $headers[0]);
     }
 
-<<<<<<< HEAD
-    /**
-     * Returns the session listener object.
-     *
-     * @param BaseSessionListener|null      $inner
-     * @param ContaoFrameworkInterface|null $framework
-     * @param ScopeMatcher|null             $scopeMatcher
-     *
-     * @return SessionListener
-     */
-    private function getListener(BaseSessionListener $inner = null, ContaoFrameworkInterface $framework = null, ScopeMatcher $scopeMatcher = null): SessionListener
-=======
-    public function testMakesResponsePrivateIfItHasNonSessionCookies()
->>>>>>> 6d2e3e62
+    public function testMakesResponsePrivateIfItHasNonSessionCookies(): void
     {
         if (!method_exists(BaseSessionListener::class, 'onKernelResponse')) {
             $this->markTestSkipped('The onKernelResponse method has only been added in Symfony 3.4.4.');
@@ -371,7 +354,7 @@
     /**
      * Tests that the subscribed events are returned.
      */
-    public function testReturnsTheSubscribedEvents()
+    public function testReturnsTheSubscribedEvents(): void
     {
         $this->assertSame(
             AbstractSessionListener::getSubscribedEvents(),
