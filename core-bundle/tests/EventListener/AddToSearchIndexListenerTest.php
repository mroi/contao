--- conflicted
+++ resolved
@@ -14,13 +14,9 @@
 
 use Contao\CoreBundle\EventListener\AddToSearchIndexListener;
 use Contao\CoreBundle\Framework\ContaoFrameworkInterface;
-<<<<<<< HEAD
+use Contao\CoreBundle\Routing\ScopeMatcher;
 use Contao\CoreBundle\Tests\TestCase;
 use Contao\Frontend;
-=======
-use Contao\CoreBundle\Routing\ScopeMatcher;
-use PHPUnit\Framework\TestCase;
->>>>>>> ae781026
 use Symfony\Component\HttpFoundation\Request;
 use Symfony\Component\HttpFoundation\Response;
 use Symfony\Component\HttpKernel\Event\PostResponseEvent;
@@ -47,28 +43,8 @@
 
         $adapter = $this->mockAdapter(['indexPageIfApplicable']);
 
-<<<<<<< HEAD
         $this->framework = $this->mockContaoFramework([Frontend::class => $adapter]);
-=======
-        $frontendAdapter = $this
-            ->getMockBuilder(Adapter::class)
-            ->disableOriginalConstructor()
-            ->setMethods(['indexPageIfApplicable'])
-            ->getMock()
-        ;
-
-        $frontendAdapter
-            ->method('indexPageIfApplicable')
-            ->willReturn(null)
-        ;
-
-        $this->framework
-            ->method('getAdapter')
-            ->willReturn($frontendAdapter)
-        ;
-
         $this->scopeMatcher = $this->createMock(ScopeMatcher::class);
->>>>>>> ae781026
     }
 
     public function testCanBeInstantiated(): void
@@ -84,20 +60,11 @@
      */
     public function testIndexesTheResponse(): void
     {
-<<<<<<< HEAD
-        $listener = new AddToSearchIndexListener($this->framework);
-=======
-        $this->framework
-            ->method('isInitialized')
-            ->willReturn(true)
-        ;
-
         $this->scopeMatcher
             ->method('isFrontendMasterRequest')
             ->willReturn(true)
         ;
 
->>>>>>> ae781026
         $event = $this->mockPostResponseEvent();
 
         $event
@@ -119,15 +86,11 @@
             ->willReturn(false)
         ;
 
-<<<<<<< HEAD
-        $listener = new AddToSearchIndexListener($framework);
-=======
         $this->scopeMatcher
             ->expects($this->never())
             ->method('isFrontendMasterRequest')
         ;
 
->>>>>>> ae781026
         $event = $this->mockPostResponseEvent();
 
         $event
@@ -135,20 +98,12 @@
             ->method('getResponse')
         ;
 
-        $listener = new AddToSearchIndexListener($this->framework, $this->scopeMatcher);
+        $listener = new AddToSearchIndexListener($framework, $this->scopeMatcher);
         $listener->onKernelTerminate($event);
     }
 
-    /**
-     * Tests that the listener does nothing if not a Contao front end master request.
-     */
-    public function testDoesNotIndexTheResponseIfNotAContaoFrontendMasterRequest()
+    public function testDoesNotIndexTheResponseIfNotAContaoFrontendMasterRequest(): void
     {
-        $this->framework
-            ->method('isInitialized')
-            ->willReturn(false)
-        ;
-
         $this->scopeMatcher
             ->method('isFrontendMasterRequest')
             ->willReturn(false)
@@ -167,11 +122,6 @@
 
     public function testDoesNotIndexTheResponseIfTheRequestMethodIsNotGet(): void
     {
-        $this->framework
-            ->method('isInitialized')
-            ->willReturn(true)
-        ;
-
         $this->scopeMatcher
             ->method('isFrontendMasterRequest')
             ->willReturn(true)
@@ -190,20 +140,11 @@
 
     public function testDoesNotIndexTheResponseUponFragmentRequests(): void
     {
-<<<<<<< HEAD
-        $listener = new AddToSearchIndexListener($this->framework);
-=======
-        $this->framework
-            ->method('isInitialized')
-            ->willReturn(true)
-        ;
-
         $this->scopeMatcher
             ->method('isFrontendMasterRequest')
             ->willReturn(true)
         ;
 
->>>>>>> ae781026
         $event = $this->mockPostResponseEvent('_fragment/foo/bar');
 
         $event
