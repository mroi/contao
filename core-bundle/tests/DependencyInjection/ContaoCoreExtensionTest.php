<?php

declare(strict_types=1);

/*
 * This file is part of Contao.
 *
 * (c) Leo Feyer
 *
 * @license LGPL-3.0-or-later
 */

namespace Contao\CoreBundle\Tests\DependencyInjection;

use Ausi\SlugGenerator\SlugGenerator;
use Contao\BackendUser;
use Contao\CoreBundle\Asset\ContaoContext;
use Contao\CoreBundle\Cache\ContaoCacheClearer;
use Contao\CoreBundle\Cache\ContaoCacheWarmer;
use Contao\CoreBundle\Command\AutomatorCommand;
use Contao\CoreBundle\Command\CrawlCommand;
use Contao\CoreBundle\Command\DebugDcaCommand;
use Contao\CoreBundle\Command\FilesyncCommand;
use Contao\CoreBundle\Command\InstallCommand;
use Contao\CoreBundle\Command\SymlinksCommand;
use Contao\CoreBundle\Command\UserPasswordCommand;
use Contao\CoreBundle\Command\VersionCommand;
use Contao\CoreBundle\Config\ResourceFinder;
use Contao\CoreBundle\Controller\BackendController;
use Contao\CoreBundle\Controller\BackendCsvImportController;
use Contao\CoreBundle\Controller\BackendPreviewController;
use Contao\CoreBundle\Controller\BackendPreviewSwitchController;
use Contao\CoreBundle\Controller\FaviconController;
use Contao\CoreBundle\Controller\FrontendController;
use Contao\CoreBundle\Controller\FrontendModule\TwoFactorController;
use Contao\CoreBundle\Controller\ImagesController;
use Contao\CoreBundle\Controller\InsertTagsController;
use Contao\CoreBundle\Controller\RobotsTxtController;
use Contao\CoreBundle\Cors\WebsiteRootsConfigProvider;
use Contao\CoreBundle\Crawl\Escargot\Factory;
use Contao\CoreBundle\Crawl\Escargot\Subscriber\BrokenLinkCheckerSubscriber;
use Contao\CoreBundle\Crawl\Escargot\Subscriber\SearchIndexSubscriber;
use Contao\CoreBundle\Cron\Cron;
use Contao\CoreBundle\Cron\LegacyCron;
use Contao\CoreBundle\Csrf\MemoryTokenStorage;
use Contao\CoreBundle\DataCollector\ContaoDataCollector;
use Contao\CoreBundle\DependencyInjection\ContaoCoreExtension;
use Contao\CoreBundle\Doctrine\Schema\DcaSchemaProvider;
use Contao\CoreBundle\EventListener\BackendLocaleListener;
use Contao\CoreBundle\EventListener\BypassMaintenanceListener;
use Contao\CoreBundle\EventListener\ClearSessionDataListener;
use Contao\CoreBundle\EventListener\CommandSchedulerListener;
use Contao\CoreBundle\EventListener\CsrfTokenCookieSubscriber;
use Contao\CoreBundle\EventListener\DataContainer\DisableAppConfiguredSettingsListener;
use Contao\CoreBundle\EventListener\DataContainerCallbackListener;
use Contao\CoreBundle\EventListener\DoctrineSchemaListener;
use Contao\CoreBundle\EventListener\ExceptionConverterListener;
use Contao\CoreBundle\EventListener\InitializeControllerListener;
use Contao\CoreBundle\EventListener\InsecureInstallationListener;
use Contao\CoreBundle\EventListener\InsertTags\AssetListener;
use Contao\CoreBundle\EventListener\InsertTags\DateListener;
use Contao\CoreBundle\EventListener\InsertTags\TranslationListener;
use Contao\CoreBundle\EventListener\LocaleSubscriber;
use Contao\CoreBundle\EventListener\MakeResponsePrivateListener;
use Contao\CoreBundle\EventListener\Menu\BackendLogoutListener;
use Contao\CoreBundle\EventListener\Menu\BackendMenuListener;
use Contao\CoreBundle\EventListener\Menu\BackendPreviewListener;
use Contao\CoreBundle\EventListener\MergeHttpHeadersListener;
use Contao\CoreBundle\EventListener\PrettyErrorScreenListener;
use Contao\CoreBundle\EventListener\PreviewAuthenticationListener;
use Contao\CoreBundle\EventListener\PreviewToolbarListener;
use Contao\CoreBundle\EventListener\PreviewUrlConvertListener;
use Contao\CoreBundle\EventListener\RefererIdListener;
use Contao\CoreBundle\EventListener\RequestTokenListener;
use Contao\CoreBundle\EventListener\ResponseExceptionListener;
use Contao\CoreBundle\EventListener\RobotsTxtListener;
use Contao\CoreBundle\EventListener\SearchIndexListener;
use Contao\CoreBundle\EventListener\StoreRefererListener;
use Contao\CoreBundle\EventListener\SubrequestCacheSubscriber;
use Contao\CoreBundle\EventListener\SwitchUserListener;
use Contao\CoreBundle\EventListener\TwoFactorFrontendListener;
use Contao\CoreBundle\EventListener\UserSessionListener as EventUserSessionListener;
use Contao\CoreBundle\Fragment\ForwardFragmentRenderer;
use Contao\CoreBundle\Fragment\FragmentHandler;
use Contao\CoreBundle\Fragment\FragmentRegistry;
use Contao\CoreBundle\Framework\ContaoFramework;
use Contao\CoreBundle\HttpKernel\ControllerResolver;
use Contao\CoreBundle\HttpKernel\ModelArgumentResolver;
use Contao\CoreBundle\Image\ImageFactory;
use Contao\CoreBundle\Image\ImageSizes;
use Contao\CoreBundle\Image\LegacyResizer;
use Contao\CoreBundle\Image\PictureFactory;
use Contao\CoreBundle\Image\Studio\Studio;
use Contao\CoreBundle\Mailer\AvailableTransports;
use Contao\CoreBundle\Mailer\ContaoMailer;
use Contao\CoreBundle\Menu\BackendMenuBuilder;
use Contao\CoreBundle\Migration\MigrationCollection;
use Contao\CoreBundle\Migration\Version409\CeAccessMigration;
use Contao\CoreBundle\Migration\Version410\RoutingMigration;
use Contao\CoreBundle\Monolog\ContaoTableHandler;
use Contao\CoreBundle\Monolog\ContaoTableProcessor;
use Contao\CoreBundle\OptIn\OptIn;
use Contao\CoreBundle\Picker\ArticlePickerProvider;
use Contao\CoreBundle\Picker\FilePickerProvider;
use Contao\CoreBundle\Picker\PagePickerProvider;
use Contao\CoreBundle\Picker\PickerBuilder;
use Contao\CoreBundle\Picker\TablePickerProvider;
use Contao\CoreBundle\Repository\CronJobRepository;
use Contao\CoreBundle\Repository\RememberMeRepository;
use Contao\CoreBundle\Routing\Enhancer\InputEnhancer;
use Contao\CoreBundle\Routing\FrontendLoader;
use Contao\CoreBundle\Routing\ImagesLoader;
use Contao\CoreBundle\Routing\LegacyRouteProvider;
use Contao\CoreBundle\Routing\Matcher\DomainFilter;
use Contao\CoreBundle\Routing\Matcher\LanguageFilter;
use Contao\CoreBundle\Routing\Matcher\LegacyMatcher;
use Contao\CoreBundle\Routing\Matcher\PublishedFilter;
use Contao\CoreBundle\Routing\Matcher\UrlMatcher;
use Contao\CoreBundle\Routing\Page\PageRegistry;
use Contao\CoreBundle\Routing\PageUrlGenerator;
use Contao\CoreBundle\Routing\Route404Provider;
use Contao\CoreBundle\Routing\RouteProvider;
use Contao\CoreBundle\Routing\ScopeMatcher;
use Contao\CoreBundle\Routing\UrlGenerator;
use Contao\CoreBundle\Search\Indexer\IndexerInterface;
use Contao\CoreBundle\Security\Authentication\AuthenticationEntryPoint;
use Contao\CoreBundle\Security\Authentication\AuthenticationFailureHandler;
use Contao\CoreBundle\Security\Authentication\AuthenticationSuccessHandler;
use Contao\CoreBundle\Security\Authentication\ContaoLoginAuthenticationListener;
use Contao\CoreBundle\Security\Authentication\FrontendPreviewAuthenticator;
use Contao\CoreBundle\Security\Authentication\Provider\AuthenticationProvider;
use Contao\CoreBundle\Security\Authentication\RememberMe\ExpiringTokenBasedRememberMeServices;
use Contao\CoreBundle\Security\Authentication\Token\TokenChecker;
use Contao\CoreBundle\Security\Logout\LogoutHandler;
use Contao\CoreBundle\Security\Logout\LogoutSuccessHandler;
use Contao\CoreBundle\Security\TwoFactor\Authenticator;
use Contao\CoreBundle\Security\TwoFactor\BackupCodeManager;
use Contao\CoreBundle\Security\TwoFactor\Provider;
use Contao\CoreBundle\Security\TwoFactor\TrustedDeviceManager;
use Contao\CoreBundle\Security\User\ContaoUserProvider;
use Contao\CoreBundle\Security\User\UserChecker;
use Contao\CoreBundle\Security\Voter\BackendAccessVoter;
use Contao\CoreBundle\Session\Attribute\ArrayAttributeBag;
use Contao\CoreBundle\Slug\Slug;
use Contao\CoreBundle\Slug\ValidCharacters;
use Contao\CoreBundle\Tests\TestCase;
use Contao\CoreBundle\Translation\DataCollectorTranslator;
use Contao\CoreBundle\Translation\Translator;
use Contao\CoreBundle\Twig\Extension\ContaoTemplateExtension;
use Contao\FrontendUser;
use Contao\Image\PictureGenerator;
use Contao\Image\ResizeCalculator;
use Contao\ImagineSvg\Imagine as ImagineSvg;
use Knp\Menu\Matcher\Matcher;
use Knp\Menu\Renderer\ListRenderer;
use Psr\Container\ContainerInterface as PsrContainerInterface;
use Symfony\Cmf\Component\Routing\DynamicRouter;
use Symfony\Cmf\Component\Routing\NestedMatcher\NestedMatcher;
use Symfony\Component\Config\FileLocator;
use Symfony\Component\DependencyInjection\Compiler\ResolvePrivatesPass;
use Symfony\Component\DependencyInjection\ContainerBuilder;
use Symfony\Component\DependencyInjection\ContainerInterface;
use Symfony\Component\DependencyInjection\ParameterBag\ParameterBag;
use Symfony\Component\DependencyInjection\Reference;
use Symfony\Component\DependencyInjection\ServiceLocator;
use Symfony\Component\HttpFoundation\RequestMatcher;
use Symfony\Component\HttpKernel\EventListener\AbstractSessionListener;
use Symfony\Component\HttpKernel\EventListener\ErrorListener;
use Symfony\Component\HttpKernel\EventListener\LocaleListener as BaseLocaleListener;
use Symfony\Component\HttpKernel\EventListener\RouterListener;
use Symfony\Component\Security\Csrf\CsrfTokenManager;
use Symfony\Component\Security\Csrf\TokenGenerator\UriSafeTokenGenerator;
use Symfony\Component\Security\Http\Firewall;
use Webmozart\PathUtil\Path;

class ContaoCoreExtensionTest extends TestCase
{
<<<<<<< HEAD
=======
    /**
     * @var ContainerBuilder
     */
    private $container;

    protected function setUp(): void
    {
        parent::setUp();

        $this->container = new ContainerBuilder(
            new ParameterBag([
                'kernel.debug' => false,
                'kernel.project_dir' => $this->getTempDir(),
                'kernel.default_locale' => 'en',
            ])
        );

        $params = [
            'contao' => [
                'encryption_key' => 'foobar',
                'localconfig' => ['foo' => 'bar'],
            ],
        ];

        $extension = new ContaoCoreExtension();
        $extension->load($params, $this->container);

        // Resolve private services (see #949)
        $pass = new ResolvePrivatesPass();
        $pass->process($this->container);
    }

>>>>>>> 80a44658
    public function testReturnsTheCorrectAlias(): void
    {
        $extension = new ContaoCoreExtension();

        $this->assertSame('contao', $extension->getAlias());
    }

    public function testValidatesTheSymfonyListenerPriorities(): void
    {
        $events = AbstractSessionListener::getSubscribedEvents();

        $this->assertSame('onKernelResponse', $events['kernel.response'][0]);
        $this->assertSame(-1000, $events['kernel.response'][1]);

        $events = BaseLocaleListener::getSubscribedEvents();

        $this->assertSame('onKernelRequest', $events['kernel.request'][1][0]);
        $this->assertSame(16, $events['kernel.request'][1][1]);

        $events = ErrorListener::getSubscribedEvents();

        $this->assertSame('onKernelException', $events['kernel.exception'][1][0]);
        $this->assertSame(-128, $events['kernel.exception'][1][1]);

        $events = Firewall::getSubscribedEvents();

        $this->assertSame('onKernelRequest', $events['kernel.request'][0]);
        $this->assertSame(8, $events['kernel.request'][1]);

        $events = RouterListener::getSubscribedEvents();

        $this->assertSame('onKernelRequest', $events['kernel.request'][0][0]);
        $this->assertSame(32, $events['kernel.request'][0][1]);
    }

    /**
     * @dataProvider getCommandTestData
     */
    public function testRegistersTheCommands(string $key, string $class, bool $public = false): void
    {
        $container = $this->getContainerBuilder();

        $this->assertTrue($container->has($key));

        $definition = $container->getDefinition($key);

        $this->assertSame($class, $definition->getClass());
        $this->assertTrue($definition->isAutoconfigured());

        if ($public) {
            $this->assertTrue($definition->isPublic());
        } else {
            $this->assertTrue($definition->isPrivate());
        }
    }

    public function getCommandTestData(): \Generator
    {
        yield ['contao.command.automator', AutomatorCommand::class];
        yield ['contao.command.crawl', CrawlCommand::class];
        yield ['contao.command.debug_dca', DebugDcaCommand::class];
        yield ['contao.command.filesync', FilesyncCommand::class];
        yield ['contao.command.install', InstallCommand::class, true];
        yield ['contao.command.symlinks', SymlinksCommand::class, true];
        yield ['contao.command.user_password_command', UserPasswordCommand::class];
        yield ['contao.command.version', VersionCommand::class];
    }

    public function testRegistersTheBackendLocaleListener(): void
    {
        $container = $this->getContainerBuilder();

        $this->assertTrue($container->has('contao.listener.backend_locale'));

        $definition = $container->getDefinition('contao.listener.backend_locale');

        $this->assertSame(BackendLocaleListener::class, $definition->getClass());
        $this->assertTrue($definition->isPrivate());

        $this->assertEquals(
            [
                new Reference('security.helper'),
                new Reference('translator'),
            ],
            $definition->getArguments()
        );

        $this->assertSame(
            [
                'kernel.event_listener' => [
                    [
                        'priority' => 7,
                    ],
                ],
            ],
            $definition->getTags()
        );
    }

    public function testRegistersTheBackendMenuListener(): void
    {
        $container = $this->getContainerBuilder();

        $this->assertTrue($container->has('contao.listener.menu.backend_menu'));

        $definition = $container->getDefinition('contao.listener.menu.backend_menu');

        $this->assertSame(BackendMenuListener::class, $definition->getClass());
        $this->assertTrue($definition->isPrivate());

        $this->assertEquals(
            [
                new Reference('security.helper'),
                new Reference('router'),
                new Reference('request_stack'),
                new Reference('translator'),
                new Reference('contao.framework'),
            ],
            $definition->getArguments()
        );

        $this->assertSame(
            [
                'kernel.event_listener' => [
                    [
                        'priority' => 10,
                    ],
                ],
            ],
            $definition->getTags()
        );
    }

    public function testRegistersTheBackendLogoutListener(): void
    {
        $container = $this->getContainerBuilder();

        $this->assertTrue($container->has('contao.listener.menu.backend_logout'));

        $definition = $container->getDefinition('contao.listener.menu.backend_logout');

        $this->assertSame(BackendLogoutListener::class, $definition->getClass());
        $this->assertTrue($definition->isPrivate());

        $this->assertEquals(
            [
                new Reference('security.helper'),
                new Reference('router'),
                new Reference('security.logout_url_generator'),
                new Reference('translator'),
            ],
            $definition->getArguments()
        );

        $this->assertSame(
            [
                'kernel.event_listener' => [
                    [],
                ],
            ],
            $definition->getTags()
        );
    }

    public function testRegistersTheBackendPreviewListener(): void
    {
        $container = $this->getContainerBuilder();

        $this->assertTrue($container->has('contao.listener.menu.backend_preview'));

        $definition = $container->getDefinition('contao.listener.menu.backend_preview');

        $this->assertSame(BackendPreviewListener::class, $definition->getClass());
        $this->assertTrue($definition->isPrivate());

        $this->assertEquals(
            [
                new Reference('security.helper'),
                new Reference('router'),
                new Reference('request_stack'),
                new Reference('translator'),
                new Reference('event_dispatcher'),
                new Reference('contao.framework'),
            ],
            $definition->getArguments()
        );

        $this->assertSame(
            [
                'kernel.event_listener' => [
                    [],
                ],
            ],
            $definition->getTags()
        );
    }

    public function testRegistersTheBypassMaintenanceListener(): void
    {
        $container = $this->getContainerBuilder();

        $this->assertTrue($container->has('contao.listener.bypass_maintenance'));

        $definition = $container->getDefinition('contao.listener.bypass_maintenance');

        $this->assertSame(BypassMaintenanceListener::class, $definition->getClass());
        $this->assertTrue($definition->isPrivate());

        $this->assertEquals(
            [
                new Reference('contao.security.token_checker'),
            ],
            $definition->getArguments()
        );

        $this->assertSame(
            [
                'kernel.event_listener' => [
                    [
                        'priority' => 6,
                    ],
                ],
            ],
            $definition->getTags()
        );
    }

    public function testRegistersTheClearSessionDataListener(): void
    {
        $container = $this->getContainerBuilder();

        $this->assertTrue($container->has('contao.listener.clear_session_data'));

        $definition = $container->getDefinition('contao.listener.clear_session_data');

        $this->assertSame(ClearSessionDataListener::class, $definition->getClass());
        $this->assertTrue($definition->isPrivate());

        $this->assertSame(
            [
                'kernel.event_listener' => [
                    [
                        'priority' => -768,
                    ],
                ],
            ],
            $definition->getTags()
        );
    }

    public function testRegistersTheCommandSchedulerListener(): void
    {
        $container = $this->getContainerBuilder();

        $this->assertTrue($container->has('contao.listener.command_scheduler'));

        $definition = $container->getDefinition('contao.listener.command_scheduler');

        $this->assertSame(CommandSchedulerListener::class, $definition->getClass());
        $this->assertTrue($definition->isPrivate());

        $this->assertEquals(
            [
                new Reference('contao.framework'),
                new Reference('database_connection'),
                new Reference(Cron::class),
                new Reference('%fragment.path%'),
            ],
            $definition->getArguments()
        );

        $this->assertSame(
            [
                'kernel.event_listener' => [
                    [],
                ],
            ],
            $definition->getTags()
        );
    }

    public function testRegistersTheCsrfTokenCookieSubscriber(): void
    {
        $container = $this->getContainerBuilder();

        $this->assertTrue($container->has('contao.listener.csrf_token_cookie'));

        $definition = $container->getDefinition('contao.listener.csrf_token_cookie');

        $this->assertSame(CsrfTokenCookieSubscriber::class, $definition->getClass());
        $this->assertTrue($definition->isPrivate());

        $this->assertEquals(
            [
                new Reference('contao.csrf.token_storage'),
                new Reference('%contao.csrf_cookie_prefix%'),
            ],
            $definition->getArguments()
        );

        $this->assertSame(
            [
                'kernel.event_subscriber' => [
                    [],
                ],
            ],
            $definition->getTags()
        );

        $this->assertSame(
            [
                'kernel.request' => ['onKernelRequest', 36],
                'kernel.response' => ['onKernelResponse', -832],
            ],
            CsrfTokenCookieSubscriber::getSubscribedEvents()
        );
    }

    public function testRegistersTheDisableAppConfiguredSettingsListener(): void
    {
        $container = $this->getContainerBuilder();

        $this->assertTrue($container->has(DisableAppConfiguredSettingsListener::class));

        $definition = $container->getDefinition(DisableAppConfiguredSettingsListener::class);

        $this->assertNull($definition->getClass());
        $this->assertTrue($definition->isPublic());

        $this->assertEquals(
            [
                new Reference('translator'),
                new Reference('contao.framework'),
                new Reference('%contao.localconfig%'),
            ],
            $definition->getArguments()
        );
    }

    public function testRegistersTheDataContainerCallbackListener(): void
    {
        $container = $this->getContainerBuilder();

        $this->assertTrue($container->has('contao.listener.data_container_callback'));

        $definition = $container->getDefinition('contao.listener.data_container_callback');

        $this->assertSame(DataContainerCallbackListener::class, $definition->getClass());
        $this->assertTrue($definition->isPrivate());

        $this->assertSame(
            [
                'contao.hook' => [
                    [
                        'hook' => 'loadDataContainer',
                    ],
                ],
            ],
            $definition->getTags()
        );
    }

    public function testRegistersTheDoctrineSchemaListener(): void
    {
        $container = $this->getContainerBuilder();

        $this->assertTrue($container->has('contao.listener.doctrine_schema'));

        $definition = $container->getDefinition('contao.listener.doctrine_schema');

        $this->assertSame(DoctrineSchemaListener::class, $definition->getClass());
        $this->assertTrue($definition->isPrivate());

        $this->assertEquals(
            [
                new Reference('contao.doctrine.schema_provider'),
            ],
            $definition->getArguments()
        );

        $this->assertSame(
            [
                'doctrine.event_listener' => [
                    [
                        'event' => 'postGenerateSchema',
                    ],
                ],
            ],
            $definition->getTags()
        );
    }

    public function testRegistersTheExceptionConverterListener(): void
    {
        $container = $this->getContainerBuilder();

        $this->assertTrue($container->has('contao.listener.exception_converter'));

        $definition = $container->getDefinition('contao.listener.exception_converter');

        $this->assertSame(ExceptionConverterListener::class, $definition->getClass());
        $this->assertTrue($definition->isPrivate());

        $this->assertSame(
            [
                'kernel.event_listener' => [
                    [
                        'priority' => 96,
                    ],
                ],
            ],
            $definition->getTags()
        );
    }

    public function testRegistersTheInitializeControllerListener(): void
    {
        $container = $this->getContainerBuilder();

        $this->assertTrue($container->has('contao.listener.initialize_controller'));

        $definition = $container->getDefinition('contao.listener.initialize_controller');

        $this->assertSame(InitializeControllerListener::class, $definition->getClass());
        $this->assertTrue($definition->isPrivate());

        $this->assertSame(
            [
                'kernel.event_listener' => [
                    [
                        'priority' => 1000,
                    ],
                ],
            ],
            $definition->getTags()
        );
    }

    public function testRegistersTheInsecureInstallationListener(): void
    {
        $container = $this->getContainerBuilder();

        $this->assertTrue($container->has('contao.listener.insecure_installation'));

        $definition = $container->getDefinition('contao.listener.insecure_installation');

        $this->assertSame(InsecureInstallationListener::class, $definition->getClass());
        $this->assertTrue($definition->isPrivate());

        $this->assertSame(
            [
                'kernel.event_listener' => [
                    [],
                ],
            ],
            $definition->getTags()
        );
    }

    public function testRegistersTheAssetInsertTagListener(): void
    {
        $container = $this->getContainerBuilder();

        $this->assertTrue($container->has('contao.listener.insert_tags.asset'));

        $definition = $container->getDefinition('contao.listener.insert_tags.asset');

        $this->assertSame(AssetListener::class, $definition->getClass());
        $this->assertTrue($definition->isPrivate());

        $this->assertEquals(
            [
                new Reference('assets.packages'),
            ],
            $definition->getArguments()
        );

        $this->assertSame(
            [
                'contao.hook' => [
                    [
                        'hook' => 'replaceInsertTags',
                    ],
                ],
            ],
            $definition->getTags()
        );
    }

    public function testContainerHasDateFormatInsertTagListener(): void
    {
        $container = $this->getContainerBuilder();

        $this->assertTrue($container->has(DateListener::class));

        $definition = $container->getDefinition(DateListener::class);

        $this->assertTrue($definition->isPrivate());

        $this->assertEquals(
            [
                new Reference('contao.framework'),
                new Reference('request_stack'),
            ],
            $definition->getArguments()
        );
    }

    public function testRegistersTheTranslationInsertTagListener(): void
    {
        $container = $this->getContainerBuilder();

        $this->assertTrue($container->has('contao.listener.insert_tags.translation'));

        $definition = $container->getDefinition('contao.listener.insert_tags.translation');

        $this->assertSame(TranslationListener::class, $definition->getClass());
        $this->assertTrue($definition->isPrivate());

        $this->assertEquals(
            [
                new Reference('translator'),
            ],
            $definition->getArguments()
        );

        $this->assertSame(
            [
                'contao.hook' => [
                    [
                        'hook' => 'replaceInsertTags',
                    ],
                ],
            ],
            $definition->getTags()
        );
    }

    public function testRegistersTheLocaleSubscriber(): void
    {
        $container = $this->getContainerBuilder();

        $this->assertTrue($container->has('contao.listener.locale'));

        $definition = $container->getDefinition('contao.listener.locale');

        $this->assertSame(LocaleSubscriber::class, $definition->getClass());
        $this->assertTrue($definition->isPrivate());

        $this->assertEquals(
            [
                new Reference('translator'),
                new Reference('contao.routing.scope_matcher'),
                new Reference('%contao.locales%'),
            ],
            $definition->getArguments()
        );

        $this->assertSame(
            [
                'kernel.event_subscriber' => [
                    [],
                ],
            ],
            $definition->getTags()
        );

        $this->assertSame(
            [
                'kernel.request' => [
                    ['onKernelRequest', 20],
                    ['setTranslatorLocale', 100],
                ],
            ],
            LocaleSubscriber::getSubscribedEvents()
        );
    }

    public function testRegistersTheMakeResponsePrivateListener(): void
    {
        $container = $this->getContainerBuilder();

        $this->assertTrue($container->has('contao.listener.make_response_private'));

        $definition = $container->getDefinition('contao.listener.make_response_private');

        $this->assertSame(MakeResponsePrivateListener::class, $definition->getClass());
        $this->assertTrue($definition->isPrivate());

        $this->assertEquals(
            [
                new Reference('contao.routing.scope_matcher'),
            ],
            $definition->getArguments()
        );

        $tags = $definition->getTags();

        $this->assertSame(
            [
                'kernel.event_listener' => [
                    [
                        'priority' => -896,
                    ],
                ],
            ],
            $tags
        );

        $priority = $tags['kernel.event_listener'][0]['priority'] ?? 0;

        $mergeHeadersListenerDefinition = $container->getDefinition('contao.listener.merge_http_headers');
        $mergeHeadersListenerTags = $mergeHeadersListenerDefinition->getTags();
        $mergeHeadersListenerPriority = $mergeHeadersListenerTags['kernel.event_listener'][0]['priority'] ?? 0;

        // Ensure that the listener is registered after the MergeHeaderListener
        $this->assertTrue($priority < $mergeHeadersListenerPriority);

        $clearSessionDataListenerDefinition = $container->getDefinition('contao.listener.clear_session_data');
        $clearSessionDataListenerTags = $clearSessionDataListenerDefinition->getTags();
        $clearSessionDataListenerPriority = $clearSessionDataListenerTags['kernel.event_listener'][0]['priority'] ?? 0;

        // Ensure that the listener is registered after the ClearSessionDataListener
        $this->assertTrue($priority < $clearSessionDataListenerPriority);

        $csrfCookieListenerPriority = CsrfTokenCookieSubscriber::getSubscribedEvents()['kernel.response'][1] ?? 0;

        // Ensure that the listener is registered after the CsrfTokenCookieSubscriber
        $this->assertTrue($priority < (int) $csrfCookieListenerPriority);
    }

    public function testRegistersTheMergeHttpHeadersListener(): void
    {
        $container = $this->getContainerBuilder();

        $this->assertTrue($container->has('contao.listener.merge_http_headers'));

        $definition = $container->getDefinition('contao.listener.merge_http_headers');

        $this->assertSame(MergeHttpHeadersListener::class, $definition->getClass());
        $this->assertTrue($definition->isPrivate());

        $this->assertEquals(
            [
                new Reference('contao.framework'),
            ],
            $definition->getArguments()
        );

        $this->assertSame(
            [
                'kernel.event_listener' => [
                    [
                        'priority' => 256,
                    ],
                ],
                'kernel.reset' => [
                    [
                        'method' => 'reset',
                    ],
                ],
            ],
            $definition->getTags()
        );
    }

    public function testRegistersThePrettyErrorScreensListener(): void
    {
        $container = $this->getContainerBuilder();

        $this->assertTrue($container->has('contao.listener.pretty_error_screens'));

        $definition = $container->getDefinition('contao.listener.pretty_error_screens');

        $this->assertSame(PrettyErrorScreenListener::class, $definition->getClass());
        $this->assertTrue($definition->isPrivate());

        $this->assertEquals(
            [
                new Reference('%contao.pretty_error_screens%'),
                new Reference('twig'),
                new Reference('contao.framework'),
                new Reference('security.helper'),
            ],
            $definition->getArguments()
        );

        $this->assertSame(
            [
                'kernel.event_listener' => [
                    [
                        'priority' => -96,
                    ],
                ],
            ],
            $definition->getTags()
        );
    }

    public function testRegistersThePreviewBarListener(): void
    {
        $container = $this->getContainerBuilder();

        $this->assertTrue($container->has('contao.listener.preview_bar'));

        $definition = $container->getDefinition('contao.listener.preview_bar');

        $this->assertSame(PreviewToolbarListener::class, $definition->getClass());
        $this->assertTrue($definition->isPrivate());

        $this->assertEquals(
            [
                new Reference('%contao.preview_script%'),
                new Reference('contao.routing.scope_matcher'),
                new Reference('twig'),
                new Reference('router'),
            ],
            $definition->getArguments()
        );
    }

    public function testRegistersThePreviewUrlConvertListener(): void
    {
        $container = $this->getContainerBuilder();

        $this->assertTrue($container->has('contao.listener.preview_url_convert'));

        $definition = $container->getDefinition('contao.listener.preview_url_convert');

        $this->assertSame(PreviewUrlConvertListener::class, $definition->getClass());
        $this->assertTrue($definition->isPrivate());

        $this->assertEquals(
            [
                new Reference('contao.framework'),
            ],
            $definition->getArguments()
        );
    }

    public function testRegistersTheBackendPreviewController(): void
    {
        $container = $this->getContainerBuilder();

        $this->assertTrue($container->has(BackendPreviewController::class));

        $definition = $container->getDefinition(BackendPreviewController::class);

        $this->assertTrue($definition->isPrivate());

        $this->assertEquals(
            [
                new Reference('%contao.preview_script%'),
                new Reference('contao.security.frontend_preview_authenticator'),
                new Reference('event_dispatcher'),
                new Reference('security.authorization_checker'),
            ],
            $definition->getArguments()
        );
    }

    public function testRegistersTheBackendPreviewSwitchController(): void
    {
        $container = $this->getContainerBuilder();

        $this->assertTrue($container->has(BackendPreviewSwitchController::class));

        $definition = $container->getDefinition(BackendPreviewSwitchController::class);

        $this->assertTrue($definition->isPrivate());

        $this->assertEquals(
            [
                new Reference('contao.security.frontend_preview_authenticator'),
                new Reference('contao.security.token_checker'),
                new Reference('database_connection'),
                new Reference('security.helper'),
                new Reference('twig'),
                new Reference('router'),
                new Reference('contao.csrf.token_manager'),
                new Reference('%contao.csrf_token_name%'),
            ],
            $definition->getArguments()
        );
    }

    public function testRegistersTheRefererIdListener(): void
    {
        $container = $this->getContainerBuilder();

        $this->assertTrue($container->has('contao.listener.referer_id'));

        $definition = $container->getDefinition('contao.listener.referer_id');

        $this->assertSame(RefererIdListener::class, $definition->getClass());
        $this->assertTrue($definition->isPrivate());

        $this->assertEquals(
            [
                new Reference('contao.token_generator'),
                new Reference('contao.routing.scope_matcher'),
            ],
            $definition->getArguments()
        );

        $this->assertSame(
            [
                'kernel.event_listener' => [
                    [
                        'priority' => 20,
                    ],
                ],
            ],
            $definition->getTags()
        );
    }

    public function testRegistersTheRequestTokenListener(): void
    {
        $container = $this->getContainerBuilder();

        $this->assertTrue($container->has('contao.listener.request_token'));

        $definition = $container->getDefinition('contao.listener.request_token');

        $this->assertSame(RequestTokenListener::class, $definition->getClass());
        $this->assertTrue($definition->isPrivate());

        $this->assertEquals(
            [
                new Reference('contao.framework'),
                new Reference('contao.routing.scope_matcher'),
                new Reference('contao.csrf.token_manager'),
                new Reference('%contao.csrf_token_name%'),
                new Reference('%contao.csrf_cookie_prefix%'),
            ],
            $definition->getArguments()
        );

        $this->assertSame(
            [
                'kernel.event_listener' => [
                    [
                        'priority' => 14,
                    ],
                ],
            ],
            $definition->getTags()
        );
    }

    public function testRegistersTheResponseExceptionListener(): void
    {
        $container = $this->getContainerBuilder();

        $this->assertTrue($container->has('contao.listener.response_exception'));

        $definition = $container->getDefinition('contao.listener.response_exception');

        $this->assertSame(ResponseExceptionListener::class, $definition->getClass());
        $this->assertTrue($definition->isPrivate());

        $this->assertSame(
            [
                'kernel.event_listener' => [
                    [
                        'priority' => 64,
                    ],
                ],
            ],
            $definition->getTags()
        );
    }

    public function testRegistersTheRobotsTxtListener(): void
    {
        $container = $this->getContainerBuilder();

        $this->assertTrue($container->has('contao.listener.robots_txt'));

        $definition = $container->getDefinition('contao.listener.robots_txt');

        $this->assertSame(RobotsTxtListener::class, $definition->getClass());
        $this->assertTrue($definition->isPrivate());

        $this->assertEquals(
            [
                new Reference('contao.framework'),
            ],
            $definition->getArguments()
        );

        $this->assertSame(
            [
                'kernel.event_listener' => [
                    [],
                ],
            ],
            $definition->getTags()
        );
    }

    public function testRegistersTheSearchIndexListener(): void
    {
        $container = $this->getContainerBuilder();

        $this->assertTrue($container->has('contao.listener.search_index'));

        $definition = $container->getDefinition('contao.listener.search_index');

        $this->assertSame(SearchIndexListener::class, $definition->getClass());
        $this->assertTrue($definition->isPrivate());

        $this->assertEquals(
            [
                new Reference('contao.search.indexer'),
                new Reference('%fragment.path%'),
                SearchIndexListener::FEATURE_INDEX | SearchIndexListener::FEATURE_DELETE,
            ],
            $definition->getArguments()
        );

        $this->assertSame(
            [
                'kernel.event_listener' => [
                    [],
                ],
            ],
            $definition->getTags()
        );
    }

    public function testRegistersTheStoreRefererListener(): void
    {
        $container = $this->getContainerBuilder();

        $this->assertTrue($container->has('contao.listener.store_referer'));

        $definition = $container->getDefinition('contao.listener.store_referer');

        $this->assertSame(StoreRefererListener::class, $definition->getClass());
        $this->assertTrue($definition->isPrivate());

        $this->assertEquals(
            [
                new Reference('security.helper'),
                new Reference('contao.routing.scope_matcher'),
            ],
            $definition->getArguments()
        );

        $this->assertSame(
            [
                'kernel.event_listener' => [
                    [],
                ],
            ],
            $definition->getTags()
        );
    }

    public function testRegistersTheSubrequestCacheSubscriber(): void
    {
        $container = $this->getContainerBuilder();

        $this->assertTrue($container->has('contao.listener.subrequest_cache'));

        $definition = $container->getDefinition('contao.listener.subrequest_cache');

        $this->assertSame(SubrequestCacheSubscriber::class, $definition->getClass());
        $this->assertTrue($definition->isPrivate());
        $this->assertSame([], $definition->getArguments());

        $this->assertSame(
            [
                'kernel.event_subscriber' => [
                    [],
                ],
                'kernel.reset' => [
                    [
                        'method' => 'reset',
                    ],
                ],
            ],
            $definition->getTags()
        );

        $this->assertSame(
            [
                'kernel.request' => ['onKernelRequest', 255],
                'kernel.response' => ['onKernelResponse', -255],
            ],
            SubrequestCacheSubscriber::getSubscribedEvents()
        );
    }

    public function testRegistersTheSwitchUserListener(): void
    {
        $container = $this->getContainerBuilder();

        $this->assertTrue($container->has('contao.listener.switch_user'));

        $definition = $container->getDefinition('contao.listener.switch_user');

        $this->assertSame(SwitchUserListener::class, $definition->getClass());
        $this->assertTrue($definition->isPrivate());

        $this->assertEquals(
            [
                new Reference('security.token_storage'),
                new Reference('logger'),
            ],
            $definition->getArguments()
        );

        $this->assertSame(
            [
                'kernel.event_listener' => [
                    [],
                ],
            ],
            $definition->getTags()
        );
    }

    public function testRegistersTheTwoFactorFrontendListener(): void
    {
        $container = $this->getContainerBuilder();

        $this->assertTrue($container->has('contao.listener.two_factor.frontend'));

        $definition = $container->getDefinition('contao.listener.two_factor.frontend');

        $this->assertSame(TwoFactorFrontendListener::class, $definition->getClass());
        $this->assertTrue($definition->isPrivate());

        $this->assertEquals(
            [
                new Reference('contao.framework'),
                new Reference('contao.routing.scope_matcher'),
                new Reference('security.token_storage'),
                new Reference('%scheb_two_factor.security_tokens%'),
            ],
            $definition->getArguments()
        );

        $this->assertSame(
            [
                'kernel.event_listener' => [
                    [],
                ],
            ],
            $definition->getTags()
        );
    }

    public function testRegistersTheUserSessionListener(): void
    {
        $container = $this->getContainerBuilder();

        $this->assertTrue($container->has('contao.listener.user_session'));

        $definition = $container->getDefinition('contao.listener.user_session');

        $this->assertSame(EventUserSessionListener::class, $definition->getClass());
        $this->assertTrue($definition->isPrivate());

        $this->assertEquals(
            [
                new Reference('database_connection'),
                new Reference('security.helper'),
                new Reference('contao.routing.scope_matcher'),
                new Reference('event_dispatcher'),
            ],
            $definition->getArguments()
        );

        $this->assertSame(
            [
                'kernel.event_listener' => [
                    [],
                ],
            ],
            $definition->getTags()
        );
    }

    public function testRegistersTheAssetPluginContext(): void
    {
        $container = $this->getContainerBuilder();

        $this->assertTrue($container->has('contao.assets.assets_context'));

        $definition = $container->getDefinition('contao.assets.assets_context');

        $this->assertSame(ContaoContext::class, $definition->getClass());
        $this->assertTrue($definition->isPublic());

        $this->assertEquals(
            [
                new Reference('request_stack'),
                new Reference('staticPlugins'),
                new Reference('%kernel.debug%'),
            ],
            $definition->getArguments()
        );
    }

    public function testRegistersTheAssetFilesContext(): void
    {
        $container = $this->getContainerBuilder();

        $this->assertTrue($container->has('contao.assets.files_context'));

        $definition = $container->getDefinition('contao.assets.files_context');

        $this->assertSame(ContaoContext::class, $definition->getClass());
        $this->assertTrue($definition->isPublic());

        $this->assertEquals(
            [
                new Reference('request_stack'),
                new Reference('staticFiles'),
                new Reference('%kernel.debug%'),
            ],
            $definition->getArguments()
        );
    }

    public function testRegistersTheContaoCacheClearer(): void
    {
        $container = $this->getContainerBuilder();

        $this->assertTrue($container->has('contao.cache.clear_internal'));

        $definition = $container->getDefinition('contao.cache.clear_internal');

        $this->assertSame(ContaoCacheClearer::class, $definition->getClass());
        $this->assertTrue($definition->isPublic());

        $this->assertEquals(
            [
                new Reference('filesystem'),
            ],
            $definition->getArguments()
        );
    }

    public function testRegistersTheContaoCacheWarmer(): void
    {
        $container = $this->getContainerBuilder();

        $this->assertTrue($container->has('contao.cache.warm_internal'));

        $definition = $container->getDefinition('contao.cache.warm_internal');

        $this->assertSame(ContaoCacheWarmer::class, $definition->getClass());
        $this->assertTrue($definition->isPublic());

        $this->assertEquals(
            [
                new Reference('filesystem'),
                new Reference('contao.resource_finder'),
                new Reference('contao.resource_locator'),
                new Reference('%kernel.project_dir%'),
                new Reference('database_connection'),
                new Reference('contao.framework'),
                new Reference('%contao.locales%'),
            ],
            $definition->getArguments()
        );
    }

    public function testRegistersTheBackendController(): void
    {
        $container = $this->getContainerBuilder();

        $this->assertTrue($container->has(BackendController::class));

        $definition = $container->getDefinition(BackendController::class);

        $this->assertTrue($definition->isPrivate());
    }

    public function testRegistersTheBackendCsvImportController(): void
    {
        $container = $this->getContainerBuilder();

        $this->assertTrue($container->has(BackendCsvImportController::class));

        $definition = $container->getDefinition(BackendCsvImportController::class);

        $this->assertTrue($definition->isPublic());

        $this->assertEquals(
            [
                new Reference('contao.framework'),
                new Reference('database_connection'),
                new Reference('request_stack'),
                new Reference('translator'),
                new Reference('%kernel.project_dir%'),
            ],
            $definition->getArguments()
        );
    }

    public function testRegistersTheFaviconController(): void
    {
        $container = $this->getContainerBuilder();

        $this->assertTrue($container->has(FaviconController::class));

        $definition = $container->getDefinition(FaviconController::class);

        $this->assertTrue($definition->isPrivate());

        $this->assertEquals(
            [
                new Reference('contao.framework'),
                new Reference('fos_http_cache.http.symfony_response_tagger', ContainerInterface::IGNORE_ON_INVALID_REFERENCE),
            ],
            $definition->getArguments()
        );

        $this->assertSame(
            [
                'controller.service_arguments' => [
                    [],
                ],
            ],
            $definition->getTags()
        );
    }

    public function testRegistersTheFrontendController(): void
    {
        $container = $this->getContainerBuilder();

        $this->assertTrue($container->has(FrontendController::class));

        $definition = $container->getDefinition(FrontendController::class);

        $this->assertTrue($definition->isPrivate());

        $this->assertSame(
            [
                'controller.service_arguments' => [
                    [],
                ],
                'container.service_subscriber' => [
                    ['id' => 'contao.csrf.token_manager'],
                ],
            ],
            $definition->getTags()
        );
    }

    public function testRegistersTheFrontendModuleTwoFactorController(): void
    {
        $container = $this->getContainerBuilder();

        $this->assertTrue($container->has(TwoFactorController::class));

        $definition = $container->getDefinition(TwoFactorController::class);

        $this->assertTrue($definition->isPrivate());

        $this->assertSame(
            [
                'contao.frontend_module' => [
                    [
                        'category' => 'user',
                    ],
                ],
            ],
            $definition->getTags()
        );
    }

    public function tesRegistersTheImagesController(): void
    {
        $container = $this->getContainerBuilder();

        $this->assertTrue($container->has(ImagesController::class));

        $definition = $container->getDefinition(ImagesController::class);

        $this->assertTrue($definition->isPublic());

        $this->assertEquals(
            [
                new Reference('contao.image.image_factory'),
                new Reference('contao.image.resizer'),
                new Reference('%contao.image.target_dir%'),
                new Reference('filesystem'),
            ],
            $definition->getArguments()
        );
    }

    public function tesRegistersTheInsertTagsController(): void
    {
        $container = $this->getContainerBuilder();

        $this->assertTrue($container->has(InsertTagsController::class));

        $definition = $container->getDefinition(InsertTagsController::class);

        $this->assertTrue($definition->isPublic());

        $this->assertEquals(
            [
                new Reference('contao.framework'),
            ],
            $definition->getArguments()
        );
    }

    public function testRegistersTheRobotsTxtController(): void
    {
        $container = $this->getContainerBuilder();

        $this->assertTrue($container->has(RobotsTxtController::class));

        $definition = $container->getDefinition(RobotsTxtController::class);

        $this->assertTrue($definition->isPrivate());

        $this->assertEquals(
            [
                new Reference('contao.framework'),
                new Reference('event_dispatcher'),
            ],
            $definition->getArguments()
        );

        $this->assertSame(
            [
                'controller.service_arguments' => [
                    [],
                ],
            ],
            $definition->getTags()
        );
    }

    public function testRegistersTheControllerResolver(): void
    {
        $container = $this->getContainerBuilder();

        $this->assertTrue($container->has('contao.controller_resolver'));

        $definition = $container->getDefinition('contao.controller_resolver');

        $this->assertSame(ControllerResolver::class, $definition->getClass());
        $this->assertTrue($definition->isPrivate());

        $this->assertEquals(
            [
                new Reference('contao.controller_resolver.inner'),
                new Reference('contao.fragment.registry'),
            ],
            $definition->getArguments()
        );
    }

    public function testRegistersTheCorsWebsiteRootsConfigProvider(): void
    {
        $container = $this->getContainerBuilder();

        $this->assertTrue($container->has('contao.cors.website_roots_config_provider'));

        $definition = $container->getDefinition('contao.cors.website_roots_config_provider');

        $this->assertSame(WebsiteRootsConfigProvider::class, $definition->getClass());
        $this->assertTrue($definition->isPrivate());

        $this->assertEquals(
            [
                new Reference('database_connection'),
            ],
            $definition->getArguments()
        );

        $this->assertSame(
            [
                'nelmio_cors.options_provider' => [
                    [],
                ],
            ],
            $definition->getTags()
        );
    }

    public function testRegistersTheEscargotFactory(): void
    {
        $container = $this->getContainerBuilder();

        $this->assertTrue($container->has('contao.crawl.escargot_factory'));

        $definition = $container->getDefinition('contao.crawl.escargot_factory');

        $this->assertSame(Factory::class, $definition->getClass());
        $this->assertTrue($definition->isPublic());

        $this->assertEquals(
            [
                new Reference('database_connection'),
                new Reference('contao.framework'),
                [],
                [],
            ],
            $definition->getArguments()
        );
    }

    public function testRegistersTheEscargotBrokenLinkCheckerSubscriber(): void
    {
        $container = $this->getContainerBuilder();

        $this->assertTrue($container->has('contao.crawl.escargot_subscriber.broken_link_checker'));

        $definition = $container->getDefinition('contao.crawl.escargot_subscriber.broken_link_checker');

        $this->assertSame(BrokenLinkCheckerSubscriber::class, $definition->getClass());
        $this->assertTrue($definition->isPrivate());
        $this->assertEquals(
            [
                new Reference('translator'),
            ],
            $definition->getArguments()
        );
        $this->assertSame(
            [
                'contao.escargot_subscriber' => [
                    [],
                ],
            ],
            $definition->getTags()
        );
    }

    public function testRegistersTheEscargotSearchIndexSubscriber(): void
    {
        $container = $this->getContainerBuilder();

        $this->assertTrue($container->has('contao.crawl.escargot_subscriber.search_index'));

        $definition = $container->getDefinition('contao.crawl.escargot_subscriber.search_index');

        $this->assertSame(SearchIndexSubscriber::class, $definition->getClass());
        $this->assertTrue($definition->isPrivate());

        $this->assertEquals(
            [
                new Reference('contao.search.indexer'),
                new Reference('translator'),
            ],
            $definition->getArguments()
        );

        $this->assertSame(
            [
                'contao.escargot_subscriber' => [
                    [],
                ],
            ],
            $definition->getTags()
        );
    }

    public function testRegistersTheCronService(): void
    {
        $container = $this->getContainerBuilder();

        $this->assertTrue($container->has(Cron::class));

        $definition = $container->getDefinition(Cron::class);

        $this->assertTrue($definition->isPublic());

        $this->assertEquals(
            [
                new Reference(CronJobRepository::class),
                new Reference('doctrine.orm.entity_manager'),
                new Reference('logger', ContainerInterface::IGNORE_ON_INVALID_REFERENCE),
            ],
            $definition->getArguments()
        );
    }

    public function testRegistersTheLegacyCronService(): void
    {
        $container = $this->getContainerBuilder();

        $this->assertTrue($container->has(LegacyCron::class));

        $definition = $container->getDefinition(LegacyCron::class);

        $this->assertTrue($definition->isPrivate());

        $this->assertEquals(
            [
                new Reference('contao.framework'),
            ],
            $definition->getArguments()
        );
    }

    public function testRegistersTheCsrfTokenManager(): void
    {
        $container = $this->getContainerBuilder();

        $this->assertTrue($container->has('contao.csrf.token_manager'));

        $definition = $container->getDefinition('contao.csrf.token_manager');

        $this->assertSame(CsrfTokenManager::class, $definition->getClass());
        $this->assertTrue($definition->isPublic());

        $this->assertEquals(
            [
                new Reference('security.csrf.token_generator'),
                new Reference('contao.csrf.token_storage'),
            ],
            $definition->getArguments()
        );
    }

    public function testRegistersTheCsrfTokenStorage(): void
    {
        $container = $this->getContainerBuilder();

        $this->assertTrue($container->has('contao.csrf.token_storage'));

        $definition = $container->getDefinition('contao.csrf.token_storage');

        $this->assertSame(MemoryTokenStorage::class, $definition->getClass());
        $this->assertTrue($definition->isPrivate());

        $this->assertSame(
            [
                'kernel.reset' => [
                    [
                        'method' => 'reset',
                    ],
                ],
            ],
            $definition->getTags()
        );
    }

    public function testRegistersTheDataCollector(): void
    {
        $container = $this->getContainerBuilder();

        $this->assertTrue($container->has('contao.data_collector'));

        $definition = $container->getDefinition('contao.data_collector');

        $this->assertSame(ContaoDataCollector::class, $definition->getClass());
        $this->assertTrue($definition->isPrivate());

        $this->assertEquals(
            [
                new Reference('%contao.legacy_routing%'),
                new Reference('%kernel.project_dir%'),
                new Reference('%contao.prepend_locale%'),
                new Reference('%contao.url_suffix%'),
            ],
            $definition->getArguments()
        );

        $this->assertSame(
            [
                'data_collector' => [
                    [
                        'template' => '@ContaoCore/Collector/contao.html.twig',
                        'id' => 'contao',
                    ],
                ],
            ],
            $definition->getTags()
        );
    }

    public function testRegistersTheDoctrineSchemaProvider(): void
    {
        $container = $this->getContainerBuilder();

        $this->assertTrue($container->has('contao.doctrine.schema_provider'));

        $definition = $container->getDefinition('contao.doctrine.schema_provider');

        $this->assertSame(DcaSchemaProvider::class, $definition->getClass());
        $this->assertTrue($definition->isPrivate());

        $this->assertEquals(
            [
                new Reference('contao.framework'),
                new Reference('doctrine'),
            ],
            $definition->getArguments()
        );
    }

    public function testRegistersTheFragmentHandler(): void
    {
        $container = $this->getContainerBuilder();

        $this->assertTrue($container->has('contao.fragment.handler'));

        $definition = $container->getDefinition('contao.fragment.handler');

        $this->assertSame(FragmentHandler::class, $definition->getClass());
        $this->assertTrue($definition->isPrivate());
        $this->assertSame('fragment.handler', $definition->getDecoratedService()[0]);

        $this->assertEquals(
            [
                null,
                new Reference('contao.fragment.handler.inner'),
                new Reference('request_stack'),
                new Reference('contao.fragment.registry'),
                new Reference('contao.fragment.pre_handlers'),
                new Reference('%kernel.debug%'),
            ],
            $definition->getArguments()
        );
    }

    public function testRegistersTheFragmentPreHandlers(): void
    {
        $container = $this->getContainerBuilder();

        $this->assertTrue($container->has('contao.fragment.pre_handlers'));

        $definition = $container->getDefinition('contao.fragment.pre_handlers');

        $this->assertSame(ServiceLocator::class, $definition->getClass());
        $this->assertTrue($definition->isPrivate());

        $this->assertSame(
            [
                [],
            ],
            $definition->getArguments()
        );
    }

    public function testRegistersTheFragmentRegistry(): void
    {
        $container = $this->getContainerBuilder();

        $this->assertTrue($container->has('contao.fragment.registry'));

        $definition = $container->getDefinition('contao.fragment.registry');

        $this->assertSame(FragmentRegistry::class, $definition->getClass());
        $this->assertTrue($definition->isPrivate());
    }

    public function testRegistersTheFragmentRendererForward(): void
    {
        $container = $this->getContainerBuilder();

        $this->assertTrue($container->has('contao.fragment.renderer.forward'));

        $definition = $container->getDefinition('contao.fragment.renderer.forward');

        $this->assertSame(ForwardFragmentRenderer::class, $definition->getClass());
        $this->assertTrue($definition->isPrivate());

        $this->assertEquals(
            [
                new Reference('http_kernel'),
                new Reference('event_dispatcher'),
            ],
            $definition->getArguments()
        );

        $this->assertSame(
            [
                [
                    'setFragmentPath',
                    ['%fragment.path%'],
                ],
            ],
            $definition->getMethodCalls()
        );

        $this->assertSame(
            [
                'kernel.fragment_renderer' => [
                    [
                        'alias' => 'forward',
                    ],
                ],
            ],
            $definition->getTags()
        );
    }

    public function testRegistersTheContaoFramework(): void
    {
        $container = $this->getContainerBuilder();

        $this->assertTrue($container->has('contao.framework'));

        $definition = $container->getDefinition('contao.framework');

        $this->assertSame(ContaoFramework::class, $definition->getClass());
        $this->assertTrue($definition->isPublic());

        $this->assertEquals(
            [
                new Reference('request_stack'),
                new Reference('contao.routing.scope_matcher'),
                new Reference('contao.security.token_checker'),
                new Reference('filesystem'),
                new Reference('%kernel.project_dir%'),
                new Reference('%contao.error_level%'),
                new Reference('%contao.legacy_routing%'),
            ],
            $definition->getArguments()
        );

        $this->assertSame(
            [
                'kernel.reset' => [
                    [
                        'method' => 'reset',
                    ],
                ],
            ],
            $definition->getTags()
        );
    }

    public function testRegistersTheDeferredImageStorage(): void
    {
        $container = $this->getContainerBuilder();

        $this->assertTrue($container->has('contao.image.deferred_image_storage'));

        $definition = $container->findDefinition('contao.image.deferred_image_storage');

        $this->assertTrue($definition->isPrivate());

        $this->assertEquals(
            [
                new Reference('%contao.image.target_dir%'),
                new Reference('filesystem', ContainerInterface::IGNORE_ON_INVALID_REFERENCE),
            ],
            $definition->getArguments()
        );
    }

    public function testRegistersTheImageImagineService(): void
    {
        $container = $this->getContainerBuilder();

        $this->assertTrue($container->has('contao.image.imagine'));

<<<<<<< HEAD
        $definition = $container->findDefinition('contao.image.imagine');
=======
        $definition = $this->container->getAlias('contao.image.imagine');
>>>>>>> 80a44658

        $this->assertTrue($definition->isPublic());
    }

    public function testRegistersTheImageImagineSvgService(): void
    {
        $container = $this->getContainerBuilder();

        $this->assertTrue($container->has('contao.image.imagine_svg'));

        $definition = $container->getDefinition('contao.image.imagine_svg');

        $this->assertSame(ImagineSvg::class, $definition->getClass());
        $this->assertTrue($definition->isPublic());
    }

    public function testRegistersTheImageResizeCalculator(): void
    {
        $container = $this->getContainerBuilder();

        $this->assertTrue($container->has('contao.image.resize_calculator'));

        $definition = $container->getDefinition('contao.image.resize_calculator');

        $this->assertSame(ResizeCalculator::class, $definition->getClass());
        $this->assertTrue($definition->isPrivate());
    }

    public function testRegistersTheImageResizer(): void
    {
        $container = $this->getContainerBuilder();

        $this->assertTrue($container->has('contao.image.resizer'));

        $definition = $container->getDefinition('contao.image.resizer');

        $this->assertSame(LegacyResizer::class, $definition->getClass());
        $this->assertTrue($definition->isPublic());

        $this->assertEquals(
            [
                new Reference('%contao.image.target_dir%'),
                new Reference('contao.image.resize_calculator'),
                new Reference('filesystem'),
                new Reference('contao.image.deferred_image_storage'),
            ],
            $definition->getArguments()
        );
    }

    public function testRegistersTheImageFactory(): void
    {
        $container = $this->getContainerBuilder();

        $this->assertTrue($container->has('contao.image.image_factory'));

        $definition = $container->getDefinition('contao.image.image_factory');

        $this->assertSame(ImageFactory::class, $definition->getClass());
        $this->assertTrue($definition->isPublic());

        $this->assertEquals(
            [
                new Reference('contao.image.resizer'),
                new Reference('contao.image.imagine'),
                new Reference('contao.image.imagine_svg'),
                new Reference('filesystem'),
                new Reference('contao.framework'),
                new Reference('%contao.image.bypass_cache%'),
                new Reference('%contao.image.imagine_options%'),
                new Reference('%contao.image.valid_extensions%'),
                new Reference('%kernel.project_dir%/%contao.upload_path%'),
                new Reference('logger', ContainerInterface::IGNORE_ON_INVALID_REFERENCE),
            ],
            $definition->getArguments()
        );
    }

    public function testRegistersTheImageSizesService(): void
    {
        $container = $this->getContainerBuilder();

        $this->assertTrue($container->has('contao.image.image_sizes'));

        $definition = $container->getDefinition('contao.image.image_sizes');

        $this->assertSame(ImageSizes::class, $definition->getClass());
        $this->assertTrue($definition->isPublic());

        $this->assertEquals(
            [
                new Reference('database_connection'),
                new Reference('event_dispatcher'),
                new Reference('contao.framework'),
                new Reference('contao.translation.translator'),
            ],
            $definition->getArguments()
        );

        $this->assertSame(
            [
                'kernel.reset' => [
                    [
                        'method' => 'reset',
                    ],
                ],
            ],
            $definition->getTags()
        );
    }

    public function testRegistersTheImagePictureFactory(): void
    {
        $container = $this->getContainerBuilder();

        $this->assertTrue($container->has('contao.image.picture_factory'));

        $definition = $container->getDefinition('contao.image.picture_factory');

        $this->assertSame(PictureFactory::class, $definition->getClass());
        $this->assertTrue($definition->isPublic());

        $this->assertEquals(
            [
                new Reference('contao.image.picture_generator'),
                new Reference('contao.image.image_factory'),
                new Reference('contao.framework'),
                new Reference('%contao.image.bypass_cache%'),
                new Reference('%contao.image.imagine_options%'),
            ],
            $definition->getArguments()
        );
    }

    public function testRegistersTheImagePictureGenerator(): void
    {
        $container = $this->getContainerBuilder();

        $this->assertTrue($container->has('contao.image.picture_generator'));

        $definition = $container->getDefinition('contao.image.picture_generator');

        $this->assertSame(PictureGenerator::class, $definition->getClass());
        $this->assertTrue($definition->isPublic());

        $this->assertEquals(
            [
                new Reference('contao.image.resizer'),
                new Reference('contao.image.resize_calculator', ContainerInterface::IGNORE_ON_INVALID_REFERENCE),
            ],
            $definition->getArguments()
        );
    }

    public function testRegistersTheAvailableTransports(): void
    {
        $container = $this->getContainerBuilder();

        $this->assertTrue($container->has(AvailableTransports::class));

        $definition = $container->getDefinition(AvailableTransports::class);

        $this->assertTrue($definition->isPrivate());

        $this->assertEquals(
            [
                new Reference('translator', ContainerInterface::IGNORE_ON_INVALID_REFERENCE),
            ],
            $definition->getArguments()
        );
    }

    public function testRegistersTheContaoMailer(): void
    {
        $container = $this->getContainerBuilder();

        $this->assertTrue($container->has(ContaoMailer::class));

        $definition = $container->getDefinition(ContaoMailer::class);

        $this->assertTrue($definition->isPrivate());
        $this->assertSame('mailer.mailer', $definition->getDecoratedService()[0]);

        $this->assertEquals(
            [
                new Reference('Contao\CoreBundle\Mailer\ContaoMailer.inner'),
                new Reference(AvailableTransports::class),
                new Reference('request_stack'),
            ],
            $definition->getArguments()
        );
    }

    public function testRegistersTheImageStudio(): void
    {
        $container = $this->getContainerBuilder();

        $this->assertTrue($container->has(Studio::class));

        $definition = $container->getDefinition(Studio::class);

        $this->assertTrue($definition->isPublic());

        $this->assertEquals(
            [
                new Reference(PsrContainerInterface::class),
                new Reference('%kernel.project_dir%'),
                new Reference('%contao.upload_path%'),
                new Reference('%contao.image.valid_extensions%'),
            ],
            $definition->getArguments()
        );

        $this->assertSame(
            [
                'container.service_subscriber' => [
                    ['id' => 'contao.assets.files_context'],
                ],
            ],
            $definition->getTags()
        );
    }

    public function testRegistersTheBackendMenuBuilder(): void
    {
        $container = $this->getContainerBuilder();

        $this->assertTrue($container->has('contao.menu.backend_menu_builder'));

        $definition = $container->getDefinition('contao.menu.backend_menu_builder');

        $this->assertSame(BackendMenuBuilder::class, $definition->getClass());
        $this->assertTrue($definition->isPublic());

        $this->assertEquals(
            [
                new Reference('knp_menu.factory'),
                new Reference('event_dispatcher'),
            ],
            $definition->getArguments()
        );
    }

    public function testRegistersTheMenuMatcher(): void
    {
        $container = $this->getContainerBuilder();

        $this->assertTrue($container->has('contao.menu.matcher'));

        $definition = $container->getDefinition('contao.menu.matcher');

        $this->assertSame(Matcher::class, $definition->getClass());
        $this->assertTrue($definition->isPrivate());
    }

    public function testRegistersTheMenuRenderer(): void
    {
        $container = $this->getContainerBuilder();

        $this->assertTrue($container->has('contao.menu.renderer'));

        $definition = $container->getDefinition('contao.menu.renderer');

        $this->assertSame(ListRenderer::class, $definition->getClass());
        $this->assertTrue($definition->isPublic());

        $this->assertEquals(
            [
                new Reference('contao.menu.matcher'),
            ],
            $definition->getArguments()
        );
    }

    public function testRegistersTheModelArgumentResolver(): void
    {
        $container = $this->getContainerBuilder();

        $this->assertTrue($container->has('contao.model_argument_resolver'));

        $definition = $container->getDefinition('contao.model_argument_resolver');

        $this->assertSame(ModelArgumentResolver::class, $definition->getClass());
        $this->assertTrue($definition->isPrivate());

        $this->assertEquals(
            [
                new Reference('contao.framework'),
                new Reference('contao.routing.scope_matcher'),
            ],
            $definition->getArguments()
        );

        $this->assertSame(
            [
                'controller.argument_value_resolver' => [
                    [
                        'priority' => 101,
                    ],
                ],
            ],
            $definition->getTags()
        );
    }

    public function testRegistersTheMonologHandler(): void
    {
        $container = $this->getContainerBuilder();

        $this->assertTrue($container->has('contao.monolog.handler'));

        $definition = $container->getDefinition('contao.monolog.handler');

        $this->assertSame(ContaoTableHandler::class, $definition->getClass());
        $this->assertTrue($definition->isPrivate());

        $this->assertEquals(
            [
                new Reference('debug'),
                false,
            ],
            $definition->getArguments()
        );

        $this->assertSame(
            [
                'monolog.logger' => [
                    [
                        'channel' => 'contao',
                    ],
                ],
            ],
            $definition->getTags()
        );
    }

    public function testRegistersTheMonologProcessor(): void
    {
        $container = $this->getContainerBuilder();

        $this->assertTrue($container->has('contao.monolog.processor'));

        $definition = $container->getDefinition('contao.monolog.processor');

        $this->assertSame(ContaoTableProcessor::class, $definition->getClass());
        $this->assertTrue($definition->isPrivate());

        $this->assertEquals(
            [
                new Reference('request_stack'),
                new Reference('security.token_storage'),
                new Reference('contao.routing.scope_matcher'),
            ],
            $definition->getArguments()
        );
    }

    public function testRegistersTheOptInService(): void
    {
        $container = $this->getContainerBuilder();

        $this->assertTrue($container->has('contao.opt-in'));

        $definition = $container->getDefinition('contao.opt-in');

        $this->assertSame(OptIn::class, $definition->getClass());
        $this->assertTrue($definition->isPublic());

        $this->assertEquals(
            [
                new Reference('contao.framework'),
            ],
            $definition->getArguments()
        );
    }

    public function testRegistersTheArticlePickerProvider(): void
    {
        $container = $this->getContainerBuilder();

        $this->assertTrue($container->has('contao.picker.article_provider'));

        $definition = $container->getDefinition('contao.picker.article_provider');

        $this->assertSame(ArticlePickerProvider::class, $definition->getClass());
        $this->assertTrue($definition->isPrivate());

        $this->assertEquals(
            [
                new Reference('knp_menu.factory'),
                new Reference('router'),
                new Reference('translator', ContainerInterface::IGNORE_ON_INVALID_REFERENCE),
                new Reference('security.helper'),
            ],
            $definition->getArguments()
        );
    }

    public function testRegistersThePickerBuilder(): void
    {
        $container = $this->getContainerBuilder();

        $this->assertTrue($container->has('contao.picker.builder'));

        $definition = $container->getDefinition('contao.picker.builder');

        $this->assertSame(PickerBuilder::class, $definition->getClass());
        $this->assertTrue($definition->isPublic());

        $this->assertEquals(
            [
                new Reference('knp_menu.factory'),
                new Reference('router'),
            ],
            $definition->getArguments()
        );
    }

    public function testRegistersTheFilePickerProvider(): void
    {
        $container = $this->getContainerBuilder();

        $this->assertTrue($container->has('contao.picker.file_provider'));

        $definition = $container->getDefinition('contao.picker.file_provider');

        $this->assertSame(FilePickerProvider::class, $definition->getClass());
        $this->assertTrue($definition->isPrivate());

        $this->assertEquals(
            [
                new Reference('knp_menu.factory'),
                new Reference('router'),
                new Reference('translator'),
                new Reference('security.helper'),
                new Reference('%contao.upload_path%'),
            ],
            $definition->getArguments()
        );

        $this->assertSame(
            [
                'contao.picker_provider' => [
                    [
                        'priority' => 160,
                    ],
                ],
            ],
            $definition->getTags()
        );
    }

    public function testRegistersThePagePickerProvider(): void
    {
        $container = $this->getContainerBuilder();

        $this->assertTrue($container->has('contao.picker.page_provider'));

        $definition = $container->getDefinition('contao.picker.page_provider');

        $this->assertSame(PagePickerProvider::class, $definition->getClass());
        $this->assertTrue($definition->isPrivate());

        $this->assertEquals(
            [
                new Reference('knp_menu.factory'),
                new Reference('router'),
                new Reference('translator', ContainerInterface::IGNORE_ON_INVALID_REFERENCE),
                new Reference('security.helper'),
            ],
            $definition->getArguments()
        );

        $this->assertSame(
            [
                'contao.picker_provider' => [
                    [
                        'priority' => 192,
                    ],
                ],
            ],
            $definition->getTags()
        );
    }

    public function testRegistersTheTablePickerProvider(): void
    {
        $container = $this->getContainerBuilder();

        $this->assertTrue($container->has('contao.picker.table_provider'));

        $definition = $container->getDefinition('contao.picker.table_provider');

        $this->assertSame(TablePickerProvider::class, $definition->getClass());
        $this->assertTrue($definition->isPrivate());

        $this->assertEquals(
            [
                new Reference('contao.framework'),
                new Reference('knp_menu.factory'),
                new Reference('router'),
                new Reference('translator'),
                new Reference('database_connection'),
            ],
            $definition->getArguments()
        );

        $this->assertSame(
            [
                'contao.picker_provider' => [
                    [],
                ],
            ],
            $definition->getTags()
        );
    }

    public function testRegistersTheCronJobRepository(): void
    {
        $container = $this->getContainerBuilder();

        $this->assertTrue($container->has(CronJobRepository::class));

        $definition = $container->getDefinition(CronJobRepository::class);

        $this->assertTrue($definition->isPrivate());

        $this->assertEquals(
            [
                new Reference('doctrine'),
            ],
            $definition->getArguments()
        );
    }

    public function testRegistersTheRememberMeRepository(): void
    {
        $container = $this->getContainerBuilder();

        $this->assertTrue($container->has('contao.repository.remember_me'));

        $definition = $container->getDefinition('contao.repository.remember_me');

        $this->assertSame(RememberMeRepository::class, $definition->getClass());
        $this->assertTrue($definition->isPrivate());

        $this->assertEquals(
            [
                new Reference('doctrine'),
            ],
            $definition->getArguments()
        );
    }

    public function testRegistersTheResourceFinder(): void
    {
        $container = $this->getContainerBuilder();

        $this->assertTrue($container->has('contao.resource_finder'));

        $definition = $container->getDefinition('contao.resource_finder');

        $this->assertSame(ResourceFinder::class, $definition->getClass());
        $this->assertTrue($definition->isPublic());

        $this->assertEquals(
            [
                new Reference('%contao.resources_paths%'),
            ],
            $definition->getArguments()
        );
    }

    public function testRegistersTheResourceLocator(): void
    {
        $container = $this->getContainerBuilder();

        $this->assertTrue($container->has('contao.resource_locator'));

        $definition = $container->getDefinition('contao.resource_locator');

        $this->assertSame(FileLocator::class, $definition->getClass());
        $this->assertTrue($definition->isPublic());

        $this->assertEquals(
            [
                new Reference('%contao.resources_paths%'),
            ],
            $definition->getArguments()
        );
    }

    public function testRegistersTheRoutingBackendMatcher(): void
    {
        $container = $this->getContainerBuilder();

        $this->assertTrue($container->has('contao.routing.backend_matcher'));

        $definition = $container->getDefinition('contao.routing.backend_matcher');

        $this->assertSame(RequestMatcher::class, $definition->getClass());
        $this->assertTrue($definition->isPrivate());

        $this->assertSame(
            [
                [
                    'matchAttribute',
                    ['_scope', 'backend'],
                ],
            ],
            $definition->getMethodCalls()
        );
    }

    public function testRegistersTheRoutingDomainFilter(): void
    {
        $container = $this->getContainerBuilder();

        $this->assertTrue($container->has('contao.routing.domain_filter'));

        $definition = $container->getDefinition('contao.routing.domain_filter');

        $this->assertSame(DomainFilter::class, $definition->getClass());
        $this->assertTrue($definition->isPrivate());
    }

    public function testRegistersTheRoutingFinalMatcher(): void
    {
        $container = $this->getContainerBuilder();

        $this->assertTrue($container->has('contao.routing.final_matcher'));

        $definition = $container->getDefinition('contao.routing.final_matcher');

        $this->assertSame(UrlMatcher::class, $definition->getClass());
        $this->assertTrue($definition->isPrivate());
    }

    /**
     * @group legacy
     */
    public function testOnlyRegistersTheRoutingFrontendLoaderInLegacyMode(): void
    {
        $container = $this->getContainerBuilder([
            'contao' => [
                'encryption_key' => 'foobar',
                'localconfig' => ['foo' => 'bar'],
                'legacy_routing' => false,
            ],
        ]);

        $this->assertFalse($container->has('contao.routing.frontend_loader'));

        $container = $this->getContainerBuilder();

        $this->assertTrue($container->has('contao.routing.frontend_loader'));

        $definition = $container->getDefinition('contao.routing.frontend_loader');

        $this->assertSame(FrontendLoader::class, $definition->getClass());
        $this->assertTrue($definition->isPrivate());

        $this->assertEquals(
            [
                new Reference('%contao.prepend_locale%'),
                new Reference('%contao.url_suffix%'),
            ],
            $definition->getArguments()
        );

        $this->assertSame(
            [
                'routing.loader' => [
                    [],
                ],
            ],
            $definition->getTags()
        );
    }

    public function testRegistersTheRoutingFrontendMatcher(): void
    {
        $container = $this->getContainerBuilder();

        $this->assertTrue($container->has('contao.routing.frontend_matcher'));

        $definition = $container->getDefinition('contao.routing.frontend_matcher');

        $this->assertSame(RequestMatcher::class, $definition->getClass());
        $this->assertTrue($definition->isPrivate());

        $this->assertSame(
            [
                [
                    'matchAttribute',
                    ['_scope', 'frontend'],
                ],
            ],
            $definition->getMethodCalls()
        );
    }

    public function testRegistersTheRoutingImagesLoader(): void
    {
        $container = $this->getContainerBuilder();

        $this->assertTrue($container->has('contao.routing.images_loader'));

        $definition = $container->getDefinition('contao.routing.images_loader');

        $this->assertSame(ImagesLoader::class, $definition->getClass());
        $this->assertTrue($definition->isPrivate());

        $this->assertEquals(
            [
                new Reference('%kernel.project_dir%'),
                new Reference('%contao.image.target_dir%'),
            ],
            $definition->getArguments()
        );

        $this->assertSame(
            [
                'routing.loader' => [
                    [],
                ],
            ],
            $definition->getTags()
        );
    }

    public function testRegistersTheRoutingInputEnhancer(): void
    {
        $container = $this->getContainerBuilder();

        $this->assertTrue($container->has('contao.routing.input_enhancer'));

        $definition = $container->getDefinition('contao.routing.input_enhancer');

        $this->assertSame(InputEnhancer::class, $definition->getClass());
        $this->assertTrue($definition->isPrivate());

        $this->assertEquals(
            [
                new Reference('contao.framework'),
            ],
            $definition->getArguments()
        );
    }

    public function testRegistersTheRoutingLanguageFilter(): void
    {
        $container = $this->getContainerBuilder();

        $this->assertTrue($container->has('contao.routing.language_filter'));

        $definition = $container->getDefinition('contao.routing.language_filter');

        $this->assertSame(LanguageFilter::class, $definition->getClass());
        $this->assertTrue($definition->isPrivate());

        $this->assertSame([], $definition->getArguments());
    }

    /**
     * @group legacy
     */
    public function testOnlyRegistersTheRoutingLegacyMatcherInLegacyMode(): void
    {
        $container = $this->getContainerBuilder([
            'contao' => [
                'encryption_key' => 'foobar',
                'localconfig' => ['foo' => 'bar'],
                'legacy_routing' => false,
            ],
        ]);

        $this->assertFalse($container->has('contao.routing.legacy_matcher'));

        $container = $this->getContainerBuilder();

        $this->assertTrue($container->has('contao.routing.legacy_matcher'));

        $definition = $container->getDefinition('contao.routing.legacy_matcher');

        $this->assertSame(LegacyMatcher::class, $definition->getClass());
        $this->assertTrue($definition->isPrivate());
        $this->assertSame('contao.routing.nested_matcher', $definition->getDecoratedService()[0]);

        $this->assertEquals(
            [
                new Reference('contao.framework'),
                new Reference('contao.routing.legacy_matcher.inner'),
                new Reference('%contao.url_suffix%'),
                new Reference('%contao.prepend_locale%'),
            ],
            $definition->getArguments()
        );
    }

    /**
     * @group legacy
     */
    public function testOnlyRegistersTheRoutingLegacyRouteProviderInLegacyMode(): void
    {
        $container = $this->getContainerBuilder([
            'contao' => [
                'encryption_key' => 'foobar',
                'localconfig' => ['foo' => 'bar'],
                'legacy_routing' => false,
            ],
        ]);

        $this->assertFalse($container->has('contao.routing.legacy_route_provider'));

        $container = $this->getContainerBuilder();

        $this->assertTrue($container->has('contao.routing.legacy_route_provider'));

        $container = $this->getContainerBuilder([
            'contao' => [
                'encryption_key' => 'foobar',
                'localconfig' => ['foo' => 'bar'],
                'url_suffix' => '.php',
            ],
        ]);

        $this->assertTrue($container->has('contao.routing.legacy_route_provider'));

        $definition = $container->getDefinition('contao.routing.legacy_route_provider');

        $this->assertSame(LegacyRouteProvider::class, $definition->getClass());
        $this->assertTrue($definition->isPrivate());

        $this->assertEquals(
            [
                new Reference('contao.routing.frontend_loader'),
            ],
            $definition->getArguments()
        );
    }

    public function testRegistersTheRoutingNestedMatcher(): void
    {
        $container = $this->getContainerBuilder();

        $this->assertTrue($container->has('contao.routing.nested_matcher'));

        $definition = $container->getDefinition('contao.routing.nested_matcher');

        $this->assertSame(NestedMatcher::class, $definition->getClass());
        $this->assertTrue($definition->isPublic());

        $this->assertEquals(
            [
                new Reference('contao.routing.route_provider'),
                new Reference('contao.routing.final_matcher'),
            ],
            $definition->getArguments()
        );

        $this->assertEquals(
            [
                [
                    'addRouteFilter',
                    [new Reference('contao.routing.domain_filter')],
                ],
                [
                    'addRouteFilter',
                    [new Reference('contao.routing.published_filter')],
                ],
                [
                    'addRouteFilter',
                    [new Reference('contao.routing.language_filter')],
                ],
            ],
            $definition->getMethodCalls()
        );
    }

    public function testRegistersTheRoutingNested404Matcher(): void
    {
        $container = $this->getContainerBuilder();

        $this->assertTrue($container->has('contao.routing.nested_404_matcher'));

        $definition = $container->getDefinition('contao.routing.nested_404_matcher');

        $this->assertSame(NestedMatcher::class, $definition->getClass());
        $this->assertTrue($definition->isPrivate());

        $this->assertEquals(
            [
                new Reference('contao.routing.route_404_provider'),
                new Reference('contao.routing.final_matcher'),
            ],
            $definition->getArguments()
        );
    }

    public function testRegistersTheRoutingPageRouter(): void
    {
        $container = $this->getContainerBuilder();

        $this->assertTrue($container->has('contao.routing.page_router'));

        $definition = $container->getDefinition('contao.routing.page_router');

        $this->assertSame(DynamicRouter::class, $definition->getClass());
        $this->assertTrue($definition->isPrivate());

        $this->assertEquals(
            [
                new Reference('router.request_context'),
                new Reference('contao.routing.nested_matcher'),
                new Reference('contao.routing.route_generator'),
                '',
                new Reference('event_dispatcher'),
                new Reference('contao.routing.route_provider'),
            ],
            $definition->getArguments()
        );

        $this->assertSame([], $definition->getMethodCalls());

        $this->assertSame(
            [
                'router' => [
                    [
                        'priority' => 20,
                    ],
                ],
            ],
            $definition->getTags()
        );
    }

    public function testRegistersTheRoutingPage404Router(): void
    {
        $container = $this->getContainerBuilder();

        $this->assertTrue($container->has('contao.routing.page_404_router'));

        $definition = $container->getDefinition('contao.routing.page_404_router');

        $this->assertSame(DynamicRouter::class, $definition->getClass());
        $this->assertTrue($definition->isPrivate());

        $this->assertEquals(
            [
                new Reference('router.request_context'),
                new Reference('contao.routing.nested_404_matcher'),
                new Reference('contao.routing.route_generator'),
                null,
                new Reference('event_dispatcher'),
                new Reference('contao.routing.route_404_provider'),
            ],
            $definition->getArguments()
        );
    }

    public function testRegistersTheRoutingPublishedFilter(): void
    {
        $container = $this->getContainerBuilder();

        $this->assertTrue($container->has('contao.routing.published_filter'));

        $definition = $container->getDefinition('contao.routing.published_filter');

        $this->assertSame(PublishedFilter::class, $definition->getClass());
        $this->assertTrue($definition->isPrivate());

        $this->assertEquals(
            [
                new Reference('contao.security.token_checker'),
            ],
            $definition->getArguments()
        );
    }

    public function testRegistersTheRoutingRouteGenerator(): void
    {
        $container = $this->getContainerBuilder();

        $this->assertTrue($container->has('contao.routing.route_generator'));

        $definition = $container->getDefinition('contao.routing.route_generator');

        $this->assertSame(PageUrlGenerator::class, $definition->getClass());
        $this->assertTrue($definition->isPrivate());

        $this->assertEquals(
            [
                new Reference('contao.routing.route_provider'),
                new Reference(PageRegistry::class),
                new Reference('logger', ContainerInterface::IGNORE_ON_INVALID_REFERENCE),
            ],
            $definition->getArguments()
        );
    }

    public function testRegistersTheRoutingRouteProvider(): void
    {
        $container = $this->getContainerBuilder();

        $this->assertTrue($container->has('contao.routing.route_provider'));

        $definition = $container->getDefinition('contao.routing.route_provider');

        $this->assertSame(RouteProvider::class, $definition->getClass());
        $this->assertTrue($definition->isPrivate());

        $this->assertEquals(
            [
                new Reference('contao.framework'),
                new Reference('contao.routing.candidates'),
                new Reference(PageRegistry::class),
                new Reference('%contao.legacy_routing%'),
                new Reference('%contao.prepend_locale%'),
            ],
            $definition->getArguments()
        );
    }

    public function testRegistersTheRoutingRoute404Provider(): void
    {
        $container = $this->getContainerBuilder();

        $this->assertTrue($container->has('contao.routing.route_404_provider'));

        $definition = $container->getDefinition('contao.routing.route_404_provider');

        $this->assertSame(Route404Provider::class, $definition->getClass());
        $this->assertTrue($definition->isPrivate());

        $this->assertEquals(
            [
                new Reference('contao.framework'),
                new Reference('contao.routing.locale_candidates'),
                new Reference(PageRegistry::class),
            ],
            $definition->getArguments()
        );
    }

    public function testRegistersTheRoutingScopeMatcher(): void
    {
        $container = $this->getContainerBuilder();

        $this->assertTrue($container->has('contao.routing.scope_matcher'));

        $definition = $container->getDefinition('contao.routing.scope_matcher');

        $this->assertSame(ScopeMatcher::class, $definition->getClass());
        $this->assertTrue($definition->isPublic());

        $this->assertEquals(
            [
                new Reference('contao.routing.backend_matcher'),
                new Reference('contao.routing.frontend_matcher'),
            ],
            $definition->getArguments()
        );
    }

    /**
     * @group legacy
     */
    public function testOnlyRegistersTheRoutingUrlGeneratorInLegacyMode(): void
    {
        $container = $this->getContainerBuilder([
            'contao' => [
                'encryption_key' => 'foobar',
                'localconfig' => ['foo' => 'bar'],
                'legacy_routing' => false,
            ],
        ]);

        $this->assertFalse($container->has('contao.routing.url_generator'));

        $container = $this->getContainerBuilder();

        $this->assertTrue($container->has('contao.routing.url_generator'));

        $container = $this->getContainerBuilder([
            'contao' => [
                'encryption_key' => 'foobar',
                'localconfig' => ['foo' => 'bar'],
                'url_suffix' => '.php',
            ],
        ]);

        $this->assertTrue($container->has('contao.routing.url_generator'));

        $definition = $container->getDefinition('contao.routing.url_generator');

        $this->assertSame(UrlGenerator::class, $definition->getClass());
        $this->assertTrue($definition->isPublic());

        $this->assertEquals(
            [
                new Reference('router'),
                new Reference('contao.framework'),
                new Reference('%contao.prepend_locale%'),
            ],
            $definition->getArguments()
        );
    }

    public function testRegistersTheSecurityAuthenticationFailureHandler(): void
    {
        $container = $this->getContainerBuilder();

        $this->assertTrue($container->has('contao.security.authentication_failure_handler'));

        $definition = $container->getDefinition('contao.security.authentication_failure_handler');

        $this->assertSame(AuthenticationFailureHandler::class, $definition->getClass());
        $this->assertTrue($definition->isPrivate());

        $this->assertEquals(
            [
                new Reference('logger', ContainerInterface::IGNORE_ON_INVALID_REFERENCE),
            ],
            $definition->getArguments()
        );
    }

    public function testRegistersTheSecurityAuthenticationListener(): void
    {
        $container = $this->getContainerBuilder();

        $this->assertTrue($container->has('contao.security.authentication_listener'));

        $definition = $container->getDefinition('contao.security.authentication_listener');

        $this->assertSame(ContaoLoginAuthenticationListener::class, $definition->getClass());
        $this->assertTrue($definition->isPrivate());

        $this->assertEquals(
            [
                new Reference('security.token_storage'),
                new Reference('security.authentication.manager'),
                new Reference('security.authentication.session_strategy'),
                new Reference('security.http_utils'),
                null,
                new Reference('contao.security.authentication_success_handler'),
                new Reference('contao.security.authentication_failure_handler'),
                [],
                new Reference('scheb_two_factor.token_factory'),
                new Reference('logger', ContainerInterface::IGNORE_ON_INVALID_REFERENCE),
                new Reference('event_dispatcher', ContainerInterface::IGNORE_ON_INVALID_REFERENCE),
            ],
            $definition->getArguments()
        );

        $this->assertSame(
            [
                'monolog.logger' => [
                    [
                        'channel' => 'security',
                    ],
                ],
            ],
            $definition->getTags()
        );
    }

    public function testRegistersTheSecurityAuthenticationProvider(): void
    {
        $container = $this->getContainerBuilder();

        $this->assertTrue($container->has('contao.security.authentication_provider'));

        $definition = $container->getDefinition('contao.security.authentication_provider');

        $this->assertSame(AuthenticationProvider::class, $definition->getClass());
        $this->assertTrue($definition->isPrivate());

        $this->assertEquals(
            [
                null,
                null,
                null,
                new Reference('security.encoder_factory'),
                new Reference('contao.framework'),
                null,
                new Reference('scheb_two_factor.authenticated_token_handler'),
                new Reference('scheb_two_factor.authentication_context_factory'),
                new Reference('request_stack'),
                new Reference('contao.security.two_factor.trusted_device_manager'),
            ],
            $definition->getArguments()
        );
    }

    public function testRegistersTheSecurityAuthenticationSuccessHandler(): void
    {
        $container = $this->getContainerBuilder();

        $this->assertTrue($container->has('contao.security.authentication_success_handler'));

        $definition = $container->getDefinition('contao.security.authentication_success_handler');

        $this->assertSame(AuthenticationSuccessHandler::class, $definition->getClass());
        $this->assertTrue($definition->isPrivate());

        $this->assertEquals(
            [
                new Reference('contao.framework'),
                new Reference('contao.security.two_factor.trusted_device_manager'),
                new Reference('security.firewall.map'),
                new Reference('logger', ContainerInterface::IGNORE_ON_INVALID_REFERENCE),
            ],
            $definition->getArguments()
        );
    }

    public function testRegistersTheSecurityBackendAccessVoter(): void
    {
        $container = $this->getContainerBuilder();

        $this->assertTrue($container->has('contao.security.backend_access_voter'));

        $definition = $container->getDefinition('contao.security.backend_access_voter');

        $this->assertSame(BackendAccessVoter::class, $definition->getClass());
        $this->assertTrue($definition->isPrivate());
    }

    public function testRegistersTheSecurityBackendUserProvider(): void
    {
        $container = $this->getContainerBuilder();

        $this->assertTrue($container->has('contao.security.backend_user_provider'));

        $definition = $container->getDefinition('contao.security.backend_user_provider');

        $this->assertSame(ContaoUserProvider::class, $definition->getClass());
        $this->assertTrue($definition->isPrivate());

        $this->assertEquals(
            [
                new Reference('contao.framework'),
                new Reference('session'),
                BackendUser::class,
                new Reference('logger', ContainerInterface::IGNORE_ON_INVALID_REFERENCE),
            ],
            $definition->getArguments()
        );
    }

    public function testRegistersTheSecurityEntryPoint(): void
    {
        $container = $this->getContainerBuilder();

        $this->assertTrue($container->has('contao.security.entry_point'));

        $definition = $container->getDefinition('contao.security.entry_point');

        $this->assertSame(AuthenticationEntryPoint::class, $definition->getClass());
        $this->assertTrue($definition->isPrivate());

        $this->assertEquals(
            [
                new Reference('router'),
                new Reference('uri_signer'),
                new Reference('contao.framework'),
                new Reference('contao.routing.scope_matcher'),
            ],
            $definition->getArguments()
        );
    }

    public function testRegistersTheSecurityExpiringTokenBasedRemembermeServices(): void
    {
        $container = $this->getContainerBuilder();

        $this->assertTrue($container->has('contao.security.expiring_token_based_remember_me_services'));

        $definition = $container->getDefinition('contao.security.expiring_token_based_remember_me_services');

        $this->assertSame(ExpiringTokenBasedRememberMeServices::class, $definition->getClass());
        $this->assertTrue($definition->isPrivate());

        $this->assertEquals(
            [
                new Reference('contao.repository.remember_me'),
                null,
                null,
                null,
                null,
                new Reference('logger', ContainerInterface::IGNORE_ON_INVALID_REFERENCE),
            ],
            $definition->getArguments()
        );

        $this->assertSame(
            [
                'monolog.logger' => [
                    [
                        'channel' => 'security',
                    ],
                ],
            ],
            $definition->getTags()
        );
    }

    public function testRegistersTheSecurityFrontendPreviewAuthenticator(): void
    {
        $container = $this->getContainerBuilder();

        $this->assertTrue($container->has('contao.security.frontend_preview_authenticator'));

        $definition = $container->getDefinition('contao.security.frontend_preview_authenticator');

        $this->assertSame(FrontendPreviewAuthenticator::class, $definition->getClass());
        $this->assertFalse($definition->isPrivate());

        $this->assertEquals(
            [
                new Reference('security.helper'),
                new Reference('session'),
                new Reference('contao.security.frontend_user_provider'),
                new Reference('logger', ContainerInterface::IGNORE_ON_INVALID_REFERENCE),
            ],
            $definition->getArguments()
        );
    }

    public function testRegistersTheSecurityFrontendUserProvider(): void
    {
        $container = $this->getContainerBuilder();

        $this->assertTrue($container->has('contao.security.frontend_user_provider'));

        $definition = $container->getDefinition('contao.security.frontend_user_provider');

        $this->assertSame(ContaoUserProvider::class, $definition->getClass());
        $this->assertTrue($definition->isPrivate());

        $this->assertEquals(
            [
                new Reference('contao.framework'),
                new Reference('session'),
                FrontendUser::class,
                new Reference('logger', ContainerInterface::IGNORE_ON_INVALID_REFERENCE),
            ],
            $definition->getArguments()
        );
    }

    public function testRegistersTheSecurityLogoutHandler(): void
    {
        $container = $this->getContainerBuilder();

        $this->assertTrue($container->has('contao.security.logout_handler'));

        $definition = $container->getDefinition('contao.security.logout_handler');

        $this->assertSame(LogoutHandler::class, $definition->getClass());
        $this->assertTrue($definition->isPrivate());

        $this->assertEquals(
            [
                new Reference('contao.framework'),
                new Reference('logger', ContainerInterface::IGNORE_ON_INVALID_REFERENCE),
            ],
            $definition->getArguments()
        );
    }

    public function testRegistersTheSecurityLogoutSuccessHandler(): void
    {
        $container = $this->getContainerBuilder();

        $this->assertTrue($container->has('contao.security.logout_success_handler'));

        $definition = $container->getDefinition('contao.security.logout_success_handler');

        $this->assertSame(LogoutSuccessHandler::class, $definition->getClass());
        $this->assertTrue($definition->isPrivate());

        $this->assertEquals(
            [
                new Reference('security.http_utils'),
                new Reference('contao.routing.scope_matcher'),
            ],
            $definition->getArguments()
        );
    }

    public function testRegistersTheSecurityTokenCheckerWithSimpleRoleVoter(): void
    {
        $container = $this->getContainerBuilder();

        $this->assertTrue($container->has('contao.security.token_checker'));

        $definition = $container->getDefinition('contao.security.token_checker');

        $this->assertSame(TokenChecker::class, $definition->getClass());
        $this->assertTrue($definition->isPublic());

        $this->assertEquals(
            [
                new Reference('request_stack'),
                new Reference('security.firewall.map'),
                new Reference('security.token_storage'),
                new Reference('session'),
                new Reference('security.authentication.trust_resolver'),
                new Reference('security.access.simple_role_voter'),
                new Reference('%contao.preview_script%'),
            ],
            $definition->getArguments()
        );
    }

    public function testRegistersTheSecurityTokenCheckerWithRoleHierarchyVoter(): void
    {
        $container = $this->getContainerBuilder();

        // Populate security configuration
        $container->setParameter('security.role_hierarchy.roles', [
            'ROLE_ADMIN' => ['ROLE_USER'],
            'ROLE_SUPER_ADMIN' => ['ROLE_ADMIN', 'ROLE_ALLOWED_TO_SWITCH'],
        ]);

        // Reload container
        $extension = new ContaoCoreExtension();
        $extension->load([], $container);

        $this->assertTrue($container->has('contao.security.token_checker'));

        $definition = $container->getDefinition('contao.security.token_checker');

        $this->assertSame(TokenChecker::class, $definition->getClass());
        $this->assertTrue($definition->isPublic());

        $this->assertEquals(
            [
                new Reference('request_stack'),
                new Reference('security.firewall.map'),
                new Reference('security.token_storage'),
                new Reference('session'),
                new Reference('security.authentication.trust_resolver'),
                new Reference('security.access.role_hierarchy_voter'),
                new Reference('%contao.preview_script%'),
            ],
            $definition->getArguments()
        );
    }

    public function testRegistersTheSecurityTwoFactorAuthenticator(): void
    {
        $container = $this->getContainerBuilder();

        $this->assertTrue($container->has('contao.security.two_factor.authenticator'));

        $definition = $container->getDefinition('contao.security.two_factor.authenticator');

        $this->assertSame(Authenticator::class, $definition->getClass());
        $this->assertTrue($definition->isPublic());
    }

    public function testRegistersTheSecurityTwoFactorBackupCodeManager(): void
    {
        $container = $this->getContainerBuilder();

        $this->assertTrue($container->has(BackupCodeManager::class));

        $definition = $container->getDefinition(BackupCodeManager::class);

        $this->assertTrue($definition->isPublic());
    }

    public function testRegistersTheSecurityTwoFactorProvider(): void
    {
        $container = $this->getContainerBuilder();

        $this->assertTrue($container->has('contao.security.two_factor.provider'));

        $definition = $container->getDefinition('contao.security.two_factor.provider');

        $this->assertSame(Provider::class, $definition->getClass());
        $this->assertTrue($definition->isPrivate());

        $this->assertEquals(
            [
                new Reference('contao.security.two_factor.authenticator'),
            ],
            $definition->getArguments()
        );

        $this->assertSame(
            [
                'scheb_two_factor.provider' => [
                    [
                        'alias' => 'contao',
                    ],
                ],
            ],
            $definition->getTags()
        );
    }

    public function testRegistersTheSecurityTwoFactorTrustedDeviceManager(): void
    {
        $container = $this->getContainerBuilder();

        $this->assertTrue($container->has('contao.security.two_factor.trusted_device_manager'));

        $definition = $container->getDefinition('contao.security.two_factor.trusted_device_manager');

        $this->assertSame(TrustedDeviceManager::class, $definition->getClass());
        $this->assertTrue($definition->isPublic());

        $this->assertEquals(
            [
                new Reference('request_stack'),
                new Reference('scheb_two_factor.trusted_token_storage'),
                new Reference('doctrine.orm.entity_manager'),
            ],
            $definition->getArguments()
        );
    }

    public function testRegistersTheSecurityUserChecker(): void
    {
        $container = $this->getContainerBuilder();

        $this->assertTrue($container->has('contao.security.user_checker'));

        $definition = $container->getDefinition('contao.security.user_checker');

        $this->assertSame(UserChecker::class, $definition->getClass());
        $this->assertTrue($definition->isPrivate());

        $this->assertEquals(
            [
                new Reference('contao.framework'),
            ],
            $definition->getArguments()
        );
    }

    public function testRegistersTheContaoBackendSession(): void
    {
        $container = $this->getContainerBuilder();

        $this->assertTrue($container->has('contao.session.contao_backend'));

        $definition = $container->getDefinition('contao.session.contao_backend');

        $this->assertSame(ArrayAttributeBag::class, $definition->getClass());
        $this->assertTrue($definition->isPrivate());

        $this->assertSame(
            [
                '_contao_be_attributes',
            ],
            $definition->getArguments()
        );

        $this->assertSame(
            [
                [
                    'setName',
                    ['contao_backend'],
                ],
            ],
            $definition->getMethodCalls()
        );
    }

    public function testRegistersTheContaoFrontendSession(): void
    {
        $container = $this->getContainerBuilder();

        $this->assertTrue($container->has('contao.session.contao_frontend'));

        $definition = $container->getDefinition('contao.session.contao_frontend');

        $this->assertSame(ArrayAttributeBag::class, $definition->getClass());
        $this->assertTrue($definition->isPrivate());

        $this->assertSame(
            [
                '_contao_fe_attributes',
            ],
            $definition->getArguments()
        );

        $this->assertSame(
            [
                [
                    'setName',
                    ['contao_frontend'],
                ],
            ],
            $definition->getMethodCalls()
        );
    }

    public function testRegistersTheSlugService(): void
    {
        $container = $this->getContainerBuilder();

        $this->assertTrue($container->has('contao.slug'));

        $definition = $container->getDefinition('contao.slug');

        $this->assertSame(Slug::class, $definition->getClass());
        $this->assertTrue($definition->isPublic());

        $this->assertEquals(
            [
                new Reference('contao.slug.generator'),
                new Reference('contao.framework'),
            ],
            $definition->getArguments()
        );
    }

    public function testRegistersTheSlugGenerator(): void
    {
        $container = $this->getContainerBuilder();

        $this->assertTrue($container->has('contao.slug.generator'));

        $definition = $container->getDefinition('contao.slug.generator');

        $this->assertSame(SlugGenerator::class, $definition->getClass());
        $this->assertTrue($definition->isPublic());

        $this->assertSame(
            [
                ['validChars' => '0-9a-z'],
            ],
            $definition->getArguments()
        );
    }

    public function testRegistersTheSlugValidCharactersService(): void
    {
        $container = $this->getContainerBuilder();

        $this->assertTrue($container->has('contao.slug.valid_characters'));

        $definition = $container->getDefinition('contao.slug.valid_characters');

        $this->assertSame(ValidCharacters::class, $definition->getClass());
        $this->assertTrue($definition->isPublic());

        $this->assertEquals(
            [
                new Reference('event_dispatcher'),
                new Reference('translator'),
            ],
            $definition->getArguments()
        );
    }

    public function testRegistersTheTokenGenerator(): void
    {
        $container = $this->getContainerBuilder();

        $this->assertTrue($container->has('contao.token_generator'));

        $definition = $container->getDefinition('contao.token_generator');

        $this->assertSame(UriSafeTokenGenerator::class, $definition->getClass());
        $this->assertTrue($definition->isPrivate());

        $this->assertSame(
            [
                48,
            ],
            $definition->getArguments()
        );
    }

    public function testRegistersTheContaoTranslator(): void
    {
        $container = $this->getContainerBuilder();

        $this->assertTrue($container->has('contao.translation.translator'));

        $definition = $container->getDefinition('contao.translation.translator');

        $this->assertSame(Translator::class, $definition->getClass());
        $this->assertTrue($definition->isPrivate());
        $this->assertSame('translator', $definition->getDecoratedService()[0]);

        $this->assertEquals(
            [
                new Reference('contao.translation.translator.inner'),
                new Reference('contao.framework'),
            ],
            $definition->getArguments()
        );
    }

    public function testRegistersTheContaoTranslatorDataCollector(): void
    {
        $container = $this->getContainerBuilder();

        $this->assertTrue($container->has('contao.translation.translator.data_collector'));

        $definition = $container->getDefinition('contao.translation.translator.data_collector');

        $this->assertSame(DataCollectorTranslator::class, $definition->getClass());
        $this->assertTrue($definition->isPrivate());

        $this->assertEquals(
            [
                new Reference('contao.translation.translator.data_collector.inner'),
            ],
            $definition->getArguments()
        );

        $this->assertSame(
            [
                'kernel.reset' => [
                    [
                        'method' => 'reset',
                    ],
                ],
            ],
            $definition->getTags()
        );
    }

    public function testRegistersTheTwigTemplateExtension(): void
    {
        $container = $this->getContainerBuilder();

        $this->assertTrue($container->has('contao.twig.template_extension'));

        $definition = $container->getDefinition('contao.twig.template_extension');

        $this->assertSame(ContaoTemplateExtension::class, $definition->getClass());
        $this->assertTrue($definition->isPrivate());

        $this->assertEquals(
            [
                new Reference('request_stack'),
                new Reference('contao.framework'),
                new Reference('contao.routing.scope_matcher'),
            ],
            $definition->getArguments()
        );
    }

    public function testRegistersTheMigrationCollection(): void
    {
        $container = $this->getContainerBuilder();

        $this->assertTrue($container->has(MigrationCollection::class));

        $definition = $container->getDefinition(MigrationCollection::class);

        $this->assertTrue($definition->isPrivate());
    }

    public function testRegistersTheVersion409CeAccessMigration(): void
    {
        $container = $this->getContainerBuilder();

        $this->assertTrue($container->has(CeAccessMigration::class));

        $definition = $container->getDefinition(CeAccessMigration::class);

        $this->assertTrue($definition->isPrivate());

        $this->assertEquals(
            [
                new Reference('database_connection'),
                new Reference('contao.framework'),
            ],
            $definition->getArguments()
        );
    }

    public function testRegistersTheVersion410RoutingMigration(): void
    {
        $container = $this->getContainerBuilder();

        $this->assertTrue($container->has(RoutingMigration::class));

        $definition = $container->getDefinition(RoutingMigration::class);

        $this->assertTrue($definition->isPrivate());

        $this->assertEquals(
            [
                new Reference('database_connection'),
                new Reference('contao.framework'),
                '%contao.url_suffix%',
                '%contao.prepend_locale%',
            ],
            $definition->getArguments()
        );
    }

    public function testRegistersThePredefinedImageSizes(): void
    {
        $container = $this->getContainerBuilder();

        $services = ['contao.image.image_sizes', 'contao.image.image_factory', 'contao.image.picture_factory'];

        $extension = new ContaoCoreExtension();
        $extension->load([], $container);

        foreach ($services as $service) {
            $this->assertFalse($container->getDefinition($service)->hasMethodCall('setPredefinedSizes'));
        }

        $extension->load(
            [
                'contao' => [
                    'image' => [
                        'sizes' => [
                            'foobar' => [
                                'width' => 100,
                                'height' => 200,
                                'resize_mode' => 'box',
                                'zoom' => 100,
                                'css_class' => 'foobar-image',
                                'lazy_loading' => true,
                                'densities' => '1x, 2x',
                                'sizes' => '100vw',
                                'skip_if_dimensions_match' => false,
                                'items' => [[
                                    'width' => 50,
                                    'height' => 50,
                                    'resize_mode' => 'box',
                                    'zoom' => 100,
                                    'densities' => '0.5x, 2x',
                                    'sizes' => '50vw',
                                    'media' => '(max-width: 900px)',
                                ]],
                            ],
                        ],
                    ],
                ],
            ],
            $container
        );

        foreach ($services as $service) {
            $this->assertTrue($container->getDefinition($service)->hasMethodCall('setPredefinedSizes'));
        }

        $methodCalls = $container->getDefinition('contao.image.image_sizes')->getMethodCalls();

        $this->assertSame('setPredefinedSizes', $methodCalls[0][0]);

        $this->assertSame(
            [[
                '_foobar' => [
                    'width' => 100,
                    'height' => 200,
                    'resizeMode' => 'box',
                    'zoom' => 100,
                    'cssClass' => 'foobar-image',
                    'lazyLoading' => true,
                    'densities' => '1x, 2x',
                    'sizes' => '100vw',
                    'skipIfDimensionsMatch' => false,
                    'items' => [[
                        'width' => 50,
                        'height' => 50,
                        'resizeMode' => 'box',
                        'zoom' => 100,
                        'densities' => '0.5x, 2x',
                        'sizes' => '50vw',
                        'media' => '(max-width: 900px)',
                    ]],
                    'formats' => [],
                ],
            ]],
            $methodCalls[0][1]
        );
    }

    public function testSetsTheCrawlOptionsOnTheEscargotFactory(): void
    {
        $container = $this->getContainerBuilder();

        $extension = new ContaoCoreExtension();
        $extension->load([], $container);

        $this->assertTrue($container->has('contao.crawl.escargot_factory'));

        $definition = $container->getDefinition('contao.crawl.escargot_factory');

        $this->assertEquals(
            [
                new Reference('database_connection'),
                new Reference('contao.framework'),
                [],
                [],
            ],
            $definition->getArguments()
        );

        $extension->load(
            [
                'contao' => [
                    'crawl' => [
                        'additional_uris' => [
                            'https://example.com',
                        ],
                        'default_http_client_options' => [
                            'proxy' => 'http://localhost:7080',
                        ],
                    ],
                ],
            ],
            $container
        );

        $definition = $container->getDefinition('contao.crawl.escargot_factory');

        $this->assertEquals(
            [
                new Reference('database_connection'),
                new Reference('contao.framework'),
                ['https://example.com'],
                ['proxy' => 'http://localhost:7080'],
            ],
            $definition->getArguments()
        );
    }

    public function testRegistersTheDefaultSearchIndexer(): void
    {
        $container = $this->getContainerBuilder();

        $extension = new ContaoCoreExtension();
        $extension->load([], $container);

        $extension->load(
            [
                'contao' => [
                    'search' => [
                        'default_indexer' => [
                            'enable' => true,
                        ],
                        'index_protected' => true,
                    ],
                ],
            ],
            $container
        );

        $this->assertArrayHasKey(IndexerInterface::class, $container->getAutoconfiguredInstanceof());
        $this->assertTrue($container->hasDefinition('contao.search.indexer.default'));

        $definition = $container->getDefinition('contao.search.indexer.default');

        $this->assertEquals(
            [
                new Reference('contao.framework'),
                new Reference('database_connection'),
                true,
            ],
            $definition->getArguments()
        );
    }

    public function testDoesNotRegisterTheDefaultSearchIndexerIfItIsDisabled(): void
    {
        $container = $this->getContainerBuilder();

        $extension = new ContaoCoreExtension();
        $extension->load([], $container);

        $extension->load(
            [
                'contao' => [
                    'search' => [
                        'default_indexer' => [
                            'enable' => false,
                        ],
                    ],
                ],
            ],
            $container
        );

        // Should still have the interface registered for autoconfiguration
        $this->assertArrayHasKey(IndexerInterface::class, $container->getAutoconfiguredInstanceof());
        $this->assertFalse($container->hasDefinition('contao.search.indexer.default'));
    }

    public function testSetsTheCorrectFeatureFlagOnTheSearchIndexListener(): void
    {
        $container = $this->getContainerBuilder();

        $extension = new ContaoCoreExtension();
        $extension->load([], $container);

        $extension->load(
            [
                'contao' => [
                    'search' => [
                        'listener' => [
                            'delete' => false,
                        ],
                    ],
                ],
            ],
            $container
        );

        $definition = $container->getDefinition('contao.listener.search_index');

        $this->assertSame(SearchIndexListener::class, $definition->getClass());

        $this->assertEquals(
            [
                new Reference('contao.search.indexer'),
                new Reference('%fragment.path%'),
                SearchIndexListener::FEATURE_INDEX,
            ],
            $definition->getArguments()
        );
    }

    public function testRemovesTheSearchIndexListenerIfItIsDisabled(): void
    {
        $container = $this->getContainerBuilder();

        $extension = new ContaoCoreExtension();
        $extension->load([], $container);

        $extension->load(
            [
                'contao' => [
                    'search' => [
                        'listener' => [
                            'index' => false,
                            'delete' => false,
                        ],
                    ],
                ],
            ],
            $container
        );

        $this->assertFalse($container->has('contao.listener.search_index'));
    }

    public function testRegistersThePreviewAuthenticationListener(): void
    {
        $container = $this->getContainerBuilder();

        $this->assertTrue($container->has('contao.listener.preview_authentication'));

        $definition = $container->getDefinition('contao.listener.preview_authentication');

        $this->assertSame(PreviewAuthenticationListener::class, $definition->getClass());
        $this->assertTrue($definition->isPrivate());

        $this->assertEquals(
            [
                new Reference('contao.routing.scope_matcher'),
                new Reference('contao.security.token_checker'),
                new Reference('router'),
                new Reference('uri_signer'),
                new Reference('%contao.preview_script%'),
            ],
            $definition->getArguments()
        );

        $this->assertSame(
            [
                'kernel.event_listener' => [
                    [
                        'priority' => 7,
                    ],
                ],
            ],
            $definition->getTags()
        );
    }

    /**
     * @group legacy
     *
     * @expectedDeprecation Since contao/core-bundle 4.4: Using the "contao.image.target_path" parameter has been deprecated %s.
     */
    public function testRegistersTheImageTargetPath(): void
    {
        $container = new ContainerBuilder(
            new ParameterBag([
                'kernel.debug' => false,
                'kernel.project_dir' => Path::normalize($this->getTempDir()),
                'kernel.default_locale' => 'en',
            ])
        );

        $extension = new ContaoCoreExtension();
        $extension->load([], $container);

        $this->assertSame(Path::normalize($this->getTempDir()).'/assets/images', $container->getParameter('contao.image.target_dir'));

        $params = [
            'contao' => [
                'image' => ['target_path' => 'my/custom/dir'],
            ],
        ];

        $extension = new ContaoCoreExtension();
        $extension->load($params, $container);

        $this->assertSame(Path::normalize($this->getTempDir()).'/my/custom/dir', $container->getParameter('contao.image.target_dir'));
    }

    private function getContainerBuilder(array $params = null): ContainerBuilder
    {
        $container = new ContainerBuilder(
            new ParameterBag([
                'kernel.debug' => false,
                'kernel.project_dir' => $this->getTempDir(),
                'kernel.default_locale' => 'en',
            ])
        );

        if (null === $params) {
            $params = [
                'contao' => [
                    'encryption_key' => 'foobar',
                    'localconfig' => ['foo' => 'bar'],
                ],
            ];
        }

        $extension = new ContaoCoreExtension();
        $extension->load($params, $container);

        return $container;
    }
}<|MERGE_RESOLUTION|>--- conflicted
+++ resolved
@@ -175,41 +175,6 @@
 
 class ContaoCoreExtensionTest extends TestCase
 {
-<<<<<<< HEAD
-=======
-    /**
-     * @var ContainerBuilder
-     */
-    private $container;
-
-    protected function setUp(): void
-    {
-        parent::setUp();
-
-        $this->container = new ContainerBuilder(
-            new ParameterBag([
-                'kernel.debug' => false,
-                'kernel.project_dir' => $this->getTempDir(),
-                'kernel.default_locale' => 'en',
-            ])
-        );
-
-        $params = [
-            'contao' => [
-                'encryption_key' => 'foobar',
-                'localconfig' => ['foo' => 'bar'],
-            ],
-        ];
-
-        $extension = new ContaoCoreExtension();
-        $extension->load($params, $this->container);
-
-        // Resolve private services (see #949)
-        $pass = new ResolvePrivatesPass();
-        $pass->process($this->container);
-    }
-
->>>>>>> 80a44658
     public function testReturnsTheCorrectAlias(): void
     {
         $extension = new ContaoCoreExtension();
@@ -1974,11 +1939,7 @@
 
         $this->assertTrue($container->has('contao.image.imagine'));
 
-<<<<<<< HEAD
-        $definition = $container->findDefinition('contao.image.imagine');
-=======
-        $definition = $this->container->getAlias('contao.image.imagine');
->>>>>>> 80a44658
+        $definition = $container->getAlias('contao.image.imagine');
 
         $this->assertTrue($definition->isPublic());
     }
@@ -4122,6 +4083,10 @@
         $extension = new ContaoCoreExtension();
         $extension->load($params, $container);
 
+        // Resolve private services (see #949)
+        $pass = new ResolvePrivatesPass();
+        $pass->process($container);
+
         return $container;
     }
 }