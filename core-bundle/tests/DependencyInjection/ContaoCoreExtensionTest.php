<?php

declare(strict_types=1);

/*
 * This file is part of Contao.
 *
 * (c) Leo Feyer
 *
 * @license LGPL-3.0-or-later
 */

namespace Contao\CoreBundle\Tests\DependencyInjection;

use Ausi\SlugGenerator\SlugGenerator;
use Contao\BackendUser;
use Contao\CoreBundle\Asset\ContaoContext;
use Contao\CoreBundle\Cache\ContaoCacheClearer;
use Contao\CoreBundle\Cache\ContaoCacheWarmer;
use Contao\CoreBundle\Command\AutomatorCommand;
use Contao\CoreBundle\Command\CrawlCommand;
use Contao\CoreBundle\Command\DebugDcaCommand;
use Contao\CoreBundle\Command\FilesyncCommand;
use Contao\CoreBundle\Command\InstallCommand;
use Contao\CoreBundle\Command\SymlinksCommand;
use Contao\CoreBundle\Command\UserPasswordCommand;
use Contao\CoreBundle\Command\VersionCommand;
use Contao\CoreBundle\Config\ResourceFinder;
use Contao\CoreBundle\Controller\BackendController;
use Contao\CoreBundle\Controller\BackendCsvImportController;
use Contao\CoreBundle\Controller\BackendPreviewController;
use Contao\CoreBundle\Controller\BackendPreviewSwitchController;
use Contao\CoreBundle\Controller\FaviconController;
use Contao\CoreBundle\Controller\FrontendController;
use Contao\CoreBundle\Controller\FrontendModule\TwoFactorController;
use Contao\CoreBundle\Controller\ImagesController;
use Contao\CoreBundle\Controller\InsertTagsController;
use Contao\CoreBundle\Controller\RobotsTxtController;
use Contao\CoreBundle\Cors\WebsiteRootsConfigProvider;
use Contao\CoreBundle\Crawl\Escargot\Factory;
use Contao\CoreBundle\Crawl\Escargot\Subscriber\BrokenLinkCheckerSubscriber;
use Contao\CoreBundle\Crawl\Escargot\Subscriber\SearchIndexSubscriber;
use Contao\CoreBundle\Cron\Cron;
use Contao\CoreBundle\Cron\LegacyCron;
use Contao\CoreBundle\Csrf\MemoryTokenStorage;
use Contao\CoreBundle\DataCollector\ContaoDataCollector;
use Contao\CoreBundle\DependencyInjection\ContaoCoreExtension;
use Contao\CoreBundle\Doctrine\Schema\DcaSchemaProvider;
use Contao\CoreBundle\EventListener\BackendLocaleListener;
use Contao\CoreBundle\EventListener\BypassMaintenanceListener;
use Contao\CoreBundle\EventListener\ClearSessionDataListener;
use Contao\CoreBundle\EventListener\CommandSchedulerListener;
use Contao\CoreBundle\EventListener\CsrfTokenCookieSubscriber;
use Contao\CoreBundle\EventListener\DataContainerCallbackListener;
use Contao\CoreBundle\EventListener\DoctrineSchemaListener;
use Contao\CoreBundle\EventListener\ExceptionConverterListener;
use Contao\CoreBundle\EventListener\InitializeControllerListener;
use Contao\CoreBundle\EventListener\InsecureInstallationListener;
use Contao\CoreBundle\EventListener\InsertTags\AssetListener;
use Contao\CoreBundle\EventListener\InsertTags\TranslationListener;
use Contao\CoreBundle\EventListener\LocaleSubscriber;
use Contao\CoreBundle\EventListener\MakeResponsePrivateListener;
use Contao\CoreBundle\EventListener\Menu\BackendLogoutListener;
use Contao\CoreBundle\EventListener\Menu\BackendMenuListener;
use Contao\CoreBundle\EventListener\Menu\BackendPreviewListener;
use Contao\CoreBundle\EventListener\MergeHttpHeadersListener;
use Contao\CoreBundle\EventListener\PrettyErrorScreenListener;
use Contao\CoreBundle\EventListener\PreviewAuthenticationListener;
use Contao\CoreBundle\EventListener\PreviewToolbarListener;
use Contao\CoreBundle\EventListener\PreviewUrlConvertListener;
use Contao\CoreBundle\EventListener\RefererIdListener;
use Contao\CoreBundle\EventListener\RequestTokenListener;
use Contao\CoreBundle\EventListener\ResponseExceptionListener;
use Contao\CoreBundle\EventListener\RobotsTxtListener;
use Contao\CoreBundle\EventListener\SearchIndexListener;
use Contao\CoreBundle\EventListener\StoreRefererListener;
use Contao\CoreBundle\EventListener\SubrequestCacheSubscriber;
use Contao\CoreBundle\EventListener\SwitchUserListener;
use Contao\CoreBundle\EventListener\TwoFactorFrontendListener;
use Contao\CoreBundle\EventListener\UserSessionListener as EventUserSessionListener;
use Contao\CoreBundle\Fragment\ForwardFragmentRenderer;
use Contao\CoreBundle\Fragment\FragmentHandler;
use Contao\CoreBundle\Fragment\FragmentRegistry;
use Contao\CoreBundle\Framework\ContaoFramework;
use Contao\CoreBundle\HttpKernel\ControllerResolver;
use Contao\CoreBundle\HttpKernel\ModelArgumentResolver;
use Contao\CoreBundle\Image\ImageFactory;
use Contao\CoreBundle\Image\ImageSizes;
use Contao\CoreBundle\Image\LegacyResizer;
use Contao\CoreBundle\Image\PictureFactory;
use Contao\CoreBundle\Menu\BackendMenuBuilder;
use Contao\CoreBundle\Migration\MigrationCollection;
use Contao\CoreBundle\Migration\Version409\CeAccessMigration;
use Contao\CoreBundle\Monolog\ContaoTableHandler;
use Contao\CoreBundle\Monolog\ContaoTableProcessor;
use Contao\CoreBundle\OptIn\OptIn;
use Contao\CoreBundle\Picker\ArticlePickerProvider;
use Contao\CoreBundle\Picker\FilePickerProvider;
use Contao\CoreBundle\Picker\PagePickerProvider;
use Contao\CoreBundle\Picker\PickerBuilder;
use Contao\CoreBundle\Picker\TablePickerProvider;
use Contao\CoreBundle\Repository\CronJobRepository;
use Contao\CoreBundle\Repository\RememberMeRepository;
use Contao\CoreBundle\Routing\Enhancer\InputEnhancer;
use Contao\CoreBundle\Routing\FrontendLoader;
use Contao\CoreBundle\Routing\ImagesLoader;
use Contao\CoreBundle\Routing\LegacyRouteProvider;
use Contao\CoreBundle\Routing\Matcher\DomainFilter;
use Contao\CoreBundle\Routing\Matcher\LanguageFilter;
use Contao\CoreBundle\Routing\Matcher\LegacyMatcher;
use Contao\CoreBundle\Routing\Matcher\PublishedFilter;
use Contao\CoreBundle\Routing\Matcher\UrlMatcher;
use Contao\CoreBundle\Routing\Route404Provider;
use Contao\CoreBundle\Routing\RouteProvider;
use Contao\CoreBundle\Routing\ScopeMatcher;
use Contao\CoreBundle\Routing\UrlGenerator;
use Contao\CoreBundle\Search\Indexer\IndexerInterface;
use Contao\CoreBundle\Security\Authentication\AuthenticationEntryPoint;
use Contao\CoreBundle\Security\Authentication\AuthenticationFailureHandler;
use Contao\CoreBundle\Security\Authentication\AuthenticationSuccessHandler;
use Contao\CoreBundle\Security\Authentication\ContaoLoginAuthenticationListener;
use Contao\CoreBundle\Security\Authentication\FrontendPreviewAuthenticator;
use Contao\CoreBundle\Security\Authentication\Provider\AuthenticationProvider;
use Contao\CoreBundle\Security\Authentication\RememberMe\ExpiringTokenBasedRememberMeServices;
use Contao\CoreBundle\Security\Authentication\Token\TokenChecker;
use Contao\CoreBundle\Security\Logout\LogoutHandler;
use Contao\CoreBundle\Security\Logout\LogoutSuccessHandler;
use Contao\CoreBundle\Security\TwoFactor\Authenticator;
use Contao\CoreBundle\Security\TwoFactor\BackupCodeManager;
use Contao\CoreBundle\Security\TwoFactor\Provider;
use Contao\CoreBundle\Security\TwoFactor\TrustedDeviceManager;
use Contao\CoreBundle\Security\User\ContaoUserProvider;
use Contao\CoreBundle\Security\User\UserChecker;
use Contao\CoreBundle\Security\Voter\BackendAccessVoter;
use Contao\CoreBundle\Session\Attribute\ArrayAttributeBag;
use Contao\CoreBundle\Slug\Slug;
use Contao\CoreBundle\Slug\ValidCharacters;
use Contao\CoreBundle\Tests\TestCase;
use Contao\CoreBundle\Translation\DataCollectorTranslator;
use Contao\CoreBundle\Translation\Translator;
use Contao\CoreBundle\Twig\Extension\ContaoTemplateExtension;
use Contao\FrontendUser;
use Contao\Image\PictureGenerator;
use Contao\Image\ResizeCalculator;
use Contao\ImagineSvg\Imagine as ImagineSvg;
use Knp\Menu\Matcher\Matcher;
use Knp\Menu\Renderer\ListRenderer;
use Symfony\Cmf\Component\Routing\DynamicRouter;
use Symfony\Cmf\Component\Routing\NestedMatcher\NestedMatcher;
use Symfony\Cmf\Component\Routing\ProviderBasedGenerator;
use Symfony\Component\Config\FileLocator;
use Symfony\Component\DependencyInjection\ContainerBuilder;
use Symfony\Component\DependencyInjection\ContainerInterface;
use Symfony\Component\DependencyInjection\ParameterBag\ParameterBag;
use Symfony\Component\DependencyInjection\Reference;
use Symfony\Component\DependencyInjection\ServiceLocator;
use Symfony\Component\HttpFoundation\RequestMatcher;
use Symfony\Component\HttpKernel\EventListener\AbstractSessionListener;
use Symfony\Component\HttpKernel\EventListener\ErrorListener;
use Symfony\Component\HttpKernel\EventListener\LocaleListener as BaseLocaleListener;
use Symfony\Component\HttpKernel\EventListener\RouterListener;
use Symfony\Component\Security\Csrf\CsrfTokenManager;
use Symfony\Component\Security\Csrf\TokenGenerator\UriSafeTokenGenerator;
use Symfony\Component\Security\Http\Firewall;

class ContaoCoreExtensionTest extends TestCase
{
    /**
     * @var ContainerBuilder
     */
    private $container;

    protected function setUp(): void
    {
        parent::setUp();

        $this->container = new ContainerBuilder(
            new ParameterBag([
                'kernel.debug' => false,
                'kernel.project_dir' => $this->getTempDir(),
                'kernel.default_locale' => 'en',
            ])
        );

        $params = [
            'contao' => [
                'encryption_key' => 'foobar',
                'localconfig' => ['foo' => 'bar'],
            ],
        ];

        $extension = new ContaoCoreExtension();
        $extension->load($params, $this->container);
    }

    public function testReturnsTheCorrectAlias(): void
    {
        $extension = new ContaoCoreExtension();

        $this->assertSame('contao', $extension->getAlias());
    }

    public function testValidatesTheSymfonyListenerPriorities(): void
    {
        $events = AbstractSessionListener::getSubscribedEvents();

        $this->assertSame('onKernelResponse', $events['kernel.response'][0]);
        $this->assertSame(-1000, $events['kernel.response'][1]);

        $events = BaseLocaleListener::getSubscribedEvents();

        $this->assertSame('onKernelRequest', $events['kernel.request'][1][0]);
        $this->assertSame(16, $events['kernel.request'][1][1]);

        $events = ErrorListener::getSubscribedEvents();

        $this->assertSame('onKernelException', $events['kernel.exception'][1][0]);
        $this->assertSame(-128, $events['kernel.exception'][1][1]);

        $events = Firewall::getSubscribedEvents();

        $this->assertSame('onKernelRequest', $events['kernel.request'][0]);
        $this->assertSame(8, $events['kernel.request'][1]);

        $events = RouterListener::getSubscribedEvents();

        $this->assertSame('onKernelRequest', $events['kernel.request'][0][0]);
        $this->assertSame(32, $events['kernel.request'][0][1]);
    }

    /**
     * @dataProvider getCommandTestData
     */
    public function testRegistersTheCommands(string $key, string $class, bool $public = false): void
    {
        $this->assertTrue($this->container->has($key));

        $definition = $this->container->getDefinition($key);

        $this->assertSame($class, $definition->getClass());
        $this->assertTrue($definition->isAutoconfigured());

        if ($public) {
            $this->assertTrue($definition->isPublic());
        } else {
            $this->assertTrue($definition->isPrivate());
        }
    }

    public function getCommandTestData(): \Generator
    {
        yield ['contao.command.automator', AutomatorCommand::class];
        yield ['contao.command.crawl', CrawlCommand::class];
        yield ['contao.command.debug_dca', DebugDcaCommand::class];
        yield ['contao.command.filesync', FilesyncCommand::class];
        yield ['contao.command.install', InstallCommand::class, true];
        yield ['contao.command.symlinks', SymlinksCommand::class, true];
        yield ['contao.command.user_password_command', UserPasswordCommand::class];
        yield ['contao.command.version', VersionCommand::class];
    }

    public function testRegistersTheBackendLocaleListener(): void
    {
        $this->assertTrue($this->container->has('contao.listener.backend_locale'));

        $definition = $this->container->getDefinition('contao.listener.backend_locale');

        $this->assertSame(BackendLocaleListener::class, $definition->getClass());
        $this->assertTrue($definition->isPrivate());

        $this->assertEquals(
            [
                new Reference('security.helper'),
                new Reference('translator'),
            ],
            $definition->getArguments()
        );

        $this->assertSame(
            [
                'kernel.event_listener' => [
                    [
                        'priority' => 7,
                    ],
                ],
            ],
            $definition->getTags()
        );
    }

    public function testRegistersTheBackendMenuListener(): void
    {
        $this->assertTrue($this->container->has('contao.listener.menu.backend_menu'));

        $definition = $this->container->getDefinition('contao.listener.menu.backend_menu');

        $this->assertSame(BackendMenuListener::class, $definition->getClass());
        $this->assertTrue($definition->isPrivate());

        $this->assertEquals(
            [
                new Reference('security.helper'),
                new Reference('router'),
                new Reference('request_stack'),
                new Reference('translator'),
                new Reference('contao.framework'),
            ],
            $definition->getArguments()
        );

        $this->assertSame(
            [
                'kernel.event_listener' => [
                    [
                        'priority' => 10,
                    ],
                ],
            ],
            $definition->getTags()
        );
    }

    public function testRegistersTheBackendLogoutListener(): void
    {
        $this->assertTrue($this->container->has('contao.listener.menu.backend_logout'));

        $definition = $this->container->getDefinition('contao.listener.menu.backend_logout');

        $this->assertSame(BackendLogoutListener::class, $definition->getClass());
        $this->assertTrue($definition->isPrivate());

        $this->assertEquals(
            [
                new Reference('security.helper'),
                new Reference('router'),
                new Reference('security.logout_url_generator'),
                new Reference('translator'),
            ],
            $definition->getArguments()
        );

        $this->assertSame(
            [
                'kernel.event_listener' => [
                    [],
                ],
            ],
            $definition->getTags()
        );
    }

    public function testRegistersTheBackendPreviewListener(): void
    {
        $this->assertTrue($this->container->has('contao.listener.menu.backend_preview'));

        $definition = $this->container->getDefinition('contao.listener.menu.backend_preview');

        $this->assertSame(BackendPreviewListener::class, $definition->getClass());
        $this->assertTrue($definition->isPrivate());

        $this->assertEquals(
            [
                new Reference('security.helper'),
                new Reference('router'),
                new Reference('request_stack'),
                new Reference('translator'),
                new Reference('event_dispatcher'),
                new Reference('contao.framework'),
            ],
            $definition->getArguments()
        );

        $this->assertSame(
            [
                'kernel.event_listener' => [
                    [],
                ],
            ],
            $definition->getTags()
        );
    }

<<<<<<< HEAD
    public function testRegistersTheBypassMaintenanceListener(): void
=======
    /**
     * Tests the contao.listener.initialize_controller service.
     */
    public function testRegistersTheInitializeControllerListener()
    {
        $this->assertTrue($this->container->has('contao.listener.initialize_controller'));

        $definition = $this->container->getDefinition('contao.listener.initialize_controller');

        $this->assertSame(InitializeControllerListener::class, $definition->getClass());

        $tags = $definition->getTags();

        $this->assertArrayHasKey('kernel.event_listener', $tags);
        $this->assertSame('kernel.response', $tags['kernel.event_listener'][0]['event']);
        $this->assertSame(1000, $tags['kernel.event_listener'][0]['priority']);
        $this->assertSame('onKernelResponse', $tags['kernel.event_listener'][0]['method']);
    }

    /**
     * Tests the contao.listener.insecure_installation service.
     */
    public function testRegistersTheInsecureInstallationListener()
>>>>>>> ecb7134d
    {
        $this->assertTrue($this->container->has('contao.listener.bypass_maintenance'));

        $definition = $this->container->getDefinition('contao.listener.bypass_maintenance');

        $this->assertSame(BypassMaintenanceListener::class, $definition->getClass());
        $this->assertTrue($definition->isPrivate());

        $this->assertEquals(
            [
                new Reference('contao.security.token_checker'),
            ],
            $definition->getArguments()
        );

        $this->assertSame(
            [
                'kernel.event_listener' => [
                    [
                        'priority' => 6,
                    ],
                ],
            ],
            $definition->getTags()
        );
    }

    public function testRegistersTheClearSessionDataListener(): void
    {
        $this->assertTrue($this->container->has('contao.listener.clear_session_data'));

        $definition = $this->container->getDefinition('contao.listener.clear_session_data');

        $this->assertSame(ClearSessionDataListener::class, $definition->getClass());
        $this->assertTrue($definition->isPrivate());

        $this->assertSame(
            [
                'kernel.event_listener' => [
                    [
                        'priority' => -768,
                    ],
                ],
            ],
            $definition->getTags()
        );
    }

    public function testRegistersTheCommandSchedulerListener(): void
    {
        $this->assertTrue($this->container->has('contao.listener.command_scheduler'));

        $definition = $this->container->getDefinition('contao.listener.command_scheduler');

        $this->assertSame(CommandSchedulerListener::class, $definition->getClass());
        $this->assertTrue($definition->isPrivate());

        $this->assertEquals(
            [
                new Reference('contao.framework'),
                new Reference('database_connection'),
                new Reference(Cron::class),
                new Reference('%fragment.path%'),
            ],
            $definition->getArguments()
        );

        $this->assertSame(
            [
                'kernel.event_listener' => [
                    [],
                ],
            ],
            $definition->getTags()
        );
    }

    public function testRegistersTheCsrfTokenCookieSubscriber(): void
    {
        $this->assertTrue($this->container->has('contao.listener.csrf_token_cookie'));

        $definition = $this->container->getDefinition('contao.listener.csrf_token_cookie');

        $this->assertSame(CsrfTokenCookieSubscriber::class, $definition->getClass());
        $this->assertTrue($definition->isPrivate());

        $this->assertEquals(
            [
                new Reference('contao.csrf.token_storage'),
                new Reference('%contao.csrf_cookie_prefix%'),
            ],
            $definition->getArguments()
        );

        $this->assertSame(
            [
                'kernel.event_subscriber' => [
                    [],
                ],
            ],
            $definition->getTags()
        );

        $this->assertSame(
            [
                'kernel.request' => ['onKernelRequest', 36],
                'kernel.response' => 'onKernelResponse',
            ],
            CsrfTokenCookieSubscriber::getSubscribedEvents()
        );
    }

    public function testRegistersTheDataContainerCallbackListener(): void
    {
        $this->assertTrue($this->container->has('contao.listener.data_container_callback'));

        $definition = $this->container->getDefinition('contao.listener.data_container_callback');

        $this->assertSame(DataContainerCallbackListener::class, $definition->getClass());
        $this->assertTrue($definition->isPrivate());

        $this->assertSame(
            [
                'contao.hook' => [
                    [
                        'hook' => 'loadDataContainer',
                    ],
                ],
            ],
            $definition->getTags()
        );
    }

    public function testRegistersTheDoctrineSchemaListener(): void
    {
        $this->assertTrue($this->container->has('contao.listener.doctrine_schema'));

        $definition = $this->container->getDefinition('contao.listener.doctrine_schema');

        $this->assertSame(DoctrineSchemaListener::class, $definition->getClass());
        $this->assertTrue($definition->isPrivate());

        $this->assertEquals(
            [
                new Reference('contao.doctrine.schema_provider'),
            ],
            $definition->getArguments()
        );

        $this->assertSame(
            [
                'doctrine.event_listener' => [
                    [
                        'event' => 'postGenerateSchema',
                    ],
                ],
            ],
            $definition->getTags()
        );
    }

    public function testRegistersTheExceptionConverterListener(): void
    {
        $this->assertTrue($this->container->has('contao.listener.exception_converter'));

        $definition = $this->container->getDefinition('contao.listener.exception_converter');

        $this->assertSame(ExceptionConverterListener::class, $definition->getClass());
        $this->assertTrue($definition->isPrivate());

        $this->assertSame(
            [
                'kernel.event_listener' => [
                    [
                        'priority' => 96,
                    ],
                ],
            ],
            $definition->getTags()
        );
    }

    public function testRegistersTheInsecureInstallationListener(): void
    {
        $this->assertTrue($this->container->has('contao.listener.insecure_installation'));

        $definition = $this->container->getDefinition('contao.listener.insecure_installation');

        $this->assertSame(InsecureInstallationListener::class, $definition->getClass());
        $this->assertTrue($definition->isPrivate());

        $this->assertSame(
            [
                'kernel.event_listener' => [
                    [],
                ],
            ],
            $definition->getTags()
        );
    }

    public function testRegistersTheAssetInsertTagListener(): void
    {
        $this->assertTrue($this->container->has('contao.listener.insert_tags.asset'));

        $definition = $this->container->getDefinition('contao.listener.insert_tags.asset');

        $this->assertSame(AssetListener::class, $definition->getClass());
        $this->assertTrue($definition->isPrivate());

        $this->assertEquals(
            [
                new Reference('assets.packages'),
            ],
            $definition->getArguments()
        );

        $this->assertSame(
            [
                'contao.hook' => [
                    [
                        'hook' => 'replaceInsertTags',
                    ],
                ],
            ],
            $definition->getTags()
        );
    }

    public function testRegistersTheTranslationInsertTagListener(): void
    {
        $this->assertTrue($this->container->has('contao.listener.insert_tags.translation'));

        $definition = $this->container->getDefinition('contao.listener.insert_tags.translation');

        $this->assertSame(TranslationListener::class, $definition->getClass());
        $this->assertTrue($definition->isPrivate());

        $this->assertEquals(
            [
                new Reference('translator'),
            ],
            $definition->getArguments()
        );

        $this->assertSame(
            [
                'contao.hook' => [
                    [
                        'hook' => 'replaceInsertTags',
                    ],
                ],
            ],
            $definition->getTags()
        );
    }

    public function testRegistersTheLocaleSubscriber(): void
    {
        $this->assertTrue($this->container->has('contao.listener.locale'));

        $definition = $this->container->getDefinition('contao.listener.locale');

        $this->assertSame(LocaleSubscriber::class, $definition->getClass());
        $this->assertTrue($definition->isPrivate());

        $this->assertEquals(
            [
                new Reference('translator'),
                new Reference('contao.routing.scope_matcher'),
                new Reference('%contao.locales%'),
            ],
            $definition->getArguments()
        );

        $this->assertSame(
            [
                'kernel.event_subscriber' => [
                    [],
                ],
            ],
            $definition->getTags()
        );

        $this->assertSame(
            [
                'kernel.request' => [
                    ['onKernelRequest', 20],
                    ['setTranslatorLocale', 100],
                ],
            ],
            LocaleSubscriber::getSubscribedEvents()
        );
    }

    public function testRegistersTheMakeResponsePrivateListener(): void
    {
        $this->assertTrue($this->container->has('contao.listener.make_response_private'));

        $definition = $this->container->getDefinition('contao.listener.make_response_private');

        $this->assertSame(MakeResponsePrivateListener::class, $definition->getClass());
        $this->assertTrue($definition->isPrivate());

        $this->assertEquals(
            [
                new Reference('contao.routing.scope_matcher'),
            ],
            $definition->getArguments()
        );

        $tags = $definition->getTags();

        $this->assertSame(
            [
                'kernel.event_listener' => [
                    [],
                ],
            ],
            $tags
        );

        $priority = $tags['kernel.event_listener'][0]['priority'] ?? 0;

        $mergeHeadersListenerDefinition = $this->container->getDefinition('contao.listener.merge_http_headers');
        $mergeHeadersListenerTags = $mergeHeadersListenerDefinition->getTags();
        $mergeHeadersListenerPriority = $mergeHeadersListenerTags['kernel.event_listener'][0]['priority'] ?? 0;

        // Ensure that the listener is registered after the MergeHeaderListener
        $this->assertTrue($priority < $mergeHeadersListenerPriority);
    }

    public function testRegistersTheMergeHttpHeadersListener(): void
    {
        $this->assertTrue($this->container->has('contao.listener.merge_http_headers'));

        $definition = $this->container->getDefinition('contao.listener.merge_http_headers');

        $this->assertSame(MergeHttpHeadersListener::class, $definition->getClass());
        $this->assertTrue($definition->isPrivate());

        $this->assertEquals(
            [
                new Reference('contao.framework'),
            ],
            $definition->getArguments()
        );

        $this->assertSame(
            [
                'kernel.event_listener' => [
                    [
                        'priority' => 256,
                    ],
                ],
                'kernel.reset' => [
                    [
                        'method' => 'reset',
                    ],
                ],
            ],
            $definition->getTags()
        );
    }

    public function testRegistersThePrettyErrorScreensListener(): void
    {
        $this->assertTrue($this->container->has('contao.listener.pretty_error_screens'));

        $definition = $this->container->getDefinition('contao.listener.pretty_error_screens');

        $this->assertSame(PrettyErrorScreenListener::class, $definition->getClass());
        $this->assertTrue($definition->isPrivate());

        $this->assertEquals(
            [
                new Reference('%contao.pretty_error_screens%'),
                new Reference('twig'),
                new Reference('contao.framework'),
                new Reference('security.helper'),
            ],
            $definition->getArguments()
        );

        $this->assertSame(
            [
                'kernel.event_listener' => [
                    [
                        'priority' => -96,
                    ],
                ],
            ],
            $definition->getTags()
        );
    }

    public function testRegistersThePreviewBarListener(): void
    {
        $this->assertTrue($this->container->has('contao.listener.preview_bar'));

        $definition = $this->container->getDefinition('contao.listener.preview_bar');

        $this->assertSame(PreviewToolbarListener::class, $definition->getClass());
        $this->assertTrue($definition->isPrivate());

        $this->assertEquals(
            [
                new Reference('%contao.preview_script%'),
                new Reference('contao.routing.scope_matcher'),
                new Reference('twig'),
                new Reference('router'),
            ],
            $definition->getArguments()
        );
    }

    public function testRegistersThePreviewUrlConvertListener(): void
    {
        $this->assertTrue($this->container->has('contao.listener.preview_url_convert'));

        $definition = $this->container->getDefinition('contao.listener.preview_url_convert');

        $this->assertSame(PreviewUrlConvertListener::class, $definition->getClass());
        $this->assertTrue($definition->isPrivate());

        $this->assertEquals(
            [
                new Reference('contao.framework'),
            ],
            $definition->getArguments()
        );
    }

    public function testRegistersTheBackendPreviewController(): void
    {
        $this->assertTrue($this->container->has(BackendPreviewController::class));

        $definition = $this->container->getDefinition(BackendPreviewController::class);

        $this->assertTrue($definition->isPrivate());

        $this->assertEquals(
            [
                new Reference('%contao.preview_script%'),
                new Reference('contao.security.frontend_preview_authenticator'),
                new Reference('event_dispatcher'),
                new Reference('router'),
                new Reference('security.authorization_checker'),
            ],
            $definition->getArguments()
        );
    }

    public function testRegistersTheBackendPreviewSwitchController(): void
    {
        $this->assertTrue($this->container->has(BackendPreviewSwitchController::class));

        $definition = $this->container->getDefinition(BackendPreviewSwitchController::class);

        $this->assertTrue($definition->isPrivate());

        $this->assertEquals(
            [
                new Reference('contao.security.frontend_preview_authenticator'),
                new Reference('contao.security.token_checker'),
                new Reference('database_connection'),
                new Reference('security.helper'),
                new Reference('twig'),
                new Reference('router'),
                new Reference('contao.csrf.token_manager'),
                new Reference('%contao.csrf_token_name%'),
            ],
            $definition->getArguments()
        );
    }

    public function testRegistersTheRefererIdListener(): void
    {
        $this->assertTrue($this->container->has('contao.listener.referer_id'));

        $definition = $this->container->getDefinition('contao.listener.referer_id');

        $this->assertSame(RefererIdListener::class, $definition->getClass());
        $this->assertTrue($definition->isPrivate());

        $this->assertEquals(
            [
                new Reference('contao.token_generator'),
                new Reference('contao.routing.scope_matcher'),
            ],
            $definition->getArguments()
        );

        $this->assertSame(
            [
                'kernel.event_listener' => [
                    [
                        'priority' => 20,
                    ],
                ],
            ],
            $definition->getTags()
        );
    }

    public function testRegistersTheRequestTokenListener(): void
    {
        $this->assertTrue($this->container->has('contao.listener.request_token'));

        $definition = $this->container->getDefinition('contao.listener.request_token');

        $this->assertSame(RequestTokenListener::class, $definition->getClass());
        $this->assertTrue($definition->isPrivate());

        $this->assertEquals(
            [
                new Reference('contao.framework'),
                new Reference('contao.routing.scope_matcher'),
                new Reference('contao.csrf.token_manager'),
                new Reference('%contao.csrf_token_name%'),
                new Reference('%contao.csrf_cookie_prefix%'),
            ],
            $definition->getArguments()
        );

        $this->assertSame(
            [
                'kernel.event_listener' => [
                    [
                        'priority' => 14,
                    ],
                ],
            ],
            $definition->getTags()
        );
    }

    public function testRegistersTheResponseExceptionListener(): void
    {
        $this->assertTrue($this->container->has('contao.listener.response_exception'));

        $definition = $this->container->getDefinition('contao.listener.response_exception');

        $this->assertSame(ResponseExceptionListener::class, $definition->getClass());
        $this->assertTrue($definition->isPrivate());

        $this->assertSame(
            [
                'kernel.event_listener' => [
                    [
                        'priority' => 64,
                    ],
                ],
            ],
            $definition->getTags()
        );
    }

    public function testRegistersTheRobotsTxtListener(): void
    {
        $this->assertTrue($this->container->has('contao.listener.robots_txt'));

        $definition = $this->container->getDefinition('contao.listener.robots_txt');

        $this->assertSame(RobotsTxtListener::class, $definition->getClass());
        $this->assertTrue($definition->isPrivate());

        $this->assertEquals(
            [
                new Reference('contao.framework'),
            ],
            $definition->getArguments()
        );

        $this->assertSame(
            [
                'kernel.event_listener' => [
                    [],
                ],
            ],
            $definition->getTags()
        );
    }

    public function testRegistersTheSearchIndexListener(): void
    {
        $this->assertTrue($this->container->has('contao.listener.search_index'));

        $definition = $this->container->getDefinition('contao.listener.search_index');

        $this->assertSame(SearchIndexListener::class, $definition->getClass());
        $this->assertTrue($definition->isPrivate());

        $this->assertEquals(
            [
                new Reference('contao.search.indexer'),
                new Reference('%fragment.path%'),
                SearchIndexListener::FEATURE_INDEX | SearchIndexListener::FEATURE_DELETE,
            ],
            $definition->getArguments()
        );

        $this->assertSame(
            [
                'kernel.event_listener' => [
                    [],
                ],
            ],
            $definition->getTags()
        );
    }

    public function testRegistersTheStoreRefererListener(): void
    {
        $this->assertTrue($this->container->has('contao.listener.store_referer'));

        $definition = $this->container->getDefinition('contao.listener.store_referer');

        $this->assertSame(StoreRefererListener::class, $definition->getClass());
        $this->assertTrue($definition->isPrivate());

        $this->assertEquals(
            [
                new Reference('security.helper'),
                new Reference('contao.routing.scope_matcher'),
            ],
            $definition->getArguments()
        );

        $this->assertSame(
            [
                'kernel.event_listener' => [
                    [],
                ],
            ],
            $definition->getTags()
        );
    }

    public function testRegistersTheSubrequestCacheSubscriber(): void
    {
        $this->assertTrue($this->container->has('contao.listener.subrequest_cache'));

        $definition = $this->container->getDefinition('contao.listener.subrequest_cache');

        $this->assertSame(SubrequestCacheSubscriber::class, $definition->getClass());
        $this->assertTrue($definition->isPrivate());
        $this->assertSame([], $definition->getArguments());

        $this->assertSame(
            [
                'kernel.event_subscriber' => [
                    [],
                ],
                'kernel.reset' => [
                    [
                        'method' => 'reset',
                    ],
                ],
            ],
            $definition->getTags()
        );

        $this->assertSame(
            [
                'kernel.request' => ['onKernelRequest', 255],
                'kernel.response' => ['onKernelResponse', -255],
            ],
            SubrequestCacheSubscriber::getSubscribedEvents()
        );
    }

    public function testRegistersTheSwitchUserListener(): void
    {
        $this->assertTrue($this->container->has('contao.listener.switch_user'));

        $definition = $this->container->getDefinition('contao.listener.switch_user');

        $this->assertSame(SwitchUserListener::class, $definition->getClass());
        $this->assertTrue($definition->isPrivate());

        $this->assertEquals(
            [
                new Reference('security.token_storage'),
                new Reference('logger'),
            ],
            $definition->getArguments()
        );

        $this->assertSame(
            [
                'kernel.event_listener' => [
                    [],
                ],
            ],
            $definition->getTags()
        );
    }

    public function testRegistersTheTwoFactorFrontendListener(): void
    {
        $this->assertTrue($this->container->has('contao.listener.two_factor.frontend'));

        $definition = $this->container->getDefinition('contao.listener.two_factor.frontend');

        $this->assertSame(TwoFactorFrontendListener::class, $definition->getClass());
        $this->assertTrue($definition->isPrivate());

        $this->assertEquals(
            [
                new Reference('contao.framework'),
                new Reference('contao.routing.scope_matcher'),
                new Reference('security.token_storage'),
                new Reference('%scheb_two_factor.security_tokens%'),
            ],
            $definition->getArguments()
        );

        $this->assertSame(
            [
                'kernel.event_listener' => [
                    [],
                ],
            ],
            $definition->getTags()
        );
    }

    public function testRegistersTheUserSessionListener(): void
    {
        $this->assertTrue($this->container->has('contao.listener.user_session'));

        $definition = $this->container->getDefinition('contao.listener.user_session');

        $this->assertSame(EventUserSessionListener::class, $definition->getClass());
        $this->assertTrue($definition->isPrivate());

        $this->assertEquals(
            [
                new Reference('database_connection'),
                new Reference('security.helper'),
                new Reference('contao.routing.scope_matcher'),
                new Reference('event_dispatcher'),
            ],
            $definition->getArguments()
        );

        $this->assertSame(
            [
                'kernel.event_listener' => [
                    [],
                ],
            ],
            $definition->getTags()
        );
    }

    public function testRegistersTheAssetPluginContext(): void
    {
        $this->assertTrue($this->container->has('contao.assets.assets_context'));

        $definition = $this->container->getDefinition('contao.assets.assets_context');

        $this->assertSame(ContaoContext::class, $definition->getClass());
        $this->assertTrue($definition->isPublic());

        $this->assertEquals(
            [
                new Reference('request_stack'),
                new Reference('staticPlugins'),
                new Reference('%kernel.debug%'),
            ],
            $definition->getArguments()
        );
    }

    public function testRegistersTheAssetFilesContext(): void
    {
        $this->assertTrue($this->container->has('contao.assets.files_context'));

        $definition = $this->container->getDefinition('contao.assets.files_context');

        $this->assertSame(ContaoContext::class, $definition->getClass());
        $this->assertTrue($definition->isPublic());

        $this->assertEquals(
            [
                new Reference('request_stack'),
                new Reference('staticFiles'),
                new Reference('%kernel.debug%'),
            ],
            $definition->getArguments()
        );
    }

    public function testRegistersTheContaoCacheClearer(): void
    {
        $this->assertTrue($this->container->has('contao.cache.clear_internal'));

        $definition = $this->container->getDefinition('contao.cache.clear_internal');

        $this->assertSame(ContaoCacheClearer::class, $definition->getClass());
        $this->assertTrue($definition->isPublic());

        $this->assertEquals(
            [
                new Reference('filesystem'),
            ],
            $definition->getArguments()
        );
    }

    public function testRegistersTheContaoCacheWarmer(): void
    {
        $this->assertTrue($this->container->has('contao.cache.warm_internal'));

        $definition = $this->container->getDefinition('contao.cache.warm_internal');

        $this->assertSame(ContaoCacheWarmer::class, $definition->getClass());
        $this->assertTrue($definition->isPublic());

        $this->assertEquals(
            [
                new Reference('filesystem'),
                new Reference('contao.resource_finder'),
                new Reference('contao.resource_locator'),
                new Reference('%kernel.project_dir%'),
                new Reference('database_connection'),
                new Reference('contao.framework'),
                new Reference('%contao.locales%'),
            ],
            $definition->getArguments()
        );
    }

    public function testRegistersTheBackendController(): void
    {
        $this->assertTrue($this->container->has(BackendController::class));

        $definition = $this->container->getDefinition(BackendController::class);

        $this->assertTrue($definition->isPrivate());
    }

    public function testRegistersTheBackendCsvImportController(): void
    {
        $this->assertTrue($this->container->has(BackendCsvImportController::class));

        $definition = $this->container->getDefinition(BackendCsvImportController::class);

        $this->assertTrue($definition->isPublic());

        $this->assertEquals(
            [
                new Reference('contao.framework'),
                new Reference('database_connection'),
                new Reference('request_stack'),
                new Reference('translator'),
                new Reference('%kernel.project_dir%'),
            ],
            $definition->getArguments()
        );
    }

    public function testRegistersTheFaviconController(): void
    {
        $this->assertTrue($this->container->has(FaviconController::class));

        $definition = $this->container->getDefinition(FaviconController::class);

        $this->assertTrue($definition->isPrivate());

        $this->assertEquals(
            [
                new Reference('contao.framework'),
                new Reference('fos_http_cache.http.symfony_response_tagger', ContainerInterface::IGNORE_ON_INVALID_REFERENCE),
            ],
            $definition->getArguments()
        );

        $this->assertSame(
            [
                'controller.service_arguments' => [
                    [],
                ],
            ],
            $definition->getTags()
        );
    }

    public function testRegistersTheFrontendController(): void
    {
        $this->assertTrue($this->container->has(FrontendController::class));

        $definition = $this->container->getDefinition(FrontendController::class);

        $this->assertTrue($definition->isPrivate());

        $this->assertSame(
            [
                'controller.service_arguments' => [
                    [],
                ],
            ],
            $definition->getTags()
        );
    }

    public function testRegistersTheFrontendModuleTwoFactorController(): void
    {
        $this->assertTrue($this->container->has(TwoFactorController::class));

        $definition = $this->container->getDefinition(TwoFactorController::class);

        $this->assertTrue($definition->isPrivate());

        $this->assertSame(
            [
                'contao.frontend_module' => [
                    [
                        'category' => 'user',
                    ],
                ],
            ],
            $definition->getTags()
        );
    }

    public function tesRegistersTheImagesController(): void
    {
        $this->assertTrue($this->container->has(ImagesController::class));

        $definition = $this->container->getDefinition(ImagesController::class);

        $this->assertTrue($definition->isPublic());

        $this->assertEquals(
            [
                new Reference('contao.image.image_factory'),
                new Reference('contao.image.resizer'),
                new Reference('%contao.image.target_dir%'),
                new Reference('filesystem'),
            ],
            $definition->getArguments()
        );
    }

    public function tesRegistersTheInsertTagsController(): void
    {
        $this->assertTrue($this->container->has(InsertTagsController::class));

        $definition = $this->container->getDefinition(InsertTagsController::class);

        $this->assertTrue($definition->isPublic());

        $this->assertEquals(
            [
                new Reference('contao.framework'),
            ],
            $definition->getArguments()
        );
    }

    public function testRegistersTheRobotsTxtController(): void
    {
        $this->assertTrue($this->container->has(RobotsTxtController::class));

        $definition = $this->container->getDefinition(RobotsTxtController::class);

        $this->assertTrue($definition->isPrivate());

        $this->assertEquals(
            [
                new Reference('contao.framework'),
                new Reference('event_dispatcher'),
            ],
            $definition->getArguments()
        );

        $this->assertSame(
            [
                'controller.service_arguments' => [
                    [],
                ],
            ],
            $definition->getTags()
        );
    }

    public function testRegistersTheControllerResolver(): void
    {
        $this->assertTrue($this->container->has('contao.controller_resolver'));

        $definition = $this->container->getDefinition('contao.controller_resolver');

        $this->assertSame(ControllerResolver::class, $definition->getClass());
        $this->assertTrue($definition->isPrivate());

        $this->assertEquals(
            [
                new Reference('contao.controller_resolver.inner'),
                new Reference('contao.fragment.registry'),
            ],
            $definition->getArguments()
        );
    }

    public function testRegistersTheCorsWebsiteRootsConfigProvider(): void
    {
        $this->assertTrue($this->container->has('contao.cors.website_roots_config_provider'));

        $definition = $this->container->getDefinition('contao.cors.website_roots_config_provider');

        $this->assertSame(WebsiteRootsConfigProvider::class, $definition->getClass());
        $this->assertTrue($definition->isPrivate());

        $this->assertEquals(
            [
                new Reference('database_connection'),
            ],
            $definition->getArguments()
        );

        $this->assertSame(
            [
                'nelmio_cors.options_provider' => [
                    [],
                ],
            ],
            $definition->getTags()
        );
    }

    public function testRegistersTheEscargotFactory(): void
    {
        $this->assertTrue($this->container->has('contao.crawl.escargot_factory'));

        $definition = $this->container->getDefinition('contao.crawl.escargot_factory');

        $this->assertSame(Factory::class, $definition->getClass());
        $this->assertTrue($definition->isPublic());

        $this->assertEquals(
            [
                new Reference('database_connection'),
                new Reference('contao.framework'),
                [],
                [],
            ],
            $definition->getArguments()
        );
    }

    public function testRegistersTheEscargotBrokenLinkCheckerSubscriber(): void
    {
        $this->assertTrue($this->container->has('contao.crawl.escargot_subscriber.broken_link_checker'));

        $definition = $this->container->getDefinition('contao.crawl.escargot_subscriber.broken_link_checker');

        $this->assertSame(BrokenLinkCheckerSubscriber::class, $definition->getClass());
        $this->assertTrue($definition->isPrivate());
        $this->assertEquals(
            [
                new Reference('translator'),
            ],
            $definition->getArguments()
        );
        $this->assertSame(
            [
                'contao.escargot_subscriber' => [
                    [],
                ],
            ],
            $definition->getTags()
        );
    }

    public function testRegistersTheEscargotSearchIndexSubscriber(): void
    {
        $this->assertTrue($this->container->has('contao.crawl.escargot_subscriber.search_index'));

        $definition = $this->container->getDefinition('contao.crawl.escargot_subscriber.search_index');

        $this->assertSame(SearchIndexSubscriber::class, $definition->getClass());
        $this->assertTrue($definition->isPrivate());

        $this->assertEquals(
            [
                new Reference('contao.search.indexer'),
                new Reference('translator'),
            ],
            $definition->getArguments()
        );

        $this->assertSame(
            [
                'contao.escargot_subscriber' => [
                    [],
                ],
            ],
            $definition->getTags()
        );
    }

    public function testRegistersTheCronService(): void
    {
        $this->assertTrue($this->container->has(Cron::class));

        $definition = $this->container->getDefinition(Cron::class);

        $this->assertTrue($definition->isPublic());

        $this->assertEquals(
            [
                new Reference(CronJobRepository::class),
                new Reference('doctrine.orm.entity_manager'),
                new Reference('logger', ContainerInterface::IGNORE_ON_INVALID_REFERENCE),
            ],
            $definition->getArguments()
        );
    }

    public function testRegistersTheLegacyCronService(): void
    {
        $this->assertTrue($this->container->has(LegacyCron::class));

        $definition = $this->container->getDefinition(LegacyCron::class);

        $this->assertTrue($definition->isPublic());

        $this->assertEquals(
            [
                new Reference('contao.framework'),
            ],
            $definition->getArguments()
        );
    }

    public function testRegistersTheCsrfTokenManager(): void
    {
        $this->assertTrue($this->container->has('contao.csrf.token_manager'));

        $definition = $this->container->getDefinition('contao.csrf.token_manager');

        $this->assertSame(CsrfTokenManager::class, $definition->getClass());
        $this->assertTrue($definition->isPublic());

        $this->assertEquals(
            [
                new Reference('security.csrf.token_generator'),
                new Reference('contao.csrf.token_storage'),
            ],
            $definition->getArguments()
        );
    }

    public function testRegistersTheCsrfTokenStorage(): void
    {
        $this->assertTrue($this->container->has('contao.csrf.token_storage'));

        $definition = $this->container->getDefinition('contao.csrf.token_storage');

        $this->assertSame(MemoryTokenStorage::class, $definition->getClass());
        $this->assertTrue($definition->isPrivate());

        $this->assertSame(
            [
                'kernel.reset' => [
                    [
                        'method' => 'reset',
                    ],
                ],
            ],
            $definition->getTags()
        );
    }

    public function testRegistersTheDataCollector(): void
    {
        $this->assertTrue($this->container->has('contao.data_collector'));

        $definition = $this->container->getDefinition('contao.data_collector');

        $this->assertSame(ContaoDataCollector::class, $definition->getClass());
        $this->assertTrue($definition->isPrivate());

        $this->assertSame(
            [
                'data_collector' => [
                    [
                        'template' => '@ContaoCore/Collector/contao.html.twig',
                        'id' => 'contao',
                    ],
                ],
            ],
            $definition->getTags()
        );
    }

    public function testRegistersTheDoctrineSchemaProvider(): void
    {
        $this->assertTrue($this->container->has('contao.doctrine.schema_provider'));

        $definition = $this->container->getDefinition('contao.doctrine.schema_provider');

        $this->assertSame(DcaSchemaProvider::class, $definition->getClass());
        $this->assertTrue($definition->isPrivate());

        $this->assertEquals(
            [
                new Reference('contao.framework'),
                new Reference('doctrine'),
            ],
            $definition->getArguments()
        );
    }

    public function testRegistersTheFragmentHandler(): void
    {
        $this->assertTrue($this->container->has('contao.fragment.handler'));

        $definition = $this->container->getDefinition('contao.fragment.handler');

        $this->assertSame(FragmentHandler::class, $definition->getClass());
        $this->assertTrue($definition->isPrivate());
        $this->assertSame('fragment.handler', $definition->getDecoratedService()[0]);

        $this->assertEquals(
            [
                null,
                new Reference('contao.fragment.handler.inner'),
                new Reference('request_stack'),
                new Reference('contao.fragment.registry'),
                new Reference('contao.fragment.pre_handlers'),
                new Reference('%kernel.debug%'),
            ],
            $definition->getArguments()
        );
    }

    public function testRegistersTheFragmentPreHandlers(): void
    {
        $this->assertTrue($this->container->has('contao.fragment.pre_handlers'));

        $definition = $this->container->getDefinition('contao.fragment.pre_handlers');

        $this->assertSame(ServiceLocator::class, $definition->getClass());
        $this->assertTrue($definition->isPrivate());

        $this->assertSame(
            [
                [],
            ],
            $definition->getArguments()
        );
    }

    public function testRegistersTheFragmentRegistry(): void
    {
        $this->assertTrue($this->container->has('contao.fragment.registry'));

        $definition = $this->container->getDefinition('contao.fragment.registry');

        $this->assertSame(FragmentRegistry::class, $definition->getClass());
        $this->assertTrue($definition->isPrivate());
    }

    public function testRegistersTheFragmentRendererForward(): void
    {
        $this->assertTrue($this->container->has('contao.fragment.renderer.forward'));

        $definition = $this->container->getDefinition('contao.fragment.renderer.forward');

        $this->assertSame(ForwardFragmentRenderer::class, $definition->getClass());
        $this->assertTrue($definition->isPrivate());

        $this->assertEquals(
            [
                new Reference('http_kernel'),
                new Reference('event_dispatcher'),
            ],
            $definition->getArguments()
        );

        $this->assertSame(
            [
                [
                    'setFragmentPath',
                    ['%fragment.path%'],
                ],
            ],
            $definition->getMethodCalls()
        );

        $this->assertSame(
            [
                'kernel.fragment_renderer' => [
                    [
                        'alias' => 'forward',
                    ],
                ],
            ],
            $definition->getTags()
        );
    }

    public function testRegistersTheContaoFramework(): void
    {
        $this->assertTrue($this->container->has('contao.framework'));

        $definition = $this->container->getDefinition('contao.framework');

        $this->assertSame(ContaoFramework::class, $definition->getClass());
        $this->assertTrue($definition->isPublic());

        $this->assertEquals(
            [
                new Reference('request_stack'),
                new Reference('contao.routing.scope_matcher'),
                new Reference('contao.security.token_checker'),
                new Reference('%kernel.project_dir%'),
                new Reference('%contao.error_level%'),
            ],
            $definition->getArguments()
        );

        $this->assertSame(
            [
                'kernel.reset' => [
                    [
                        'method' => 'reset',
                    ],
                ],
            ],
            $definition->getTags()
        );
    }

    public function testRegistersTheDeferredImageStorage(): void
    {
        $this->assertTrue($this->container->has('contao.image.deferred_image_storage'));

        $definition = $this->container->findDefinition('contao.image.deferred_image_storage');

        $this->assertTrue($definition->isPrivate());

        $this->assertEquals(
            [
                new Reference('%contao.image.target_dir%'),
                new Reference('filesystem', ContainerInterface::IGNORE_ON_INVALID_REFERENCE),
            ],
            $definition->getArguments()
        );
    }

    public function testRegistersTheImageImagineService(): void
    {
        $this->assertTrue($this->container->has('contao.image.imagine'));

        $definition = $this->container->findDefinition('contao.image.imagine');

        $this->assertTrue($definition->isPublic());
    }

    public function testRegistersTheImageImagineSvgService(): void
    {
        $this->assertTrue($this->container->has('contao.image.imagine_svg'));

        $definition = $this->container->getDefinition('contao.image.imagine_svg');

        $this->assertSame(ImagineSvg::class, $definition->getClass());
        $this->assertTrue($definition->isPublic());
    }

    public function testRegistersTheImageResizeCalculator(): void
    {
        $this->assertTrue($this->container->has('contao.image.resize_calculator'));

        $definition = $this->container->getDefinition('contao.image.resize_calculator');

        $this->assertSame(ResizeCalculator::class, $definition->getClass());
        $this->assertTrue($definition->isPrivate());
    }

    public function testRegistersTheImageResizer(): void
    {
        $this->assertTrue($this->container->has('contao.image.resizer'));

        $definition = $this->container->getDefinition('contao.image.resizer');

        $this->assertSame(LegacyResizer::class, $definition->getClass());
        $this->assertTrue($definition->isPublic());

        $this->assertEquals(
            [
                new Reference('%contao.image.target_dir%'),
                new Reference('contao.image.resize_calculator'),
                new Reference('filesystem'),
                new Reference('contao.image.deferred_image_storage'),
            ],
            $definition->getArguments()
        );
    }

    public function testRegistersTheImageFactory(): void
    {
        $this->assertTrue($this->container->has('contao.image.image_factory'));

        $definition = $this->container->getDefinition('contao.image.image_factory');

        $this->assertSame(ImageFactory::class, $definition->getClass());
        $this->assertTrue($definition->isPublic());

        $this->assertEquals(
            [
                new Reference('contao.image.resizer'),
                new Reference('contao.image.imagine'),
                new Reference('contao.image.imagine_svg'),
                new Reference('filesystem'),
                new Reference('contao.framework'),
                new Reference('%contao.image.bypass_cache%'),
                new Reference('%contao.image.imagine_options%'),
                new Reference('%contao.image.valid_extensions%'),
                new Reference('%kernel.project_dir%/%contao.upload_path%'),
                new Reference('logger', ContainerInterface::IGNORE_ON_INVALID_REFERENCE),
            ],
            $definition->getArguments()
        );
    }

    public function testRegistersTheImageSizesService(): void
    {
        $this->assertTrue($this->container->has('contao.image.image_sizes'));

        $definition = $this->container->getDefinition('contao.image.image_sizes');

        $this->assertSame(ImageSizes::class, $definition->getClass());
        $this->assertTrue($definition->isPublic());

        $this->assertEquals(
            [
                new Reference('database_connection'),
                new Reference('event_dispatcher'),
                new Reference('contao.framework'),
                new Reference('contao.translation.translator'),
            ],
            $definition->getArguments()
        );

        $this->assertSame(
            [
                'kernel.reset' => [
                    [
                        'method' => 'reset',
                    ],
                ],
            ],
            $definition->getTags()
        );
    }

    public function testRegistersTheImagePictureFactory(): void
    {
        $this->assertTrue($this->container->has('contao.image.picture_factory'));

        $definition = $this->container->getDefinition('contao.image.picture_factory');

        $this->assertSame(PictureFactory::class, $definition->getClass());
        $this->assertTrue($definition->isPublic());

        $this->assertEquals(
            [
                new Reference('contao.image.picture_generator'),
                new Reference('contao.image.image_factory'),
                new Reference('contao.framework'),
                new Reference('%contao.image.bypass_cache%'),
                new Reference('%contao.image.imagine_options%'),
            ],
            $definition->getArguments()
        );
    }

    public function testRegistersTheImagePictureGenerator(): void
    {
        $this->assertTrue($this->container->has('contao.image.picture_generator'));

        $definition = $this->container->getDefinition('contao.image.picture_generator');

        $this->assertSame(PictureGenerator::class, $definition->getClass());
        $this->assertTrue($definition->isPublic());

        $this->assertEquals(
            [
                new Reference('contao.image.resizer'),
                new Reference('contao.image.resize_calculator', ContainerInterface::IGNORE_ON_INVALID_REFERENCE),
            ],
            $definition->getArguments()
        );
    }

    public function testRegistersTheBackendMenuBuilder(): void
    {
        $this->assertTrue($this->container->has('contao.menu.backend_menu_builder'));

        $definition = $this->container->getDefinition('contao.menu.backend_menu_builder');

        $this->assertSame(BackendMenuBuilder::class, $definition->getClass());
        $this->assertTrue($definition->isPublic());

        $this->assertEquals(
            [
                new Reference('knp_menu.factory'),
                new Reference('event_dispatcher'),
            ],
            $definition->getArguments()
        );
    }

    public function testRegistersTheMenuMatcher(): void
    {
        $this->assertTrue($this->container->has('contao.menu.matcher'));

        $definition = $this->container->getDefinition('contao.menu.matcher');

        $this->assertSame(Matcher::class, $definition->getClass());
        $this->assertTrue($definition->isPrivate());
    }

    public function testRegistersTheMenuRenderer(): void
    {
        $this->assertTrue($this->container->has('contao.menu.renderer'));

        $definition = $this->container->getDefinition('contao.menu.renderer');

        $this->assertSame(ListRenderer::class, $definition->getClass());
        $this->assertTrue($definition->isPublic());

        $this->assertEquals(
            [
                new Reference('contao.menu.matcher'),
            ],
            $definition->getArguments()
        );
    }

    public function testRegistersTheModelArgumentResolver(): void
    {
        $this->assertTrue($this->container->has('contao.model_argument_resolver'));

        $definition = $this->container->getDefinition('contao.model_argument_resolver');

        $this->assertSame(ModelArgumentResolver::class, $definition->getClass());
        $this->assertTrue($definition->isPrivate());

        $this->assertEquals(
            [
                new Reference('contao.framework'),
                new Reference('contao.routing.scope_matcher'),
            ],
            $definition->getArguments()
        );

        $this->assertSame(
            [
                'controller.argument_value_resolver' => [
                    [
                        'priority' => 101,
                    ],
                ],
            ],
            $definition->getTags()
        );
    }

    public function testRegistersTheMonologHandler(): void
    {
        $this->assertTrue($this->container->has('contao.monolog.handler'));

        $definition = $this->container->getDefinition('contao.monolog.handler');

        $this->assertSame(ContaoTableHandler::class, $definition->getClass());
        $this->assertTrue($definition->isPrivate());

        $this->assertEquals(
            [
                new Reference('debug'),
                false,
            ],
            $definition->getArguments()
        );

        $this->assertSame(
            [
                'monolog.logger' => [
                    [
                        'channel' => 'contao',
                    ],
                ],
            ],
            $definition->getTags()
        );
    }

    public function testRegistersTheMonologProcessor(): void
    {
        $this->assertTrue($this->container->has('contao.monolog.processor'));

        $definition = $this->container->getDefinition('contao.monolog.processor');

        $this->assertSame(ContaoTableProcessor::class, $definition->getClass());
        $this->assertTrue($definition->isPrivate());

        $this->assertEquals(
            [
                new Reference('request_stack'),
                new Reference('security.token_storage'),
                new Reference('contao.routing.scope_matcher'),
            ],
            $definition->getArguments()
        );
    }

    public function testRegistersTheOptInService(): void
    {
        $this->assertTrue($this->container->has('contao.opt-in'));

        $definition = $this->container->getDefinition('contao.opt-in');

        $this->assertSame(OptIn::class, $definition->getClass());
        $this->assertTrue($definition->isPublic());

        $this->assertEquals(
            [
                new Reference('contao.framework'),
            ],
            $definition->getArguments()
        );
    }

    public function testRegistersTheArticlePickerProvider(): void
    {
        $this->assertTrue($this->container->has('contao.picker.article_provider'));

        $definition = $this->container->getDefinition('contao.picker.article_provider');

        $this->assertSame(ArticlePickerProvider::class, $definition->getClass());
        $this->assertTrue($definition->isPrivate());

        $this->assertEquals(
            [
                new Reference('knp_menu.factory'),
                new Reference('router'),
                new Reference('translator', ContainerInterface::IGNORE_ON_INVALID_REFERENCE),
                new Reference('security.helper'),
            ],
            $definition->getArguments()
        );
    }

    public function testRegistersThePickerBuilder(): void
    {
        $this->assertTrue($this->container->has('contao.picker.builder'));

        $definition = $this->container->getDefinition('contao.picker.builder');

        $this->assertSame(PickerBuilder::class, $definition->getClass());
        $this->assertTrue($definition->isPublic());

        $this->assertEquals(
            [
                new Reference('knp_menu.factory'),
                new Reference('router'),
            ],
            $definition->getArguments()
        );
    }

    public function testRegistersTheFilePickerProvider(): void
    {
        $this->assertTrue($this->container->has('contao.picker.file_provider'));

        $definition = $this->container->getDefinition('contao.picker.file_provider');

        $this->assertSame(FilePickerProvider::class, $definition->getClass());
        $this->assertTrue($definition->isPrivate());

        $this->assertEquals(
            [
                new Reference('knp_menu.factory'),
                new Reference('router'),
                new Reference('translator'),
                new Reference('security.helper'),
                new Reference('%contao.upload_path%'),
            ],
            $definition->getArguments()
        );

        $this->assertSame(
            [
                'contao.picker_provider' => [
                    [
                        'priority' => 160,
                    ],
                ],
            ],
            $definition->getTags()
        );
    }

    public function testRegistersThePagePickerProvider(): void
    {
        $this->assertTrue($this->container->has('contao.picker.page_provider'));

        $definition = $this->container->getDefinition('contao.picker.page_provider');

        $this->assertSame(PagePickerProvider::class, $definition->getClass());
        $this->assertTrue($definition->isPrivate());

        $this->assertEquals(
            [
                new Reference('knp_menu.factory'),
                new Reference('router'),
                new Reference('translator', ContainerInterface::IGNORE_ON_INVALID_REFERENCE),
                new Reference('security.helper'),
            ],
            $definition->getArguments()
        );

        $this->assertSame(
            [
                'contao.picker_provider' => [
                    [
                        'priority' => 192,
                    ],
                ],
            ],
            $definition->getTags()
        );
    }

    public function testRegistersTheTablePickerProvider(): void
    {
        $this->assertTrue($this->container->has('contao.picker.table_provider'));

        $definition = $this->container->getDefinition('contao.picker.table_provider');

        $this->assertSame(TablePickerProvider::class, $definition->getClass());
        $this->assertTrue($definition->isPrivate());

        $this->assertEquals(
            [
                new Reference('contao.framework'),
                new Reference('knp_menu.factory'),
                new Reference('router'),
                new Reference('translator'),
                new Reference('database_connection'),
            ],
            $definition->getArguments()
        );

        $this->assertSame(
            [
                'contao.picker_provider' => [
                    [],
                ],
            ],
            $definition->getTags()
        );
    }

    public function testRegistersTheCronJobRepository(): void
    {
        $this->assertTrue($this->container->has(CronJobRepository::class));

        $definition = $this->container->getDefinition(CronJobRepository::class);

        $this->assertTrue($definition->isPrivate());

        $this->assertEquals(
            [
                new Reference('doctrine'),
            ],
            $definition->getArguments()
        );
    }

    public function testRegistersTheRememberMeRepository(): void
    {
        $this->assertTrue($this->container->has('contao.repository.remember_me'));

        $definition = $this->container->getDefinition('contao.repository.remember_me');

        $this->assertSame(RememberMeRepository::class, $definition->getClass());
        $this->assertTrue($definition->isPrivate());

        $this->assertEquals(
            [
                new Reference('doctrine'),
            ],
            $definition->getArguments()
        );
    }

    public function testRegistersTheResourceFinder(): void
    {
        $this->assertTrue($this->container->has('contao.resource_finder'));

        $definition = $this->container->getDefinition('contao.resource_finder');

        $this->assertSame(ResourceFinder::class, $definition->getClass());
        $this->assertTrue($definition->isPublic());

        $this->assertEquals(
            [
                new Reference('%contao.resources_paths%'),
            ],
            $definition->getArguments()
        );
    }

    public function testRegistersTheResourceLocator(): void
    {
        $this->assertTrue($this->container->has('contao.resource_locator'));

        $definition = $this->container->getDefinition('contao.resource_locator');

        $this->assertSame(FileLocator::class, $definition->getClass());
        $this->assertTrue($definition->isPublic());

        $this->assertEquals(
            [
                new Reference('%contao.resources_paths%'),
            ],
            $definition->getArguments()
        );
    }

    public function testRegistersTheRoutingBackendMatcher(): void
    {
        $this->assertTrue($this->container->has('contao.routing.backend_matcher'));

        $definition = $this->container->getDefinition('contao.routing.backend_matcher');

        $this->assertSame(RequestMatcher::class, $definition->getClass());
        $this->assertTrue($definition->isPrivate());

        $this->assertSame(
            [
                [
                    'matchAttribute',
                    ['_scope', 'backend'],
                ],
            ],
            $definition->getMethodCalls()
        );
    }

    public function testRegistersTheRoutingDomainFilter(): void
    {
        $this->assertTrue($this->container->has('contao.routing.domain_filter'));

        $definition = $this->container->getDefinition('contao.routing.domain_filter');

        $this->assertSame(DomainFilter::class, $definition->getClass());
        $this->assertTrue($definition->isPrivate());
    }

    public function testRegistersTheRoutingFinalMatcher(): void
    {
        $this->assertTrue($this->container->has('contao.routing.final_matcher'));

        $definition = $this->container->getDefinition('contao.routing.final_matcher');

        $this->assertSame(UrlMatcher::class, $definition->getClass());
        $this->assertTrue($definition->isPrivate());
    }

    public function testRegistersTheRoutingFrontendLoader(): void
    {
        $this->assertTrue($this->container->has('contao.routing.frontend_loader'));

        $definition = $this->container->getDefinition('contao.routing.frontend_loader');

        $this->assertSame(FrontendLoader::class, $definition->getClass());
        $this->assertTrue($definition->isPrivate());

        $this->assertEquals(
            [
                new Reference('%contao.prepend_locale%'),
                new Reference('%contao.url_suffix%'),
            ],
            $definition->getArguments()
        );

        $this->assertSame(
            [
                'routing.loader' => [
                    [],
                ],
            ],
            $definition->getTags()
        );
    }

    public function testRegistersTheRoutingFrontendMatcher(): void
    {
        $this->assertTrue($this->container->has('contao.routing.frontend_matcher'));

        $definition = $this->container->getDefinition('contao.routing.frontend_matcher');

        $this->assertSame(RequestMatcher::class, $definition->getClass());
        $this->assertTrue($definition->isPrivate());

        $this->assertSame(
            [
                [
                    'matchAttribute',
                    ['_scope', 'frontend'],
                ],
            ],
            $definition->getMethodCalls()
        );
    }

    public function testRegistersTheRoutingImagesLoader(): void
    {
        $this->assertTrue($this->container->has('contao.routing.images_loader'));

        $definition = $this->container->getDefinition('contao.routing.images_loader');

        $this->assertSame(ImagesLoader::class, $definition->getClass());
        $this->assertTrue($definition->isPrivate());

        $this->assertEquals(
            [
                new Reference('%kernel.project_dir%'),
                new Reference('%contao.image.target_dir%'),
                new Reference('filesystem'),
            ],
            $definition->getArguments()
        );

        $this->assertSame(
            [
                'routing.loader' => [
                    [],
                ],
            ],
            $definition->getTags()
        );
    }

    public function testRegistersTheRoutingInputEnhancer(): void
    {
        $this->assertTrue($this->container->has('contao.routing.input_enhancer'));

        $definition = $this->container->getDefinition('contao.routing.input_enhancer');

        $this->assertSame(InputEnhancer::class, $definition->getClass());
        $this->assertTrue($definition->isPrivate());

        $this->assertEquals(
            [
                new Reference('contao.framework'),
                new Reference('%contao.prepend_locale%'),
            ],
            $definition->getArguments()
        );
    }

    public function testRegistersTheRoutingLanguageFilter(): void
    {
        $this->assertTrue($this->container->has('contao.routing.language_filter'));

        $definition = $this->container->getDefinition('contao.routing.language_filter');

        $this->assertSame(LanguageFilter::class, $definition->getClass());
        $this->assertTrue($definition->isPrivate());

        $this->assertEquals(
            [
                new Reference('%contao.prepend_locale%'),
            ],
            $definition->getArguments()
        );
    }

    public function testRegistersTheRoutingLegacyMatcher(): void
    {
        $this->assertTrue($this->container->has('contao.routing.legacy_matcher'));

        $definition = $this->container->getDefinition('contao.routing.legacy_matcher');

        $this->assertSame(LegacyMatcher::class, $definition->getClass());
        $this->assertTrue($definition->isPrivate());
        $this->assertSame('contao.routing.nested_matcher', $definition->getDecoratedService()[0]);

        $this->assertEquals(
            [
                new Reference('contao.framework'),
                new Reference('contao.routing.legacy_matcher.inner'),
                new Reference('%contao.url_suffix%'),
                new Reference('%contao.prepend_locale%'),
            ],
            $definition->getArguments()
        );
    }

    public function testRegistersTheRoutingLegacyRouteProvider(): void
    {
        $this->assertTrue($this->container->has('contao.routing.legacy_route_provider'));

        $definition = $this->container->getDefinition('contao.routing.legacy_route_provider');

        $this->assertSame(LegacyRouteProvider::class, $definition->getClass());
        $this->assertTrue($definition->isPrivate());

        $this->assertEquals(
            [
                new Reference('contao.routing.frontend_loader'),
                new Reference('contao.routing.legacy_route_provider.inner'),
            ],
            $definition->getArguments()
        );
    }

    public function testRegistersTheRoutingNestedMatcher(): void
    {
        $this->assertTrue($this->container->has('contao.routing.nested_matcher'));

        $definition = $this->container->getDefinition('contao.routing.nested_matcher');

        $this->assertSame(NestedMatcher::class, $definition->getClass());
        $this->assertTrue($definition->isPublic());

        $this->assertEquals(
            [
                new Reference('contao.routing.route_provider'),
                new Reference('contao.routing.final_matcher'),
            ],
            $definition->getArguments()
        );

        $this->assertEquals(
            [
                [
                    'addRouteFilter',
                    [new Reference('contao.routing.domain_filter')],
                ],
                [
                    'addRouteFilter',
                    [new Reference('contao.routing.published_filter')],
                ],
                [
                    'addRouteFilter',
                    [new Reference('contao.routing.language_filter')],
                ],
            ],
            $definition->getMethodCalls()
        );
    }

    public function testRegistersTheRoutingNested404Matcher(): void
    {
        $this->assertTrue($this->container->has('contao.routing.nested_404_matcher'));

        $definition = $this->container->getDefinition('contao.routing.nested_404_matcher');

        $this->assertSame(NestedMatcher::class, $definition->getClass());
        $this->assertTrue($definition->isPrivate());

        $this->assertEquals(
            [
                new Reference('contao.routing.route_404_provider'),
                new Reference('contao.routing.final_matcher'),
            ],
            $definition->getArguments()
        );
    }

    public function testRegistersTheRoutingPageRouter(): void
    {
        $this->assertTrue($this->container->has('contao.routing.page_router'));

        $definition = $this->container->getDefinition('contao.routing.page_router');

        $this->assertSame(DynamicRouter::class, $definition->getClass());
        $this->assertTrue($definition->isPrivate());

        $this->assertEquals(
            [
                new Reference('router.request_context'),
                new Reference('contao.routing.nested_matcher'),
                new Reference('contao.routing.route_generator'),
                '',
                new Reference('event_dispatcher'),
                new Reference('contao.routing.route_provider'),
            ],
            $definition->getArguments()
        );

        $this->assertEquals(
            [
                [
                    'addRouteEnhancer',
                    [new Reference('contao.routing.input_enhancer')],
                ],
            ],
            $definition->getMethodCalls()
        );

        $this->assertSame(
            [
                'router' => [
                    [
                        'priority' => 20,
                    ],
                ],
            ],
            $definition->getTags()
        );
    }

    public function testRegistersTheRoutingPage404Router(): void
    {
        $this->assertTrue($this->container->has('contao.routing.page_404_router'));

        $definition = $this->container->getDefinition('contao.routing.page_404_router');

        $this->assertSame(DynamicRouter::class, $definition->getClass());
        $this->assertTrue($definition->isPrivate());

        $this->assertEquals(
            [
                new Reference('router.request_context'),
                new Reference('contao.routing.nested_404_matcher'),
                new Reference('contao.routing.route_generator'),
                null,
                new Reference('event_dispatcher'),
                new Reference('contao.routing.route_404_provider'),
            ],
            $definition->getArguments()
        );
    }

    public function testRegistersTheRoutingPublishedFilter(): void
    {
        $this->assertTrue($this->container->has('contao.routing.published_filter'));

        $definition = $this->container->getDefinition('contao.routing.published_filter');

        $this->assertSame(PublishedFilter::class, $definition->getClass());
        $this->assertTrue($definition->isPrivate());

        $this->assertEquals(
            [
                new Reference('contao.security.token_checker'),
            ],
            $definition->getArguments()
        );
    }

    public function testRegistersTheRoutingRouteGenerator(): void
    {
        $this->assertTrue($this->container->has('contao.routing.route_generator'));

        $definition = $this->container->getDefinition('contao.routing.route_generator');

        $this->assertSame(ProviderBasedGenerator::class, $definition->getClass());
        $this->assertTrue($definition->isPrivate());

        $this->assertEquals(
            [
                new Reference('contao.routing.route_provider'),
                new Reference('logger', ContainerInterface::IGNORE_ON_INVALID_REFERENCE),
            ],
            $definition->getArguments()
        );
    }

    public function testRegistersTheRoutingRouteProvider(): void
    {
        $this->assertTrue($this->container->has('contao.routing.route_provider'));

        $definition = $this->container->getDefinition('contao.routing.route_provider');

        $this->assertSame(RouteProvider::class, $definition->getClass());
        $this->assertTrue($definition->isPrivate());

        $this->assertEquals(
            [
                new Reference('contao.framework'),
                new Reference('database_connection'),
                new Reference('%contao.url_suffix%'),
                new Reference('%contao.prepend_locale%'),
            ],
            $definition->getArguments()
        );
    }

    public function testRegistersTheRoutingRoute404Provider(): void
    {
        $this->assertTrue($this->container->has('contao.routing.route_404_provider'));

        $definition = $this->container->getDefinition('contao.routing.route_404_provider');

        $this->assertSame(Route404Provider::class, $definition->getClass());
        $this->assertTrue($definition->isPrivate());

        $this->assertEquals(
            [
                new Reference('contao.framework'),
                new Reference('%contao.prepend_locale%'),
            ],
            $definition->getArguments()
        );
    }

    public function testRegistersTheRoutingScopeMatcher(): void
    {
        $this->assertTrue($this->container->has('contao.routing.scope_matcher'));

        $definition = $this->container->getDefinition('contao.routing.scope_matcher');

        $this->assertSame(ScopeMatcher::class, $definition->getClass());
        $this->assertTrue($definition->isPublic());

        $this->assertEquals(
            [
                new Reference('contao.routing.backend_matcher'),
                new Reference('contao.routing.frontend_matcher'),
            ],
            $definition->getArguments()
        );
    }

    public function testRegistersTheRoutingUrlGenerator(): void
    {
        $this->assertTrue($this->container->has('contao.routing.url_generator'));

        $definition = $this->container->getDefinition('contao.routing.url_generator');

        $this->assertSame(UrlGenerator::class, $definition->getClass());
        $this->assertTrue($definition->isPublic());

        $this->assertEquals(
            [
                new Reference('router'),
                new Reference('contao.framework'),
                new Reference('%contao.prepend_locale%'),
            ],
            $definition->getArguments()
        );
    }

    public function testRegistersTheSecurityAuthenticationFailureHandler(): void
    {
        $this->assertTrue($this->container->has('contao.security.authentication_failure_handler'));

        $definition = $this->container->getDefinition('contao.security.authentication_failure_handler');

        $this->assertSame(AuthenticationFailureHandler::class, $definition->getClass());
        $this->assertTrue($definition->isPrivate());

        $this->assertEquals(
            [
                new Reference('logger', ContainerInterface::IGNORE_ON_INVALID_REFERENCE),
            ],
            $definition->getArguments()
        );
    }

    public function testRegistersTheSecurityAuthenticationListener(): void
    {
        $this->assertTrue($this->container->has('contao.security.authentication_listener'));

        $definition = $this->container->getDefinition('contao.security.authentication_listener');

        $this->assertSame(ContaoLoginAuthenticationListener::class, $definition->getClass());
        $this->assertTrue($definition->isPrivate());

        $this->assertEquals(
            [
                new Reference('security.token_storage'),
                new Reference('security.authentication.manager'),
                new Reference('security.authentication.session_strategy'),
                new Reference('security.http_utils'),
                null,
                new Reference('contao.security.authentication_success_handler'),
                new Reference('contao.security.authentication_failure_handler'),
                [],
                new Reference('scheb_two_factor.token_factory'),
                new Reference('logger', ContainerInterface::IGNORE_ON_INVALID_REFERENCE),
                new Reference('event_dispatcher', ContainerInterface::IGNORE_ON_INVALID_REFERENCE),
            ],
            $definition->getArguments()
        );

        $this->assertSame(
            [
                'monolog.logger' => [
                    [
                        'channel' => 'security',
                    ],
                ],
            ],
            $definition->getTags()
        );
    }

    public function testRegistersTheSecurityAuthenticationProvider(): void
    {
        $this->assertTrue($this->container->has('contao.security.authentication_provider'));

        $definition = $this->container->getDefinition('contao.security.authentication_provider');

        $this->assertSame(AuthenticationProvider::class, $definition->getClass());
        $this->assertTrue($definition->isPrivate());

        $this->assertEquals(
            [
                null,
                null,
                null,
                new Reference('security.encoder_factory'),
                new Reference('contao.framework'),
                null,
                new Reference('scheb_two_factor.authenticated_token_handler'),
                new Reference('scheb_two_factor.authentication_context_factory'),
                new Reference('request_stack'),
                new Reference('contao.security.two_factor.trusted_device_manager'),
            ],
            $definition->getArguments()
        );
    }

    public function testRegistersTheSecurityAuthenticationSuccessHandler(): void
    {
        $this->assertTrue($this->container->has('contao.security.authentication_success_handler'));

        $definition = $this->container->getDefinition('contao.security.authentication_success_handler');

        $this->assertSame(AuthenticationSuccessHandler::class, $definition->getClass());
        $this->assertTrue($definition->isPrivate());

        $this->assertEquals(
            [
                new Reference('contao.framework'),
                new Reference('contao.security.two_factor.trusted_device_manager'),
                new Reference('security.firewall.map'),
                new Reference('logger', ContainerInterface::IGNORE_ON_INVALID_REFERENCE),
            ],
            $definition->getArguments()
        );
    }

    public function testRegistersTheSecurityBackendAccessVoter(): void
    {
        $this->assertTrue($this->container->has('contao.security.backend_access_voter'));

        $definition = $this->container->getDefinition('contao.security.backend_access_voter');

        $this->assertSame(BackendAccessVoter::class, $definition->getClass());
        $this->assertTrue($definition->isPrivate());
    }

    public function testRegistersTheSecurityBackendUserProvider(): void
    {
        $this->assertTrue($this->container->has('contao.security.backend_user_provider'));

        $definition = $this->container->getDefinition('contao.security.backend_user_provider');

        $this->assertSame(ContaoUserProvider::class, $definition->getClass());
        $this->assertTrue($definition->isPrivate());

        $this->assertEquals(
            [
                new Reference('contao.framework'),
                new Reference('session'),
                BackendUser::class,
                new Reference('logger', ContainerInterface::IGNORE_ON_INVALID_REFERENCE),
            ],
            $definition->getArguments()
        );
    }

    public function testRegistersTheSecurityEntryPoint(): void
    {
        $this->assertTrue($this->container->has('contao.security.entry_point'));

        $definition = $this->container->getDefinition('contao.security.entry_point');

        $this->assertSame(AuthenticationEntryPoint::class, $definition->getClass());
        $this->assertTrue($definition->isPrivate());

        $this->assertEquals(
            [
                new Reference('router'),
                new Reference('uri_signer'),
                new Reference('contao.framework'),
                new Reference('contao.routing.scope_matcher'),
            ],
            $definition->getArguments()
        );
    }

    public function testRegistersTheSecurityExpiringTokenBasedRemembermeServices(): void
    {
        $this->assertTrue($this->container->has('contao.security.expiring_token_based_remember_me_services'));

        $definition = $this->container->getDefinition('contao.security.expiring_token_based_remember_me_services');

        $this->assertSame(ExpiringTokenBasedRememberMeServices::class, $definition->getClass());
        $this->assertTrue($definition->isPrivate());

        $this->assertEquals(
            [
                new Reference('contao.repository.remember_me'),
                null,
                null,
                null,
                null,
                new Reference('logger', ContainerInterface::IGNORE_ON_INVALID_REFERENCE),
            ],
            $definition->getArguments()
        );

        $this->assertSame(
            [
                'monolog.logger' => [
                    [
                        'channel' => 'security',
                    ],
                ],
            ],
            $definition->getTags()
        );
    }

    public function testRegistersTheSecurityFrontendPreviewAuthenticator(): void
    {
        $this->assertTrue($this->container->has('contao.security.frontend_preview_authenticator'));

        $definition = $this->container->getDefinition('contao.security.frontend_preview_authenticator');

        $this->assertSame(FrontendPreviewAuthenticator::class, $definition->getClass());
        $this->assertFalse($definition->isPrivate());

        $this->assertEquals(
            [
                new Reference('security.helper'),
                new Reference('session'),
                new Reference('contao.security.frontend_user_provider'),
                new Reference('logger', ContainerInterface::IGNORE_ON_INVALID_REFERENCE),
            ],
            $definition->getArguments()
        );
    }

    public function testRegistersTheSecurityFrontendUserProvider(): void
    {
        $this->assertTrue($this->container->has('contao.security.frontend_user_provider'));

        $definition = $this->container->getDefinition('contao.security.frontend_user_provider');

        $this->assertSame(ContaoUserProvider::class, $definition->getClass());
        $this->assertTrue($definition->isPrivate());

        $this->assertEquals(
            [
                new Reference('contao.framework'),
                new Reference('session'),
                FrontendUser::class,
                new Reference('logger', ContainerInterface::IGNORE_ON_INVALID_REFERENCE),
            ],
            $definition->getArguments()
        );
    }

    public function testRegistersTheSecurityLogoutHandler(): void
    {
        $this->assertTrue($this->container->has('contao.security.logout_handler'));

        $definition = $this->container->getDefinition('contao.security.logout_handler');

        $this->assertSame(LogoutHandler::class, $definition->getClass());
        $this->assertTrue($definition->isPrivate());

        $this->assertEquals(
            [
                new Reference('contao.framework'),
                new Reference('logger', ContainerInterface::IGNORE_ON_INVALID_REFERENCE),
            ],
            $definition->getArguments()
        );
    }

    public function testRegistersTheSecurityLogoutSuccessHandler(): void
    {
        $this->assertTrue($this->container->has('contao.security.logout_success_handler'));

        $definition = $this->container->getDefinition('contao.security.logout_success_handler');

        $this->assertSame(LogoutSuccessHandler::class, $definition->getClass());
        $this->assertTrue($definition->isPrivate());

        $this->assertEquals(
            [
                new Reference('security.http_utils'),
                new Reference('contao.routing.scope_matcher'),
            ],
            $definition->getArguments()
        );
    }

    public function testRegistersTheSecurityTokenCheckerWithSimpleRoleVoter(): void
    {
        $this->assertTrue($this->container->has('contao.security.token_checker'));

        $definition = $this->container->getDefinition('contao.security.token_checker');

        $this->assertSame(TokenChecker::class, $definition->getClass());
        $this->assertTrue($definition->isPublic());

        $this->assertEquals(
            [
                new Reference('request_stack'),
                new Reference('security.firewall.map'),
                new Reference('security.token_storage'),
                new Reference('session'),
                new Reference('security.authentication.trust_resolver'),
                new Reference('security.access.simple_role_voter'),
                new Reference('%contao.preview_script%'),
            ],
            $definition->getArguments()
        );
    }

    public function testRegistersTheSecurityTokenCheckerWithRoleHierarchyVoter(): void
    {
        // Populate security configuration
        $this->container->setParameter('security.role_hierarchy.roles', [
            'ROLE_ADMIN' => ['ROLE_USER'],
            'ROLE_SUPER_ADMIN' => ['ROLE_ADMIN', 'ROLE_ALLOWED_TO_SWITCH'],
        ]);

        // Reload container
        $extension = new ContaoCoreExtension();
        $extension->load([], $this->container);

        $this->assertTrue($this->container->has('contao.security.token_checker'));

        $definition = $this->container->getDefinition('contao.security.token_checker');

        $this->assertSame(TokenChecker::class, $definition->getClass());
        $this->assertTrue($definition->isPublic());

        $this->assertEquals(
            [
                new Reference('request_stack'),
                new Reference('security.firewall.map'),
                new Reference('security.token_storage'),
                new Reference('session'),
                new Reference('security.authentication.trust_resolver'),
                new Reference('security.access.role_hierarchy_voter'),
                new Reference('%contao.preview_script%'),
            ],
            $definition->getArguments()
        );
    }

    public function testRegistersTheSecurityTwoFactorAuthenticator(): void
    {
        $this->assertTrue($this->container->has('contao.security.two_factor.authenticator'));

        $definition = $this->container->getDefinition('contao.security.two_factor.authenticator');

        $this->assertSame(Authenticator::class, $definition->getClass());
        $this->assertTrue($definition->isPublic());
    }

    public function testRegistersTheSecurityTwoFactorBackupCodeManager(): void
    {
        $this->assertTrue($this->container->has(BackupCodeManager::class));

        $definition = $this->container->getDefinition(BackupCodeManager::class);

        $this->assertTrue($definition->isPublic());
    }

    public function testRegistersTheSecurityTwoFactorProvider(): void
    {
        $this->assertTrue($this->container->has('contao.security.two_factor.provider'));

        $definition = $this->container->getDefinition('contao.security.two_factor.provider');

        $this->assertSame(Provider::class, $definition->getClass());
        $this->assertTrue($definition->isPrivate());

        $this->assertEquals(
            [
                new Reference('contao.security.two_factor.authenticator'),
            ],
            $definition->getArguments()
        );

        $this->assertSame(
            [
                'scheb_two_factor.provider' => [
                    [
                        'alias' => 'contao',
                    ],
                ],
            ],
            $definition->getTags()
        );
    }

    public function testRegistersTheSecurityTwoFactorTrustedDeviceManager(): void
    {
        $this->assertTrue($this->container->has('contao.security.two_factor.trusted_device_manager'));

        $definition = $this->container->getDefinition('contao.security.two_factor.trusted_device_manager');

        $this->assertSame(TrustedDeviceManager::class, $definition->getClass());
        $this->assertTrue($definition->isPublic());

        $this->assertEquals(
            [
                new Reference('request_stack'),
                new Reference('scheb_two_factor.trusted_token_storage'),
                new Reference('doctrine.orm.entity_manager'),
            ],
            $definition->getArguments()
        );
    }

    public function testRegistersTheSecurityUserChecker(): void
    {
        $this->assertTrue($this->container->has('contao.security.user_checker'));

        $definition = $this->container->getDefinition('contao.security.user_checker');

        $this->assertSame(UserChecker::class, $definition->getClass());
        $this->assertTrue($definition->isPrivate());

        $this->assertEquals(
            [
                new Reference('contao.framework'),
            ],
            $definition->getArguments()
        );
    }

    public function testRegistersTheContaoBackendSession(): void
    {
        $this->assertTrue($this->container->has('contao.session.contao_backend'));

        $definition = $this->container->getDefinition('contao.session.contao_backend');

        $this->assertSame(ArrayAttributeBag::class, $definition->getClass());
        $this->assertTrue($definition->isPrivate());

        $this->assertSame(
            [
                '_contao_be_attributes',
            ],
            $definition->getArguments()
        );

        $this->assertSame(
            [
                [
                    'setName',
                    ['contao_backend'],
                ],
            ],
            $definition->getMethodCalls()
        );
    }

    public function testRegistersTheContaoFrontendSession(): void
    {
        $this->assertTrue($this->container->has('contao.session.contao_frontend'));

        $definition = $this->container->getDefinition('contao.session.contao_frontend');

        $this->assertSame(ArrayAttributeBag::class, $definition->getClass());
        $this->assertTrue($definition->isPrivate());

        $this->assertSame(
            [
                '_contao_fe_attributes',
            ],
            $definition->getArguments()
        );

        $this->assertSame(
            [
                [
                    'setName',
                    ['contao_frontend'],
                ],
            ],
            $definition->getMethodCalls()
        );
    }

    public function testRegistersTheSlugService(): void
    {
        $this->assertTrue($this->container->has('contao.slug'));

        $definition = $this->container->getDefinition('contao.slug');

        $this->assertSame(Slug::class, $definition->getClass());
        $this->assertTrue($definition->isPublic());

        $this->assertEquals(
            [
                new Reference('contao.slug.generator'),
                new Reference('contao.framework'),
            ],
            $definition->getArguments()
        );
    }

    public function testRegistersTheSlugGenerator(): void
    {
        $this->assertTrue($this->container->has('contao.slug.generator'));

        $definition = $this->container->getDefinition('contao.slug.generator');

        $this->assertSame(SlugGenerator::class, $definition->getClass());
        $this->assertTrue($definition->isPublic());

        $this->assertSame(
            [
                ['validChars' => '0-9a-z'],
            ],
            $definition->getArguments()
        );
    }

    public function testRegistersTheSlugValidCharactersService(): void
    {
        $this->assertTrue($this->container->has('contao.slug.valid_characters'));

        $definition = $this->container->getDefinition('contao.slug.valid_characters');

        $this->assertSame(ValidCharacters::class, $definition->getClass());
        $this->assertTrue($definition->isPublic());

        $this->assertEquals(
            [
                new Reference('event_dispatcher'),
                new Reference('translator'),
            ],
            $definition->getArguments()
        );
    }

    public function testRegistersTheTokenGenerator(): void
    {
        $this->assertTrue($this->container->has('contao.token_generator'));

        $definition = $this->container->getDefinition('contao.token_generator');

        $this->assertSame(UriSafeTokenGenerator::class, $definition->getClass());
        $this->assertTrue($definition->isPrivate());

        $this->assertSame(
            [
                48,
            ],
            $definition->getArguments()
        );
    }

    public function testRegistersTheContaoTranslator(): void
    {
        $this->assertTrue($this->container->has('contao.translation.translator'));

        $definition = $this->container->getDefinition('contao.translation.translator');

        $this->assertSame(Translator::class, $definition->getClass());
        $this->assertTrue($definition->isPrivate());
        $this->assertSame('translator', $definition->getDecoratedService()[0]);

        $this->assertEquals(
            [
                new Reference('contao.translation.translator.inner'),
                new Reference('contao.framework'),
            ],
            $definition->getArguments()
        );
    }

    public function testRegistersTheContaoTranslatorDataCollector(): void
    {
        $this->assertTrue($this->container->has('contao.translation.translator.data_collector'));

        $definition = $this->container->getDefinition('contao.translation.translator.data_collector');

        $this->assertSame(DataCollectorTranslator::class, $definition->getClass());
        $this->assertTrue($definition->isPrivate());

        $this->assertEquals(
            [
                new Reference('contao.translation.translator.data_collector.inner'),
            ],
            $definition->getArguments()
        );

        $this->assertSame(
            [
                'kernel.reset' => [
                    [
                        'method' => 'reset',
                    ],
                ],
            ],
            $definition->getTags()
        );
    }

    public function testRegistersTheTwigTemplateExtension(): void
    {
        $this->assertTrue($this->container->has('contao.twig.template_extension'));

        $definition = $this->container->getDefinition('contao.twig.template_extension');

        $this->assertSame(ContaoTemplateExtension::class, $definition->getClass());
        $this->assertTrue($definition->isPrivate());

        $this->assertEquals(
            [
                new Reference('request_stack'),
                new Reference('contao.framework'),
                new Reference('contao.routing.scope_matcher'),
            ],
            $definition->getArguments()
        );
    }

    public function testRegistersTheMigrationCollection(): void
    {
        $this->assertTrue($this->container->has(MigrationCollection::class));

        $definition = $this->container->getDefinition(MigrationCollection::class);

        $this->assertTrue($definition->isPrivate());
    }

    public function testRegistersTheVersion409CeAccessMigration(): void
    {
        $this->assertTrue($this->container->has(CeAccessMigration::class));

        $definition = $this->container->getDefinition(CeAccessMigration::class);

        $this->assertTrue($definition->isPrivate());

        $this->assertEquals(
            [
                new Reference('database_connection'),
                new Reference('contao.framework'),
            ],
            $definition->getArguments()
        );
    }

    public function testRegistersThePredefinedImageSizes(): void
    {
        $services = ['contao.image.image_sizes', 'contao.image.image_factory', 'contao.image.picture_factory'];

        $extension = new ContaoCoreExtension();
        $extension->load([], $this->container);

        foreach ($services as $service) {
            $this->assertFalse($this->container->getDefinition($service)->hasMethodCall('setPredefinedSizes'));
        }

        $extension->load(
            [
                'contao' => [
                    'image' => [
                        'sizes' => [
                            'foobar' => [
                                'width' => 100,
                                'height' => 200,
                                'resize_mode' => 'box',
                                'zoom' => 100,
                                'css_class' => 'foobar-image',
                                'lazy_loading' => true,
                                'densities' => '1x, 2x',
                                'sizes' => '100vw',
                                'skip_if_dimensions_match' => false,
                                'items' => [[
                                    'width' => 50,
                                    'height' => 50,
                                    'resize_mode' => 'box',
                                    'zoom' => 100,
                                    'densities' => '0.5x, 2x',
                                    'sizes' => '50vw',
                                    'media' => '(max-width: 900px)',
                                ]],
                            ],
                        ],
                    ],
                ],
            ],
            $this->container
        );

        foreach ($services as $service) {
            $this->assertTrue($this->container->getDefinition($service)->hasMethodCall('setPredefinedSizes'));
        }

        $methodCalls = $this->container->getDefinition('contao.image.image_sizes')->getMethodCalls();

        $this->assertSame('setPredefinedSizes', $methodCalls[0][0]);

        $this->assertSame(
            [[
                '_foobar' => [
                    'width' => 100,
                    'height' => 200,
                    'resizeMode' => 'box',
                    'zoom' => 100,
                    'cssClass' => 'foobar-image',
                    'lazyLoading' => true,
                    'densities' => '1x, 2x',
                    'sizes' => '100vw',
                    'skipIfDimensionsMatch' => false,
                    'items' => [[
                        'width' => 50,
                        'height' => 50,
                        'resizeMode' => 'box',
                        'zoom' => 100,
                        'densities' => '0.5x, 2x',
                        'sizes' => '50vw',
                        'media' => '(max-width: 900px)',
                    ]],
                    'formats' => [],
                ],
            ]],
            $methodCalls[0][1]
        );
    }

    public function testSetsTheCrawlOptionsOnTheEscargotFactory(): void
    {
        $extension = new ContaoCoreExtension();
        $extension->load([], $this->container);

        $this->assertTrue($this->container->has('contao.crawl.escargot_factory'));

        $definition = $this->container->getDefinition('contao.crawl.escargot_factory');

        $this->assertEquals(
            [
                new Reference('database_connection'),
                new Reference('contao.framework'),
                [],
                [],
            ],
            $definition->getArguments()
        );

        $extension->load(
            [
                'contao' => [
                    'crawl' => [
                        'additional_uris' => [
                            'https://example.com',
                        ],
                        'default_http_client_options' => [
                            'proxy' => 'http://localhost:7080',
                        ],
                    ],
                ],
            ],
            $this->container
        );

        $definition = $this->container->getDefinition('contao.crawl.escargot_factory');

        $this->assertEquals(
            [
                new Reference('database_connection'),
                new Reference('contao.framework'),
                ['https://example.com'],
                ['proxy' => 'http://localhost:7080'],
            ],
            $definition->getArguments()
        );
    }

    public function testRegistersTheDefaultSearchIndexer(): void
    {
        $extension = new ContaoCoreExtension();
        $extension->load([], $this->container);

        $extension->load(
            [
                'contao' => [
                    'search' => [
                        'default_indexer' => [
                            'enable' => true,
                        ],
                        'index_protected' => true,
                    ],
                ],
            ],
            $this->container
        );

        $this->assertArrayHasKey(IndexerInterface::class, $this->container->getAutoconfiguredInstanceof());
        $this->assertTrue($this->container->hasDefinition('contao.search.indexer.default'));

        $definition = $this->container->getDefinition('contao.search.indexer.default');

        $this->assertEquals(
            [
                new Reference('contao.framework'),
                new Reference('database_connection'),
                new Reference('router'),
                true,
            ],
            $definition->getArguments()
        );
    }

    public function testDoesNotRegisterTheDefaultSearchIndexerIfItIsDisabled(): void
    {
        $extension = new ContaoCoreExtension();
        $extension->load([], $this->container);

        $extension->load(
            [
                'contao' => [
                    'search' => [
                        'default_indexer' => [
                            'enable' => false,
                        ],
                    ],
                ],
            ],
            $this->container
        );

        // Should still have the interface registered for autoconfiguration
        $this->assertArrayHasKey(IndexerInterface::class, $this->container->getAutoconfiguredInstanceof());
        $this->assertFalse($this->container->hasDefinition('contao.search.indexer.default'));
    }

    public function testSetsTheCorrectFeatureFlagOnTheSearchIndexListener(): void
    {
        $extension = new ContaoCoreExtension();
        $extension->load([], $this->container);

        $extension->load(
            [
                'contao' => [
                    'search' => [
                        'listener' => [
                            'delete' => false,
                        ],
                    ],
                ],
            ],
            $this->container
        );

        $definition = $this->container->getDefinition('contao.listener.search_index');

        $this->assertSame(SearchIndexListener::class, $definition->getClass());

        $this->assertEquals(
            [
                new Reference('contao.search.indexer'),
                new Reference('%fragment.path%'),
                SearchIndexListener::FEATURE_INDEX,
            ],
            $definition->getArguments()
        );
    }

    public function testRemovesTheSearchIndexListenerIfItIsDisabled(): void
    {
        $extension = new ContaoCoreExtension();
        $extension->load([], $this->container);

        $extension->load(
            [
                'contao' => [
                    'search' => [
                        'listener' => [
                            'index' => false,
                            'delete' => false,
                        ],
                    ],
                ],
            ],
            $this->container
        );

        $this->assertFalse($this->container->has('contao.listener.search_index'));
    }

    public function testRegistersThePreviewAuthenticationListener(): void
    {
        $this->assertTrue($this->container->has('contao.listener.preview_authentication'));

        $definition = $this->container->getDefinition('contao.listener.preview_authentication');

        $this->assertSame(PreviewAuthenticationListener::class, $definition->getClass());
        $this->assertTrue($definition->isPrivate());

        $this->assertEquals(
            [
                new Reference('contao.routing.scope_matcher'),
                new Reference('contao.security.token_checker'),
                new Reference('router'),
                new Reference('uri_signer'),
                new Reference('%contao.preview_script%'),
            ],
            $definition->getArguments()
        );

        $this->assertSame(
            [
                'kernel.event_listener' => [
                    [
                        'priority' => 7,
                    ],
                ],
            ],
            $definition->getTags()
        );
    }

    /**
     * @group legacy
     *
     * @expectedDeprecation Using the "contao.image.target_path" parameter has been deprecated %s.
     */
    public function testRegistersTheImageTargetPath(): void
    {
        $container = new ContainerBuilder(
            new ParameterBag([
                'kernel.debug' => false,
                'kernel.project_dir' => $this->getTempDir(),
                'kernel.default_locale' => 'en',
            ])
        );

        $extension = new ContaoCoreExtension();
        $extension->load([], $container);

        $this->assertSame($this->getTempDir().'/assets/images', $container->getParameter('contao.image.target_dir'));

        $params = [
            'contao' => [
                'image' => ['target_path' => 'my/custom/dir'],
            ],
        ];

        $extension = new ContaoCoreExtension();
        $extension->load($params, $container);

        $this->assertSame($this->getTempDir().'/my/custom/dir', $container->getParameter('contao.image.target_dir'));
    }
}<|MERGE_RESOLUTION|>--- conflicted
+++ resolved
@@ -380,33 +380,7 @@
         );
     }
 
-<<<<<<< HEAD
     public function testRegistersTheBypassMaintenanceListener(): void
-=======
-    /**
-     * Tests the contao.listener.initialize_controller service.
-     */
-    public function testRegistersTheInitializeControllerListener()
-    {
-        $this->assertTrue($this->container->has('contao.listener.initialize_controller'));
-
-        $definition = $this->container->getDefinition('contao.listener.initialize_controller');
-
-        $this->assertSame(InitializeControllerListener::class, $definition->getClass());
-
-        $tags = $definition->getTags();
-
-        $this->assertArrayHasKey('kernel.event_listener', $tags);
-        $this->assertSame('kernel.response', $tags['kernel.event_listener'][0]['event']);
-        $this->assertSame(1000, $tags['kernel.event_listener'][0]['priority']);
-        $this->assertSame('onKernelResponse', $tags['kernel.event_listener'][0]['method']);
-    }
-
-    /**
-     * Tests the contao.listener.insecure_installation service.
-     */
-    public function testRegistersTheInsecureInstallationListener()
->>>>>>> ecb7134d
     {
         $this->assertTrue($this->container->has('contao.listener.bypass_maintenance'));
 
@@ -582,6 +556,27 @@
                 'kernel.event_listener' => [
                     [
                         'priority' => 96,
+                    ],
+                ],
+            ],
+            $definition->getTags()
+        );
+    }
+
+    public function testRegistersTheInitializeControllerListener(): void
+    {
+        $this->assertTrue($this->container->has('contao.listener.initialize_controller'));
+
+        $definition = $this->container->getDefinition('contao.listener.initialize_controller');
+
+        $this->assertSame(InitializeControllerListener::class, $definition->getClass());
+        $this->assertTrue($definition->isPrivate());
+
+        $this->assertSame(
+            [
+                'kernel.event_listener' => [
+                    [
+                        'priority' => 1000,
                     ],
                 ],
             ],
