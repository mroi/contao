--- conflicted
+++ resolved
@@ -61,13 +61,9 @@
             [
                 $path . '/Resources/contao',
                 $this->getRootDir() . '/system/modules/foobar',
-<<<<<<< HEAD
                 $this->getRootDir() . '/app/Resources/contao',
-            ]
-=======
             ],
             $container->getParameter('contao.resources_paths')
->>>>>>> 03ff78e4
         );
     }
 }