<?php

declare(strict_types=1);

/*
 * This file is part of Contao.
 *
 * (c) Leo Feyer
 *
 * @license LGPL-3.0-or-later
 */

namespace Contao\CoreBundle\Tests\DependencyInjection\Compiler;

use Contao\CoreBundle\DependencyInjection\Compiler\AddSessionBagsPass;
use Contao\CoreBundle\Session\Attribute\ArrayAttributeBag;
use PHPUnit\Framework\TestCase;
use Symfony\Component\DependencyInjection\ContainerBuilder;
use Symfony\Component\DependencyInjection\Definition;
use Symfony\Component\HttpFoundation\Session\Session;

class AddSessionBagsPassTest extends TestCase
{
<<<<<<< HEAD
    public function testCanBeInstantiated(): void
    {
        $pass = new AddSessionBagsPass();

        $this->assertInstanceOf('Contao\CoreBundle\DependencyInjection\Compiler\AddSessionBagsPass', $pass);
    }

    public function testAddsTheSessionBags(): void
=======
    /**
     * Tests adding the session bags.
     */
    public function testAddsTheSessionBags()
>>>>>>> dfc85744
    {
        $container = new ContainerBuilder();
        $container->setDefinition('session', new Definition(Session::class));
        $container->setDefinition('contao.session.contao_backend', new Definition(ArrayAttributeBag::class));
        $container->setDefinition('contao.session.contao_frontend', new Definition(ArrayAttributeBag::class));

        $pass = new AddSessionBagsPass();
        $pass->process($container);

        $methodCalls = $container->findDefinition('session')->getMethodCalls();

        $this->assertCount(2, $methodCalls);
        $this->assertSame('registerBag', $methodCalls[0][0]);
        $this->assertSame('registerBag', $methodCalls[1][0]);
        $this->assertInstanceOf('Symfony\Component\DependencyInjection\Reference', $methodCalls[0][1][0]);
        $this->assertInstanceOf('Symfony\Component\DependencyInjection\Reference', $methodCalls[1][1][0]);
        $this->assertSame('contao.session.contao_backend', (string) $methodCalls[0][1][0]);
        $this->assertSame('contao.session.contao_frontend', (string) $methodCalls[1][1][0]);
    }

    public function testDoesNotAddsTheSessionBagsIfThereIsNoSession(): void
    {
        $container = new ContainerBuilder();

        $pass = new AddSessionBagsPass();
        $pass->process($container);

        $this->assertFalse($container->hasDefinition('session'));
    }
}<|MERGE_RESOLUTION|>--- conflicted
+++ resolved
@@ -21,21 +21,7 @@
 
 class AddSessionBagsPassTest extends TestCase
 {
-<<<<<<< HEAD
-    public function testCanBeInstantiated(): void
-    {
-        $pass = new AddSessionBagsPass();
-
-        $this->assertInstanceOf('Contao\CoreBundle\DependencyInjection\Compiler\AddSessionBagsPass', $pass);
-    }
-
     public function testAddsTheSessionBags(): void
-=======
-    /**
-     * Tests adding the session bags.
-     */
-    public function testAddsTheSessionBags()
->>>>>>> dfc85744
     {
         $container = new ContainerBuilder();
         $container->setDefinition('session', new Definition(Session::class));
