<?php

declare(strict_types=1);

/*
 * This file is part of Contao.
 *
 * (c) Leo Feyer
 *
 * @license LGPL-3.0-or-later
 */

namespace Contao\CoreBundle\Tests\Picker;

use Contao\BackendUser;
use Contao\CoreBundle\Picker\ArticlePickerProvider;
use Contao\CoreBundle\Picker\PickerConfig;
use Contao\TestCase\ContaoTestCase;
use Knp\Menu\FactoryInterface;
use Knp\Menu\ItemInterface;
use Knp\Menu\MenuItem;
use Symfony\Component\Routing\RouterInterface;
use Symfony\Component\Security\Core\Authentication\Token\Storage\TokenStorageInterface;
use Symfony\Component\Security\Core\Authentication\Token\TokenInterface;

class ArticlePickerProviderTest extends ContaoTestCase
{
    /**
     * @var ArticlePickerProvider
     */
    private $provider;

    /**
     * {@inheritdoc}
     */
    public static function setUpBeforeClass(): void
    {
        parent::setUpBeforeClass();

        $GLOBALS['TL_LANG']['MSC']['articlePicker'] = 'Article picker';
    }

    /**
     * {@inheritdoc}
     */
    public static function tearDownAfterClass(): void
    {
        parent::tearDownAfterClass();

        unset($GLOBALS['TL_LANG']);
    }

    /**
     * {@inheritdoc}
     */
    protected function setUp(): void
    {
        parent::setUp();

        $menuFactory = $this->createMock(FactoryInterface::class);
        $menuFactory
            ->method('createItem')
            ->willReturnCallback(
                function (string $name, array $data) use ($menuFactory): ItemInterface {
                    $item = new MenuItem($name, $menuFactory);
                    $item->setLabel($data['label']);
                    $item->setLinkAttributes($data['linkAttributes']);
                    $item->setCurrent($data['current']);
                    $item->setUri($data['uri']);

                    return $item;
                }
            )
        ;

        $router = $this->createMock(RouterInterface::class);
        $router
            ->method('generate')
            ->willReturnCallback(
                function (string $name, array $params): string {
                    return $name.'?'.http_build_query($params);
                }
            )
        ;

        $this->provider = new ArticlePickerProvider($menuFactory, $router);
    }

<<<<<<< HEAD
    public function testCanBeInstantiated(): void
    {
        $this->assertInstanceOf('Contao\CoreBundle\Picker\ArticlePickerProvider', $this->provider);
    }

    /**
     * @group legacy
     *
     * @expectedDeprecation Using a picker provider without injecting the translator service has been deprecated %s.
=======
    /**
     * Tests the createMenuItem() method.
>>>>>>> dfc85744
     */
    public function testCreatesTheMenuItem(): void
    {
        $picker = json_encode([
            'context' => 'link',
            'extras' => [],
            'current' => 'articlePicker',
            'value' => '',
        ]);

        if (\function_exists('gzencode') && false !== ($encoded = @gzencode($picker))) {
            $picker = $encoded;
        }

        $item = $this->provider->createMenuItem(new PickerConfig('link', [], '', 'articlePicker'));
        $uri = 'contao_backend?do=article&popup=1&picker='.strtr(base64_encode($picker), '+/=', '-_,');

        $this->assertSame('Article picker', $item->getLabel());
        $this->assertSame(['class' => 'articlePicker'], $item->getLinkAttributes());
        $this->assertTrue($item->isCurrent());
        $this->assertSame($uri, $item->getUri());
    }

    public function testChecksIfAMenuItemIsCurrent(): void
    {
        $this->assertTrue($this->provider->isCurrent(new PickerConfig('link', [], '', 'articlePicker')));
        $this->assertFalse($this->provider->isCurrent(new PickerConfig('link', [], '', 'filePicker')));
    }

    public function testReturnsTheCorrectName(): void
    {
        $this->assertSame('articlePicker', $this->provider->getName());
    }

    public function testChecksIfAContextIsSupported(): void
    {
        $this->provider->setTokenStorage($this->mockTokenStorage(BackendUser::class));

        $this->assertTrue($this->provider->supportsContext('link'));
        $this->assertFalse($this->provider->supportsContext('file'));
    }

    public function testFailsToCheckTheContextIfThereIsNoTokenStorage(): void
    {
        $this->expectException('RuntimeException');
        $this->expectExceptionMessage('No token storage provided');

        $this->provider->supportsContext('link');
    }

    public function testFailsToCheckTheContextIfThereIsNoToken(): void
    {
        $tokenStorage = $this->createMock(TokenStorageInterface::class);
        $tokenStorage
            ->method('getToken')
            ->willReturn(null)
        ;

        $this->provider->setTokenStorage($tokenStorage);

        $this->expectException('RuntimeException');
        $this->expectExceptionMessage('No token provided');

        $this->provider->supportsContext('link');
    }

    public function testFailsToCheckTheContextIfThereIsNoUser(): void
    {
        $token = $this->createMock(TokenInterface::class);
        $token
            ->method('getUser')
            ->willReturn(null)
        ;

        $tokenStorage = $this->createMock(TokenStorageInterface::class);
        $tokenStorage
            ->method('getToken')
            ->willReturn($token)
        ;

        $this->provider->setTokenStorage($tokenStorage);

        $this->expectException('RuntimeException');
        $this->expectExceptionMessage('The token does not contain a back end user object');

        $this->provider->supportsContext('link');
    }

    public function testChecksIfAValueIsSupported(): void
    {
        $this->assertTrue($this->provider->supportsValue(new PickerConfig('link', [], '{{article_url::5}}')));
        $this->assertFalse($this->provider->supportsValue(new PickerConfig('link', [], '{{link_url::5}}')));
    }

    public function testReturnsTheDcaTable(): void
    {
        $this->assertSame('tl_article', $this->provider->getDcaTable());
    }

    public function testReturnsTheDcaAttributes(): void
    {
        $extra = ['source' => 'tl_article.2'];

        $this->assertSame(
            [
                'fieldType' => 'radio',
                'preserveRecord' => 'tl_article.2',
                'value' => '5',
            ],
            $this->provider->getDcaAttributes(new PickerConfig('link', $extra, '{{article_url::5}}'))
        );

        $this->assertSame(
            [
                'fieldType' => 'radio',
                'preserveRecord' => 'tl_article.2',
            ],
            $this->provider->getDcaAttributes(new PickerConfig('link', $extra, '{{link_url::5}}'))
        );
    }

    public function testConvertsTheDcaValue(): void
    {
        $this->assertSame('{{article_url::5}}', $this->provider->convertDcaValue(new PickerConfig('link'), 5));
    }
}<|MERGE_RESOLUTION|>--- conflicted
+++ resolved
@@ -86,20 +86,10 @@
         $this->provider = new ArticlePickerProvider($menuFactory, $router);
     }
 
-<<<<<<< HEAD
-    public function testCanBeInstantiated(): void
-    {
-        $this->assertInstanceOf('Contao\CoreBundle\Picker\ArticlePickerProvider', $this->provider);
-    }
-
     /**
      * @group legacy
      *
      * @expectedDeprecation Using a picker provider without injecting the translator service has been deprecated %s.
-=======
-    /**
-     * Tests the createMenuItem() method.
->>>>>>> dfc85744
      */
     public function testCreatesTheMenuItem(): void
     {
