<?php

declare(strict_types=1);

/*
 * This file is part of Contao.
 *
 * (c) Leo Feyer
 *
 * @license LGPL-3.0-or-later
 */

namespace Contao\CoreBundle\Tests\ContaoManager;

use Contao\CoreBundle\ContaoCoreBundle;
use Contao\CoreBundle\ContaoManager\Plugin;
use Contao\ManagerBundle\ContaoManagerBundle;
use Contao\ManagerPlugin\Bundle\Config\BundleConfig;
use Contao\ManagerPlugin\Bundle\Parser\DelegatingParser;
use Doctrine\Bundle\DoctrineBundle\DoctrineBundle;
use Doctrine\Bundle\DoctrineCacheBundle\DoctrineCacheBundle;
use Knp\Bundle\MenuBundle\KnpMenuBundle;
use Knp\Bundle\TimeBundle\KnpTimeBundle;
use Lexik\Bundle\MaintenanceBundle\LexikMaintenanceBundle;
use Nelmio\CorsBundle\NelmioCorsBundle;
use Nelmio\SecurityBundle\NelmioSecurityBundle;
use PHPUnit\Framework\TestCase;
use Scheb\TwoFactorBundle\SchebTwoFactorBundle;
use Symfony\Bundle\FrameworkBundle\FrameworkBundle;
use Symfony\Bundle\MonologBundle\MonologBundle;
use Symfony\Bundle\SecurityBundle\SecurityBundle;
use Symfony\Bundle\SwiftmailerBundle\SwiftmailerBundle;
use Symfony\Bundle\TwigBundle\TwigBundle;
use Symfony\Component\Config\Loader\LoaderInterface;
use Symfony\Component\Config\Loader\LoaderResolverInterface;
use Symfony\Component\HttpKernel\KernelInterface;
use Terminal42\HeaderReplay\HeaderReplayBundle;

class PluginTest extends TestCase
{
<<<<<<< HEAD
    public function testCanBeInstantiated(): void
    {
        $plugin = new Plugin();

        $this->assertInstanceOf('Contao\CoreBundle\ContaoManager\Plugin', $plugin);
    }

    public function testReturnsTheBundles(): void
=======
    /**
     * Tests returning the bundles.
     */
    public function testReturnsTheBundles()
>>>>>>> dfc85744
    {
        $plugin = new Plugin();

        /** @var BundleConfig[]|array $bundles */
        $bundles = $plugin->getBundles(new DelegatingParser());

        $this->assertCount(5, $bundles);

        $this->assertSame(KnpMenuBundle::class, $bundles[0]->getName());
        $this->assertSame([], $bundles[0]->getReplace());
        $this->assertSame([], $bundles[0]->getLoadAfter());

        $this->assertSame(KnpTimeBundle::class, $bundles[1]->getName());
        $this->assertSame([], $bundles[1]->getReplace());
        $this->assertSame([], $bundles[1]->getLoadAfter());

        $this->assertSame(SchebTwoFactorBundle::class, $bundles[2]->getName());
        $this->assertSame([], $bundles[2]->getReplace());
        $this->assertSame([], $bundles[2]->getLoadAfter());

        $this->assertSame(HeaderReplayBundle::class, $bundles[3]->getName());
        $this->assertSame([], $bundles[3]->getReplace());
        $this->assertSame([], $bundles[3]->getLoadAfter());

        $this->assertSame(ContaoCoreBundle::class, $bundles[4]->getName());
        $this->assertSame(['core'], $bundles[4]->getReplace());

        $this->assertSame(
            [
                FrameworkBundle::class,
                SecurityBundle::class,
                TwigBundle::class,
                MonologBundle::class,
                SwiftmailerBundle::class,
                DoctrineBundle::class,
                DoctrineCacheBundle::class,
                KnpMenuBundle::class,
                KnpTimeBundle::class,
                LexikMaintenanceBundle::class,
                NelmioCorsBundle::class,
                NelmioSecurityBundle::class,
                SchebTwoFactorBundle::class,
                HeaderReplayBundle::class,
                ContaoManagerBundle::class,
            ],
            $bundles[4]->getLoadAfter()
        );
    }

    public function testReturnsTheRouteCollection(): void
    {
        $loader = $this->createMock(LoaderInterface::class);
        $loader
            ->expects($this->once())
            ->method('load')
        ;

        $resolver = $this->createMock(LoaderResolverInterface::class);
        $resolver
            ->method('resolve')
            ->willReturn($loader)
        ;

        $plugin = new Plugin();
        $plugin->getRouteCollection($resolver, $this->createMock(KernelInterface::class));
    }
}<|MERGE_RESOLUTION|>--- conflicted
+++ resolved
@@ -38,21 +38,7 @@
 
 class PluginTest extends TestCase
 {
-<<<<<<< HEAD
-    public function testCanBeInstantiated(): void
-    {
-        $plugin = new Plugin();
-
-        $this->assertInstanceOf('Contao\CoreBundle\ContaoManager\Plugin', $plugin);
-    }
-
     public function testReturnsTheBundles(): void
-=======
-    /**
-     * Tests returning the bundles.
-     */
-    public function testReturnsTheBundles()
->>>>>>> dfc85744
     {
         $plugin = new Plugin();
 
