<?php

declare(strict_types=1);

/*
 * This file is part of Contao.
 *
 * Copyright (c) 2005-2018 Leo Feyer
 *
 * @license LGPL-3.0+
 */

namespace Contao\CoreBundle\Tests\Session\Attribute;

use Contao\CoreBundle\Session\Attribute\ArrayAttributeBag;
use PHPUnit\Framework\TestCase;
use Symfony\Component\HttpFoundation\Session\Attribute\AttributeBag;

class ArrayAttributeBagTest extends TestCase
{
    public function testCanBeInstantiated(): void
    {
        $adapter = new ArrayAttributeBag(new AttributeBag('foobar_storageKey'));

        $this->assertInstanceOf('Contao\CoreBundle\Session\Attribute\ArrayAttributeBag', $adapter);
        $this->assertInstanceOf('ArrayAccess', $adapter);
    }

    public function testCanWriteTheOffset(): void
    {
        $bag = new ArrayAttributeBag('foobar_storageKey');

        $bag['foo'] = 'bar';
        $bag['bar']['baz'] = 'foo';
        $bag['baz'] = [];
        $bag['baz']['foo'] = 'bar';

        $this->assertSame('bar', $bag->get('foo'));
        $this->assertSame(['baz' => 'foo'], $bag->get('bar'));
        $this->assertSame(['foo' => 'bar'], $bag->get('baz'));
    }

    public function testChecksIfTheOffsetExists(): void
    {
        $bag = new ArrayAttributeBag('foobar_storageKey');

        $bag['foo'] = 'bar';
        $bag['bar']['baz'] = 'foo';

        $this->assertTrue(isset($bag['foo']));
        $this->assertTrue(isset($bag['bar']['baz']));
        $this->assertFalse(isset($bag['baz']));
    }

    public function testCanReadTheOffset(): void
    {
        $bag = new ArrayAttributeBag('foobar_storageKey');

        $bag['foo'] = 'bar';
        $bag['bar']['baz'] = 'foo';

        $this->assertSame('bar', $bag['foo']);
        $this->assertSame(['baz' => 'foo'], $bag['bar']);
        $this->assertSame('foo', $bag['bar']['baz']);
    }

<<<<<<< HEAD
    public function testCanModifyTheOffset(): void
=======
    /**
     * Tests the offsetGet() method.
     */
    public function testCanModifyTheOffset()
>>>>>>> ae781026
    {
        $bag = new ArrayAttributeBag('foobar_storageKey');

        $bag['foo'] = 1;
        $bag['bar']['baz'] = 'foo';

        ++$bag['foo'];
        $bag['foo'] += 1;
        $bag['bar']['baz'] .= 'bar';

        $this->assertSame(3, $bag['foo']);
        $this->assertSame(['baz' => 'foobar'], $bag['bar']);
    }

    public function testCanUnsetTheOffset(): void
    {
        $bag = new ArrayAttributeBag('foobar_storageKey');
        $bag->set('foo', 'bar');
        $bag->set('bar', ['baz' => 'foo']);

        unset($bag['foo'], $bag['bar']['baz']);

        $this->assertFalse($bag->has('foo'));
        $this->assertSame([], $bag->get('bar'));
    }

<<<<<<< HEAD
    public function testDoesNotReferenceValues(): void
=======
    /**
     * Tests that values are not referenced.
     */
    public function testDoesNotReferenceValues()
>>>>>>> ae781026
    {
        $bag = new ArrayAttributeBag('foobar_storageKey');
        $bag->set('foo', 'bar');
        $bag->set('bar', ['baz' => 'foo']);

        $foo = $bag['foo'];
        $foo = '';
        $baz = $bag['bar']['baz'];
        $baz = '';
        $bar = $bag['bar'];
        $bar = [];

        $this->assertSame('bar', $bag['foo']);
        $this->assertSame(['baz' => 'foo'], $bag['bar']);
    }
}<|MERGE_RESOLUTION|>--- conflicted
+++ resolved
@@ -64,14 +64,7 @@
         $this->assertSame('foo', $bag['bar']['baz']);
     }
 
-<<<<<<< HEAD
     public function testCanModifyTheOffset(): void
-=======
-    /**
-     * Tests the offsetGet() method.
-     */
-    public function testCanModifyTheOffset()
->>>>>>> ae781026
     {
         $bag = new ArrayAttributeBag('foobar_storageKey');
 
@@ -98,14 +91,7 @@
         $this->assertSame([], $bag->get('bar'));
     }
 
-<<<<<<< HEAD
     public function testDoesNotReferenceValues(): void
-=======
-    /**
-     * Tests that values are not referenced.
-     */
-    public function testDoesNotReferenceValues()
->>>>>>> ae781026
     {
         $bag = new ArrayAttributeBag('foobar_storageKey');
         $bag->set('foo', 'bar');
