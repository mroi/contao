--- conflicted
+++ resolved
@@ -31,28 +31,10 @@
 use Symfony\Component\HttpFoundation\Session\Session;
 use Symfony\Component\Routing\RouteCollection;
 use Symfony\Component\Routing\RouterInterface;
-<<<<<<< HEAD
-=======
-use Symfony\Component\Security\Csrf\CsrfTokenManager;
->>>>>>> dfc85744
 
 class ContaoFrameworkTest extends TestCase
 {
-<<<<<<< HEAD
-    public function testCanBeInstantiated(): void
-    {
-        $framework = $this->mockFramework(new RequestStack(), $this->mockRouter('/'));
-
-        $this->assertInstanceOf('Contao\CoreBundle\Framework\ContaoFramework', $framework);
-        $this->assertInstanceOf('Contao\CoreBundle\Framework\ContaoFrameworkInterface', $framework);
-    }
-
-    /**
-=======
-    /**
-     * Tests initializing the framework with a front end request.
-     *
->>>>>>> dfc85744
+    /**
      * @runInSeparateProcess
      * @preserveGlobalState disabled
      */
@@ -201,47 +183,6 @@
     }
 
     /**
-<<<<<<< HEAD
-=======
-     * Tests initializing the framework with an empty route.
-     *
-     * @runInSeparateProcess
-     * @preserveGlobalState disabled
-     */
-    public function testInitializesTheFrameworkWithAnEmptyRoute()
-    {
-        $request = new Request();
-        $request->setLocale('de');
-
-        $container = $this->mockContainerWithContaoScopes();
-        $container->get('request_stack')->push($request);
-
-        $router = $this->createMock(RouterInterface::class);
-
-        $framework = $this->mockContaoFramework($container->get('request_stack'), $router);
-        $framework->setContainer($container);
-        $framework->initialize();
-
-        $this->assertTrue(\defined('TL_MODE'));
-        $this->assertTrue(\defined('TL_START'));
-        $this->assertTrue(\defined('TL_ROOT'));
-        $this->assertTrue(\defined('TL_REFERER_ID'));
-        $this->assertTrue(\defined('TL_SCRIPT'));
-        $this->assertTrue(\defined('BE_USER_LOGGED_IN'));
-        $this->assertTrue(\defined('FE_USER_LOGGED_IN'));
-        $this->assertTrue(\defined('TL_PATH'));
-        $this->assertNull(TL_MODE);
-        $this->assertSame($this->getRootDir(), TL_ROOT);
-        $this->assertSame('', TL_REFERER_ID);
-        $this->assertNull(TL_SCRIPT);
-        $this->assertSame('', TL_PATH);
-        $this->assertSame('de', $GLOBALS['TL_LANGUAGE']);
-    }
-
-    /**
-     * Tests initializing the framework without a scope.
-     *
->>>>>>> dfc85744
      * @runInSeparateProcess
      * @preserveGlobalState disabled
      */
@@ -279,8 +220,6 @@
      */
     public function testDoesNotInitializeTheFrameworkTwice(): void
     {
-        \define('TL_ROOT', $this->getRootDir());
-
         $request = new Request();
         $request->attributes->set('_contao_referer_id', 'foobar');
 
@@ -289,9 +228,6 @@
 
         $container = $this->mockContainer();
         $container->setParameter('contao.csrf_token_name', 'dummy_token');
-
-        // Ensure to use the fixtures class
-        Config::preload();
 
         $framework = $this->createMock(ContaoFramework::class);
         $framework
@@ -344,14 +280,6 @@
         error_reporting($errorReporting);
     }
 
-    /**
-<<<<<<< HEAD
-     * @runInSeparateProcess
-     * @preserveGlobalState disabled
-=======
-     * Tests initializing the framework with a valid request token.
->>>>>>> dfc85744
-     */
     public function testValidatesTheRequestToken(): void
     {
         $request = new Request();
@@ -410,14 +338,6 @@
         $framework->initialize();
     }
 
-    /**
-<<<<<<< HEAD
-     * @runInSeparateProcess
-     * @preserveGlobalState disabled
-=======
-     * Tests if the request token check is skipped upon an Ajax request.
->>>>>>> dfc85744
-     */
     public function testDoesNotValidateTheRequestTokenUponAjaxRequests(): void
     {
         $request = new Request();
@@ -454,14 +374,6 @@
         $this->addToAssertionCount(1);  // does not throw an exception
     }
 
-    /**
-<<<<<<< HEAD
-     * @runInSeparateProcess
-     * @preserveGlobalState disabled
-=======
-     * Tests if the request token check is skipped if the attribute is false.
->>>>>>> dfc85744
-     */
     public function testDoesNotValidateTheRequestTokenIfTheRequestAttributeIsFalse(): void
     {
         $request = new Request();
@@ -545,15 +457,6 @@
     }
 
     /**
-<<<<<<< HEAD
-     * @runInSeparateProcess
-     * @preserveGlobalState disabled
-=======
-     * Tests initializing the framework with an incomplete installation on the install route.
-     *
-     * @param string $route
->>>>>>> dfc85744
-     *
      * @dataProvider getInstallRoutes
      */
     public function testAllowsTheInstallationToBeIncompleteInTheInstallTool(string $route): void
