<?php

declare(strict_types=1);

/*
 * This file is part of Contao.
 *
 * (c) Leo Feyer
 *
 * @license LGPL-3.0-or-later
 */

namespace Contao\CoreBundle\Tests\Exception;

use Contao\CoreBundle\Exception\RedirectResponseException;
use PHPUnit\Framework\TestCase;

class RedirectResponseExceptionTest extends TestCase
{
<<<<<<< HEAD
    public function testCanBeInstantiated(): void
    {
        $exception = new RedirectResponseException('http://example.org');

        $this->assertInstanceOf('Contao\CoreBundle\Exception\RedirectResponseException', $exception);
    }

    public function testSetsTheResponseStatusCodeAndLocation(): void
=======
    /**
     * Tests the getResponse() method.
     */
    public function testSetsTheResponseStatusCodeAndLocation()
>>>>>>> dfc85744
    {
        $exception = new RedirectResponseException('http://example.org');

        $this->assertInstanceOf('Symfony\Component\HttpFoundation\Response', $exception->getResponse());
        $this->assertSame(303, $exception->getResponse()->getStatusCode());
        $this->assertSame('http://example.org', $exception->getResponse()->headers->get('Location'));
    }
}<|MERGE_RESOLUTION|>--- conflicted
+++ resolved
@@ -17,21 +17,7 @@
 
 class RedirectResponseExceptionTest extends TestCase
 {
-<<<<<<< HEAD
-    public function testCanBeInstantiated(): void
-    {
-        $exception = new RedirectResponseException('http://example.org');
-
-        $this->assertInstanceOf('Contao\CoreBundle\Exception\RedirectResponseException', $exception);
-    }
-
     public function testSetsTheResponseStatusCodeAndLocation(): void
-=======
-    /**
-     * Tests the getResponse() method.
-     */
-    public function testSetsTheResponseStatusCodeAndLocation()
->>>>>>> dfc85744
     {
         $exception = new RedirectResponseException('http://example.org');
 
