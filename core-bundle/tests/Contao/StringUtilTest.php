<?php

declare(strict_types=1);

/*
 * This file is part of Contao.
 *
 * (c) Leo Feyer
 *
 * @license LGPL-3.0-or-later
 */

namespace Contao\CoreBundle\Tests\Contao;

use Contao\CoreBundle\Tests\TestCase;
use Contao\StringUtil;
use Contao\System;
use Psr\Log\NullLogger;
use Symfony\Component\DependencyInjection\ContainerBuilder;

class StringUtilTest extends TestCase
{
    protected function setUp(): void
    {
        parent::setUp();

        $container = new ContainerBuilder();
        $container->setParameter('kernel.project_dir', $this->getFixturesDir());
        $container->set('monolog.logger.contao', new NullLogger());

        System::setContainer($container);
    }

    public function testGeneratesAliases(): void
    {
        $GLOBALS['TL_CONFIG']['characterSet'] = 'UTF-8';

        $this->assertSame('foo', StringUtil::generateAlias('foo'));
        $this->assertSame('foo', StringUtil::generateAlias('FOO'));
        $this->assertSame('foo-bar', StringUtil::generateAlias('foo bar'));
        $this->assertSame('foo-bar', StringUtil::generateAlias('%foo&bar~'));
        $this->assertSame('foo-bar', StringUtil::generateAlias('foo&amp;bar'));
        $this->assertSame('foo-bar', StringUtil::generateAlias('foo-{{link::12}}-bar'));
        $this->assertSame('id-123', StringUtil::generateAlias('123'));
        $this->assertSame('123foo', StringUtil::generateAlias('123foo'));
        $this->assertSame('foo123', StringUtil::generateAlias('foo123'));
    }

    /**
     * @dataProvider parseSimpleTokensProvider
     */
    public function testParsesSimpleTokens(string $string, array $tokens, string $expected): void
    {
        $this->assertSame($expected, StringUtil::parseSimpleTokens($string, $tokens));
    }

    public function parseSimpleTokensProvider(): \Generator
    {
<<<<<<< HEAD
        yield 'Test regular token replacement' => [
            'This is my ##email##',
            ['email' => 'test@foobar.com'],
            'This is my test@foobar.com',
        ];

        yield 'Test regular token replacement is non greedy' => [
            'This is my ##email##,##email2##',
            ['email' => 'test@foobar.com', 'email2' => 'foo@test.com'],
            'This is my test@foobar.com,foo@test.com',
        ];

        yield 'Test token replacement with special characters (-)' => [
            'This is my ##e-mail##',
            ['e-mail' => 'test@foobar.com'],
            'This is my test@foobar.com',
        ];

        yield 'Test token replacement with special characters (&)' => [
            'This is my ##e&mail##',
            ['e&mail' => 'test@foobar.com'],
            'This is my test@foobar.com',
        ];

        yield 'Test token replacement with special characters (#)' => [
            'This is my ##e#mail##',
            ['e#mail' => 'test@foobar.com'],
            'This is my test@foobar.com',
        ];

        yield 'Test token replacement with token delimiter (##)' => [
            'This is my ##e##mail##',
            ['e##mail' => 'test@foobar.com'],
            'This is my ##e##mail##',
        ];

        yield 'Test comparisons (==) with regular characters (match)' => [
            'This is my {if email==""}match{endif}',
            ['email' => ''],
            'This is my match',
        ];

        yield 'Test comparisons (==) with regular characters (no match)' => [
            'This is my {if email==""}match{endif}',
            ['email' => 'test@foobar.com'],
            'This is my ',
        ];

        yield 'Test comparisons (!=) with regular characters (match)' => [
            'This is my {if email!=""}match{endif}',
            ['email' => 'test@foobar.com'],
            'This is my match',
        ];

        yield 'Test comparisons (!=) with regular characters (no match)' => [
            'This is my {if email!=""}match{endif}',
            ['email' => ''],
            'This is my ',
        ];

        yield 'Test comparisons (>) with regular characters (match)' => [
            'This is my {if value>0}match{endif}',
            ['value' => 5],
            'This is my match',
        ];

        yield 'Test comparisons (>) with regular characters (no match)' => [
            'This is my {if value>0}hello{endif}',
            ['value' => -8],
            'This is my ',
        ];

        yield 'Test comparisons (>=) with regular characters (match)' => [
            'This is my {if value>=0}match{endif}',
            ['value' => 5],
            'This is my match',
        ];

        yield 'Test comparisons (>=) with regular characters (no match)' => [
            'This is my {if value>=0}hello{endif}',
            ['value' => -8],
            'This is my ',
        ];

        yield 'Test comparisons (<) with regular characters (match)' => [
            'This is my {if value<0}match{endif}',
            ['value' => -5],
            'This is my match',
        ];

        yield 'Test comparisons (<) with regular characters (no match)' => [
            'This is my {if value<0}hello{endif}',
            ['value' => 9],
            'This is my ',
        ];

        yield 'Test comparisons (<=) with regular characters (match)' => [
            'This is my {if value<=0}match{endif}',
            ['value' => -5],
            'This is my match',
        ];

        yield 'Test comparisons (<=) with regular characters (no match)' => [
            'This is my {if value<=0}hello{endif}',
            ['value' => 9],
            'This is my ',
        ];

        yield 'Test comparisons (<) with special characters (match)' => [
            'This is my {if val&#ue<0}match{endif}',
            ['val&#ue' => -5],
            'This is my match',
        ];

        yield 'Test comparisons (<) with special characters (no match)' => [
            'This is my {if val&#ue<0}match{endif}',
            ['val&#ue' => 9],
            'This is my ',
        ];

        yield 'Test comparisons (===) with regular characters (match)' => [
            'This is my {if value===5}match{endif}',
            ['value' => 5],
            'This is my match',
        ];

        yield 'Test comparisons (===) with regular characters (no match)' => [
            'This is my {if value===5}match{endif}',
            ['value' => 5.0],
            'This is my ',
        ];

        yield 'Test comparisons (!==) with regular characters (match)' => [
            'This is my {if value!==5.0}match{endif}',
            ['value' => '5'],
            'This is my match',
        ];

        yield 'Test comparisons (!==) with regular characters (no match)' => [
            'This is my {if value!==5.0}match{endif}',
            ['value' => 5.0],
            'This is my ',
        ];

        yield 'Test whitespace in tokens not allowed and ignored' => [
            'This is my ##dumb token## you know',
            ['dumb token' => 'foobar'],
            'This is my ##dumb token## you know',
        ];

        yield 'Test if-tags insertion not evaluated' => [
            '##token##',
            ['token' => '{if token=="foo"}'],
            '{if token=="foo"}',
        ];

        yield 'Test if-tags insertion not evaluated with multiple tokens' => [
            '##token1####token2####token3##',
            ['token1' => '{', 'token2' => 'if', 'token3' => ' token=="foo"}'],
            '{if token=="foo"}',
        ];

        yield 'Test nested if-tag with " in value (match)' => [
            '{if value=="f"oo"}1{endif}{if value=="f\"oo"}2{endif}',
            ['value' => 'f"oo'],
            '12',
        ];

        yield 'Test else (match)' => [
            'This is my {if value=="foo"}match{else}else-match{endif}',
            ['value' => 'foo'],
            'This is my match',
        ];

        yield 'Test else (no match)' => [
            'This is my {if value!="foo"}match{else}else-match{endif}',
            ['value' => 'foo'],
            'This is my else-match',
        ];

        yield 'Test nested if (match)' => [
            '0{if value=="foo"}1{if value!="foo"}2{else}3{if value=="foo"}4{else}5{endif}6{endif}7{else}8{endif}9',
            ['value' => 'foo'],
            '0134679',
        ];

        yield 'Test nested if (no match)' => [
            '0{if value!="foo"}1{if value=="foo"}2{else}3{if value!="foo"}4{else}5{endif}6{endif}7{else}8{endif}9',
            ['value' => 'foo'],
            '089',
        ];

        yield 'Test nested elseif (match)' => [
            '0{if value=="bar"}1{elseif value=="foo"}2{else}3{if value=="bar"}4{elseif value=="foo"}5{else}6{endif}7{endif}8',
            ['value' => 'foo'],
            '028',
        ];

        yield 'Test nested elseif (no match)' => [
            '0{if value=="bar"}1{elseif value!="foo"}2{else}3{if value=="bar"}4{elseif value!="foo"}5{else}6{endif}7{endif}8',
            ['value' => 'foo'],
            '03678',
        ];

        yield 'Test special value chars \'=!<>;$()[] (match)' => [
            '{if value=="\'=!<>;$()[]"}match{else}no-match{endif}',
            ['value' => '\'=!<>;$()[]'],
            'match',
        ];

        yield 'Test special value chars \'=!<>;$()[] (no match)' => [
            '{if value=="\'=!<>;$()[]"}match{else}no-match{endif}',
            ['value' => '=!<>;$()[]'],
            'no-match',
        ];

        yield 'Test every elseif expression is skipped if first if statement evaluates to true' => [
            '{if value=="foobar"}Output 1{elseif value=="foobar"}Output 2{elseif value=="foobar"}Output 3{elseif value=="foobar"}Output 4{else}Output 5{endif}',
            ['value' => 'foobar'],
            'Output 1',
        ];

        yield 'Test every elseif expression is skipped if first elseif statement evaluates to true' => [
            '{if value!="foobar"}Output 1{elseif value=="foobar"}Output 2{elseif value=="foobar"}Output 3{elseif value=="foobar"}Output 4{elseif value=="foobar"}Output 5{else}Output 6{endif}',
            ['value' => 'foobar'],
            'Output 2',
        ];

        yield 'Test every elseif expression is skipped if second elseif statement evaluates to true' => [
            '{if value!="foobar"}Output 1{elseif value!="foobar"}Output 2{elseif value=="foobar"}Output 3{elseif value=="foobar"}Output 4{elseif value=="foobar"}Output 5{elseif value=="foobar"}Output 6{else}Output 7{endif}',
            ['value' => 'foobar'],
            'Output 3',
        ];

        yield 'Test {{iflng}} insert tag or similar constructs are ignored' => [
            '{if value=="foobar"}{{iflng::en}}hi{{iflng}}{{elseifinserttag::whodoesthisanyway}}{elseif value=="foo"}{{iflng::en}}hi2{{iflng}}{else}ok{endif}',
            ['value' => 'foobar'],
            '{{iflng::en}}hi{{iflng}}{{elseifinserttag::whodoesthisanyway}}',
        ];

        yield 'Test single white space characters in expressions' => [
            'This is my {if number > 5}match{endif}',
            ['number' => 6],
            'This is my match',
        ];

        yield 'Test multiple white space characters in expressions' => [
            'This is my {if email  ==  "test@foobar.com"  }match{endif}',
            ['email' => 'test@foobar.com'],
            'This is my match',
        ];

        yield 'Test does not support tabs in expressions' => [
            "This is my {if number\t>\t5}match{endif}",
            ['number' => 6],
            'This is my ',
        ];

        yield 'Test does not support line breaks in expressions' => [
            "This is my {if number\n>\n5}match{endif}",
            ['number' => 6],
            'This is my ',
=======
        return [
            'Test regular token replacement' => [
                'This is my ##email##',
                ['email' => 'test@foobar.com'],
                'This is my test@foobar.com',
            ],
            'Test regular token replacement is non greedy' => [
                'This is my ##email##,##email2##',
                ['email' => 'test@foobar.com', 'email2' => 'foo@test.com'],
                'This is my test@foobar.com,foo@test.com',
            ],
            'Test token replacement with special characters (-)' => [
                'This is my ##e-mail##',
                ['e-mail' => 'test@foobar.com'],
                'This is my test@foobar.com',
            ],
            'Test token replacement with special characters (&)' => [
                'This is my ##e&mail##',
                ['e&mail' => 'test@foobar.com'],
                'This is my test@foobar.com',
            ],
            'Test token replacement with special characters (#)' => [
                'This is my ##e#mail##',
                ['e#mail' => 'test@foobar.com'],
                'This is my test@foobar.com',
            ],
            'Test token replacement with token delimiter (##)' => [
                'This is my ##e##mail##',
                ['e##mail' => 'test@foobar.com'],
                'This is my ##e##mail##',
            ],
            'Test comparisons (==) with regular characters (match)' => [
                'This is my {if email==""}match{endif}',
                ['email' => ''],
                'This is my match',
            ],
            'Test comparisons (==) with regular characters (no match)' => [
                'This is my {if email==""}match{endif}',
                ['email' => 'test@foobar.com'],
                'This is my ',
            ],
            'Test comparisons (!=) with regular characters (match)' => [
                'This is my {if email!=""}match{endif}',
                ['email' => 'test@foobar.com'],
                'This is my match',
            ],
            'Test comparisons (!=) with regular characters (no match)' => [
                'This is my {if email!=""}match{endif}',
                ['email' => ''],
                'This is my ',
            ],
            'Test comparisons (>) with regular characters (match)' => [
                'This is my {if value>0}match{endif}',
                ['value' => 5],
                'This is my match',
            ],
            'Test comparisons (>) with regular characters (no match)' => [
                'This is my {if value>0}hello{endif}',
                ['value' => -8],
                'This is my ',
            ],
            'Test comparisons (>=) with regular characters (match)' => [
                'This is my {if value>=0}match{endif}',
                ['value' => 5],
                'This is my match',
            ],
            'Test comparisons (>=) with regular characters (no match)' => [
                'This is my {if value>=0}hello{endif}',
                ['value' => -8],
                'This is my ',
            ],
            'Test comparisons (<) with regular characters (match)' => [
                'This is my {if value<0}match{endif}',
                ['value' => -5],
                'This is my match',
            ],
            'Test comparisons (<) with regular characters (no match)' => [
                'This is my {if value<0}hello{endif}',
                ['value' => 9],
                'This is my ',
            ],
            'Test comparisons (<=) with regular characters (match)' => [
                'This is my {if value<=0}match{endif}',
                ['value' => -5],
                'This is my match',
            ],
            'Test comparisons (<=) with regular characters (no match)' => [
                'This is my {if value<=0}hello{endif}',
                ['value' => 9],
                'This is my ',
            ],
            'Test comparisons (<) with special characters (match)' => [
                'This is my {if val&#ue<0}match{endif}',
                ['val&#ue' => -5],
                'This is my match',
            ],
            'Test comparisons (<) with special characters (no match)' => [
                'This is my {if val&#ue<0}match{endif}',
                ['val&#ue' => 9],
                'This is my ',
            ],
            'Test comparisons (===) with regular characters (match)' => [
                'This is my {if value===5}match{endif}',
                ['value' => 5],
                'This is my match',
            ],
            'Test comparisons (===) with regular characters (no match)' => [
                'This is my {if value===5}match{endif}',
                ['value' => 5.0],
                'This is my ',
            ],
            'Test comparisons (!==) with regular characters (match)' => [
                'This is my {if value!==5.0}match{endif}',
                ['value' => '5'],
                'This is my match',
            ],
            'Test comparisons (!==) with regular characters (no match)' => [
                'This is my {if value!==5.0}match{endif}',
                ['value' => 5.0],
                'This is my ',
            ],
            'Test whitespace in tokens not allowed and ignored' => [
                'This is my ##dumb token## you know',
                ['dumb token' => 'foobar'],
                'This is my ##dumb token## you know',
            ],
            'Test if-tags insertion not evaluated' => [
                '##token##',
                ['token' => '{if token=="foo"}'],
                '{if token=="foo"}',
            ],
            'Test if-tags insertion not evaluated with multiple tokens' => [
                '##token1####token2####token3##',
                ['token1' => '{', 'token2' => 'if', 'token3' => ' token=="foo"}'],
                '{if token=="foo"}',
            ],
            'Test nested if-tag with " in value (match)' => [
                '{if value=="f"oo"}1{endif}{if value=="f\"oo"}2{endif}',
                ['value' => 'f"oo'],
                '12',
            ],
            'Test else (match)' => [
                'This is my {if value=="foo"}match{else}else-match{endif}',
                ['value' => 'foo'],
                'This is my match',
            ],
            'Test else (no match)' => [
                'This is my {if value!="foo"}match{else}else-match{endif}',
                ['value' => 'foo'],
                'This is my else-match',
            ],
            'Test nested if (match)' => [
                '0{if value=="foo"}1{if value!="foo"}2{else}3{if value=="foo"}4{else}5{endif}6{endif}7{else}8{endif}9',
                ['value' => 'foo'],
                '0134679',
            ],
            'Test nested if (no match)' => [
                '0{if value!="foo"}1{if value=="foo"}2{else}3{if value!="foo"}4{else}5{endif}6{endif}7{else}8{endif}9',
                ['value' => 'foo'],
                '089',
            ],
            'Test nested elseif (match)' => [
                '0{if value=="bar"}1{elseif value=="foo"}2{else}3{if value=="bar"}4{elseif value=="foo"}5{else}6{endif}7{endif}8',
                ['value' => 'foo'],
                '028',
            ],
            'Test nested elseif (no match)' => [
                '0{if value=="bar"}1{elseif value!="foo"}2{else}3{if value=="bar"}4{elseif value!="foo"}5{else}6{endif}7{endif}8',
                ['value' => 'foo'],
                '03678',
            ],
            'Test special value chars \'=!<>;$()[] (match)' => [
                '{if value=="\'=!<>;$()[]"}match{else}no-match{endif}',
                ['value' => '\'=!<>;$()[]'],
                'match',
            ],
            'Test special value chars \'=!<>;$()[] (no match)' => [
                '{if value=="\'=!<>;$()[]"}match{else}no-match{endif}',
                ['value' => '=!<>;$()[]'],
                'no-match',
            ],
            'Test every elseif expression is skipped if first if statement evaluates to true' => [
                '{if value=="foobar"}Output 1{elseif value=="foobar"}Output 2{elseif value=="foobar"}Output 3{elseif value=="foobar"}Output 4{else}Output 5{endif}',
                ['value' => 'foobar'],
                'Output 1',
            ],
            'Test every elseif expression is skipped if first elseif statement evaluates to true' => [
                '{if value!="foobar"}Output 1{elseif value=="foobar"}Output 2{elseif value=="foobar"}Output 3{elseif value=="foobar"}Output 4{elseif value=="foobar"}Output 5{else}Output 6{endif}',
                ['value' => 'foobar'],
                'Output 2',
            ],
            'Test every elseif expression is skipped if second elseif statement evaluates to true' => [
                '{if value!="foobar"}Output 1{elseif value!="foobar"}Output 2{elseif value=="foobar"}Output 3{elseif value=="foobar"}Output 4{elseif value=="foobar"}Output 5{elseif value=="foobar"}Output 6{else}Output 7{endif}',
                ['value' => 'foobar'],
                'Output 3',
            ],
            'Test {{iflng}} insert tag or similar constructs are ignored' => [
                '{if value=="foobar"}{{iflng::en}}hi{{iflng}}{{elseifinserttag::whodoesthisanyway}}{elseif value=="foo"}{{iflng::en}}hi2{{iflng}}{else}ok{endif}',
                ['value' => 'foobar'],
                '{{iflng::en}}hi{{iflng}}{{elseifinserttag::whodoesthisanyway}}',
            ],
            'Test unknown token is treated as null (match)' => [
                'This is my {if foo===null}match{endif}',
                ['value' => 1],
                'This is my match',
            ],
            'Test unknown token is treated as null (no match)' => [
                'This is my {if foo!="bar"}match{endif}',
                ['value' => 1],
                'This is my match',
            ],
>>>>>>> a13d7753
        ];
    }

    /**
     * @dataProvider parseSimpleTokensCorrectNewlines
     */
    public function testHandlesLineBreaksWhenParsingSimpleTokens(string $string, array $tokens, string $expected): void
    {
        $this->assertSame($expected, StringUtil::parseSimpleTokens($string, $tokens));
    }

    public function parseSimpleTokensCorrectNewlines(): \Generator
    {
        yield 'Test newlines are kept end of token' => [
            "This is my ##token##\n",
            ['token' => 'foo'],
            "This is my foo\n",
        ];

        yield 'Test newlines are kept end in token' => [
            'This is my ##token##',
            ['token' => "foo\n"],
            "This is my foo\n",
        ];

        yield 'Test newlines are kept end in and after token' => [
            "This is my ##token##\n",
            ['token' => "foo\n"],
            "This is my foo\n\n",
        ];

        yield 'Test newlines are kept' => [
            "This is my \n ##newline## here",
            ['newline' => "foo\nbar\n"],
            "This is my \n foo\nbar\n here",
        ];

        yield 'Test newlines are removed after if tag' => [
            "\n{if token=='foo'}\nline2\n{endif}\n",
            ['token' => 'foo'],
            "\nline2\n",
        ];

        yield 'Test newlines are removed after else tag' => [
            "\n{if token!='foo'}{else}\nline2\n{endif}\n",
            ['token' => 'foo'],
            "\nline2\n",
        ];
    }

    /**
     * @dataProvider parseSimpleTokensDoesntExecutePhp
     */
    public function testDoesNotExecutePhpCode(string $string): void
    {
        $this->assertSame($string, StringUtil::parseSimpleTokens($string, []));
    }

    public function parseSimpleTokensDoesntExecutePhp(): \Generator
    {
        yield '(<?php)' => [
            'This <?php var_dump() ?> is a test.',
            false,
        ];

        yield '(<?=)' => [
            'This <?= $var ?> is a test.',
            false,
        ];

        yield '(<?)' => [
            'This <? var_dump() ?> is a test.',
            \PHP_VERSION_ID >= 70000,
        ];

        yield '(<%)' => [
            'This <% var_dump() ?> is a test.',
            \PHP_VERSION_ID >= 70000 || !\in_array(strtolower(ini_get('asp_tags')), ['1', 'on', 'yes', 'true'], true),
        ];

        yield '(<script language="php">)' => [
            'This <script language="php"> var_dump() </script> is a test.',
            \PHP_VERSION_ID >= 70000,
        ];

        yield '(<script language=\'php\'>)' => [
            'This <script language=\'php\'> var_dump() </script> is a test.',
            \PHP_VERSION_ID >= 70000,
        ];
    }

    /**
     * @dataProvider parseSimpleTokensDoesntExecutePhpInToken
     */
    public function testDoesNotExecutePhpCodeInTokens(array $tokens): void
    {
        $this->assertSame($tokens['foo'], StringUtil::parseSimpleTokens('##foo##', $tokens));
    }

    public function parseSimpleTokensDoesntExecutePhpInToken(): \Generator
    {
        yield '(<?php)' => [
            ['foo' => 'This <?php var_dump() ?> is a test.'],
            false,
        ];

        yield '(<?=)' => [
            ['foo' => 'This <?= $var ?> is a test.'],
            false,
        ];

        yield '(<?)' => [
            ['foo' => 'This <? var_dump() ?> is a test.'],
            \PHP_VERSION_ID >= 70000,
        ];

        yield '(<%)' => [
            ['foo' => 'This <% var_dump() ?> is a test.'],
            \PHP_VERSION_ID >= 70000 || !\in_array(strtolower(ini_get('asp_tags')), ['1', 'on', 'yes', 'true'], true),
        ];

        yield '(<script language="php">)' => [
            ['foo' => 'This <script language="php"> var_dump() </script> is a test.'],
            \PHP_VERSION_ID >= 70000,
        ];

        yield '(<script language=\'php\'>)' => [
            ['foo' => 'This <script language=\'php\'> var_dump() </script> is a test.'],
            \PHP_VERSION_ID >= 70000,
        ];
    }

    public function testDoesNotExecutePhpCodeInCombinedTokens(): void
    {
        $data = [
            'open' => '<',
            'open2' => '?php echo "I am evil";',
            'close' => '?>',
        ];

        $this->assertSame(
            'This is <?php echo "I am evil";?> evil',
            StringUtil::parseSimpleTokens('This is ##open####open2####close## evil', $data)
        );
    }

    /**
     * @dataProvider parseSimpleTokensInvalidComparison
     */
    public function testFailsIfTheComparisonOperatorIsInvalid(string $string): void
    {
        $this->expectException('InvalidArgumentException');

        StringUtil::parseSimpleTokens($string, ['foo' => 'bar']);
    }

    public function parseSimpleTokensInvalidComparison(): \Generator
    {
        yield 'PHP constants are not allowed' => ['{if foo==__FILE__}{endif}'];
        yield 'Not closed string (")' => ['{if foo=="bar}{endif}'];
        yield 'Not closed string (\')' => ['{if foo==\'bar}{endif}'];
        yield 'Additional chars after string ("/)' => ['{if foo=="bar"/}{endif}'];
        yield 'Additional chars after string (\'/)' => ['{if foo==\'bar\'/}{endif}'];
        yield 'Additional chars after string ("*)' => ['{if foo=="bar"*}{endif}'];
        yield 'Additional chars after string (\'*)' => ['{if foo==\'bar\'*}{endif}'];
        yield 'Unknown operator (=)' => ['{if foo="bar"}{endif}'];
        yield 'Unknown operator (====)' => ['{if foo===="bar"}{endif}'];
        yield 'Unknown operator (<==)' => ['{if foo<=="bar"}{endif}'];
    }

    public function testStripsTheRootDirectory(): void
    {
        $this->assertSame('', StringUtil::stripRootDir($this->getFixturesDir().'/'));
        $this->assertSame('', StringUtil::stripRootDir($this->getFixturesDir().'\\'));
        $this->assertSame('foo', StringUtil::stripRootDir($this->getFixturesDir().'/foo'));
        $this->assertSame('foo', StringUtil::stripRootDir($this->getFixturesDir().'\foo'));
        $this->assertSame('foo/', StringUtil::stripRootDir($this->getFixturesDir().'/foo/'));
        $this->assertSame('foo\\', StringUtil::stripRootDir($this->getFixturesDir().'\foo\\'));
        $this->assertSame('foo/bar', StringUtil::stripRootDir($this->getFixturesDir().'/foo/bar'));
        $this->assertSame('foo\bar', StringUtil::stripRootDir($this->getFixturesDir().'\foo\bar'));
    }

    public function testFailsIfThePathIsOutsideTheRootDirectory(): void
    {
        $this->expectException('InvalidArgumentException');

        StringUtil::stripRootDir('/foo');
    }

    public function testFailsIfThePathIsTheParentFolder(): void
    {
        $this->expectException('InvalidArgumentException');

        StringUtil::stripRootDir(\dirname($this->getFixturesDir()).'/');
    }

    public function testFailsIfThePathDoesNotMatch(): void
    {
        $this->expectException('InvalidArgumentException');

        StringUtil::stripRootDir($this->getFixturesDir().'foo/');
    }

    public function testFailsIfThePathHasNoTrailingSlash(): void
    {
        $this->expectException('InvalidArgumentException');

        StringUtil::stripRootDir($this->getFixturesDir());
    }

    public function testHandlesFalseyValuesWhenDecodingEntities(): void
    {
        $this->assertSame('0', StringUtil::decodeEntities(0));
        $this->assertSame('0', StringUtil::decodeEntities('0'));
        $this->assertSame('', StringUtil::decodeEntities(''));
        $this->assertSame('', StringUtil::decodeEntities(false));
        $this->assertSame('', StringUtil::decodeEntities(null));
    }

    /**
     * @dataProvider trimsplitProvider
     */
    public function testSplitsAndTrimsStrings(string $pattern, string $string, array $expected): void
    {
        $this->assertSame($expected, StringUtil::trimsplit($pattern, $string));
    }

    public function trimsplitProvider(): \Generator
    {
        yield 'Test regular split' => [
            ',',
            'foo,bar',
            ['foo', 'bar'],
        ];

        yield 'Test split with trim' => [
            ',',
            " \n \r \t foo \n \r \t , \n \r \t bar \n \r \t ",
            ['foo', 'bar'],
        ];

        yield 'Test regex split' => [
            '[,;]',
            'foo,bar;baz',
            ['foo', 'bar', 'baz'],
        ];

        yield 'Test regex split with trim' => [
            '[,;]',
            " \n \r \t foo \n \r \t , \n \r \t bar \n \r \t ; \n \r \t baz \n \r \t ",
            ['foo', 'bar', 'baz'],
        ];

        yield 'Test split cache bug 1' => [
            ',',
            ',foo,,bar',
            ['', 'foo', '', 'bar'],
        ];

        yield 'Test split cache bug 2' => [
            ',,',
            'foo,,bar',
            ['foo', 'bar'],
        ];
    }
}<|MERGE_RESOLUTION|>--- conflicted
+++ resolved
@@ -56,7 +56,6 @@
 
     public function parseSimpleTokensProvider(): \Generator
     {
-<<<<<<< HEAD
         yield 'Test regular token replacement' => [
             'This is my ##email##',
             ['email' => 'test@foobar.com'],
@@ -319,219 +318,18 @@
             "This is my {if number\n>\n5}match{endif}",
             ['number' => 6],
             'This is my ',
-=======
-        return [
-            'Test regular token replacement' => [
-                'This is my ##email##',
-                ['email' => 'test@foobar.com'],
-                'This is my test@foobar.com',
-            ],
-            'Test regular token replacement is non greedy' => [
-                'This is my ##email##,##email2##',
-                ['email' => 'test@foobar.com', 'email2' => 'foo@test.com'],
-                'This is my test@foobar.com,foo@test.com',
-            ],
-            'Test token replacement with special characters (-)' => [
-                'This is my ##e-mail##',
-                ['e-mail' => 'test@foobar.com'],
-                'This is my test@foobar.com',
-            ],
-            'Test token replacement with special characters (&)' => [
-                'This is my ##e&mail##',
-                ['e&mail' => 'test@foobar.com'],
-                'This is my test@foobar.com',
-            ],
-            'Test token replacement with special characters (#)' => [
-                'This is my ##e#mail##',
-                ['e#mail' => 'test@foobar.com'],
-                'This is my test@foobar.com',
-            ],
-            'Test token replacement with token delimiter (##)' => [
-                'This is my ##e##mail##',
-                ['e##mail' => 'test@foobar.com'],
-                'This is my ##e##mail##',
-            ],
-            'Test comparisons (==) with regular characters (match)' => [
-                'This is my {if email==""}match{endif}',
-                ['email' => ''],
-                'This is my match',
-            ],
-            'Test comparisons (==) with regular characters (no match)' => [
-                'This is my {if email==""}match{endif}',
-                ['email' => 'test@foobar.com'],
-                'This is my ',
-            ],
-            'Test comparisons (!=) with regular characters (match)' => [
-                'This is my {if email!=""}match{endif}',
-                ['email' => 'test@foobar.com'],
-                'This is my match',
-            ],
-            'Test comparisons (!=) with regular characters (no match)' => [
-                'This is my {if email!=""}match{endif}',
-                ['email' => ''],
-                'This is my ',
-            ],
-            'Test comparisons (>) with regular characters (match)' => [
-                'This is my {if value>0}match{endif}',
-                ['value' => 5],
-                'This is my match',
-            ],
-            'Test comparisons (>) with regular characters (no match)' => [
-                'This is my {if value>0}hello{endif}',
-                ['value' => -8],
-                'This is my ',
-            ],
-            'Test comparisons (>=) with regular characters (match)' => [
-                'This is my {if value>=0}match{endif}',
-                ['value' => 5],
-                'This is my match',
-            ],
-            'Test comparisons (>=) with regular characters (no match)' => [
-                'This is my {if value>=0}hello{endif}',
-                ['value' => -8],
-                'This is my ',
-            ],
-            'Test comparisons (<) with regular characters (match)' => [
-                'This is my {if value<0}match{endif}',
-                ['value' => -5],
-                'This is my match',
-            ],
-            'Test comparisons (<) with regular characters (no match)' => [
-                'This is my {if value<0}hello{endif}',
-                ['value' => 9],
-                'This is my ',
-            ],
-            'Test comparisons (<=) with regular characters (match)' => [
-                'This is my {if value<=0}match{endif}',
-                ['value' => -5],
-                'This is my match',
-            ],
-            'Test comparisons (<=) with regular characters (no match)' => [
-                'This is my {if value<=0}hello{endif}',
-                ['value' => 9],
-                'This is my ',
-            ],
-            'Test comparisons (<) with special characters (match)' => [
-                'This is my {if val&#ue<0}match{endif}',
-                ['val&#ue' => -5],
-                'This is my match',
-            ],
-            'Test comparisons (<) with special characters (no match)' => [
-                'This is my {if val&#ue<0}match{endif}',
-                ['val&#ue' => 9],
-                'This is my ',
-            ],
-            'Test comparisons (===) with regular characters (match)' => [
-                'This is my {if value===5}match{endif}',
-                ['value' => 5],
-                'This is my match',
-            ],
-            'Test comparisons (===) with regular characters (no match)' => [
-                'This is my {if value===5}match{endif}',
-                ['value' => 5.0],
-                'This is my ',
-            ],
-            'Test comparisons (!==) with regular characters (match)' => [
-                'This is my {if value!==5.0}match{endif}',
-                ['value' => '5'],
-                'This is my match',
-            ],
-            'Test comparisons (!==) with regular characters (no match)' => [
-                'This is my {if value!==5.0}match{endif}',
-                ['value' => 5.0],
-                'This is my ',
-            ],
-            'Test whitespace in tokens not allowed and ignored' => [
-                'This is my ##dumb token## you know',
-                ['dumb token' => 'foobar'],
-                'This is my ##dumb token## you know',
-            ],
-            'Test if-tags insertion not evaluated' => [
-                '##token##',
-                ['token' => '{if token=="foo"}'],
-                '{if token=="foo"}',
-            ],
-            'Test if-tags insertion not evaluated with multiple tokens' => [
-                '##token1####token2####token3##',
-                ['token1' => '{', 'token2' => 'if', 'token3' => ' token=="foo"}'],
-                '{if token=="foo"}',
-            ],
-            'Test nested if-tag with " in value (match)' => [
-                '{if value=="f"oo"}1{endif}{if value=="f\"oo"}2{endif}',
-                ['value' => 'f"oo'],
-                '12',
-            ],
-            'Test else (match)' => [
-                'This is my {if value=="foo"}match{else}else-match{endif}',
-                ['value' => 'foo'],
-                'This is my match',
-            ],
-            'Test else (no match)' => [
-                'This is my {if value!="foo"}match{else}else-match{endif}',
-                ['value' => 'foo'],
-                'This is my else-match',
-            ],
-            'Test nested if (match)' => [
-                '0{if value=="foo"}1{if value!="foo"}2{else}3{if value=="foo"}4{else}5{endif}6{endif}7{else}8{endif}9',
-                ['value' => 'foo'],
-                '0134679',
-            ],
-            'Test nested if (no match)' => [
-                '0{if value!="foo"}1{if value=="foo"}2{else}3{if value!="foo"}4{else}5{endif}6{endif}7{else}8{endif}9',
-                ['value' => 'foo'],
-                '089',
-            ],
-            'Test nested elseif (match)' => [
-                '0{if value=="bar"}1{elseif value=="foo"}2{else}3{if value=="bar"}4{elseif value=="foo"}5{else}6{endif}7{endif}8',
-                ['value' => 'foo'],
-                '028',
-            ],
-            'Test nested elseif (no match)' => [
-                '0{if value=="bar"}1{elseif value!="foo"}2{else}3{if value=="bar"}4{elseif value!="foo"}5{else}6{endif}7{endif}8',
-                ['value' => 'foo'],
-                '03678',
-            ],
-            'Test special value chars \'=!<>;$()[] (match)' => [
-                '{if value=="\'=!<>;$()[]"}match{else}no-match{endif}',
-                ['value' => '\'=!<>;$()[]'],
-                'match',
-            ],
-            'Test special value chars \'=!<>;$()[] (no match)' => [
-                '{if value=="\'=!<>;$()[]"}match{else}no-match{endif}',
-                ['value' => '=!<>;$()[]'],
-                'no-match',
-            ],
-            'Test every elseif expression is skipped if first if statement evaluates to true' => [
-                '{if value=="foobar"}Output 1{elseif value=="foobar"}Output 2{elseif value=="foobar"}Output 3{elseif value=="foobar"}Output 4{else}Output 5{endif}',
-                ['value' => 'foobar'],
-                'Output 1',
-            ],
-            'Test every elseif expression is skipped if first elseif statement evaluates to true' => [
-                '{if value!="foobar"}Output 1{elseif value=="foobar"}Output 2{elseif value=="foobar"}Output 3{elseif value=="foobar"}Output 4{elseif value=="foobar"}Output 5{else}Output 6{endif}',
-                ['value' => 'foobar'],
-                'Output 2',
-            ],
-            'Test every elseif expression is skipped if second elseif statement evaluates to true' => [
-                '{if value!="foobar"}Output 1{elseif value!="foobar"}Output 2{elseif value=="foobar"}Output 3{elseif value=="foobar"}Output 4{elseif value=="foobar"}Output 5{elseif value=="foobar"}Output 6{else}Output 7{endif}',
-                ['value' => 'foobar'],
-                'Output 3',
-            ],
-            'Test {{iflng}} insert tag or similar constructs are ignored' => [
-                '{if value=="foobar"}{{iflng::en}}hi{{iflng}}{{elseifinserttag::whodoesthisanyway}}{elseif value=="foo"}{{iflng::en}}hi2{{iflng}}{else}ok{endif}',
-                ['value' => 'foobar'],
-                '{{iflng::en}}hi{{iflng}}{{elseifinserttag::whodoesthisanyway}}',
-            ],
-            'Test unknown token is treated as null (match)' => [
-                'This is my {if foo===null}match{endif}',
-                ['value' => 1],
-                'This is my match',
-            ],
-            'Test unknown token is treated as null (no match)' => [
-                'This is my {if foo!="bar"}match{endif}',
-                ['value' => 1],
-                'This is my match',
-            ],
->>>>>>> a13d7753
+        ];
+
+        yield 'Test unknown token is treated as null (match)' => [
+            'This is my {if foo===null}match{endif}',
+            ['value' => 1],
+            'This is my match',
+        ];
+
+        yield 'Test unknown token is treated as null (no match)' => [
+            'This is my {if foo!="bar"}match{endif}',
+            ['value' => 1],
+            'This is my match',
         ];
     }
 
