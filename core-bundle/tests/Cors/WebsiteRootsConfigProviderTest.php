<?php

declare(strict_types=1);

/*
 * This file is part of Contao.
 *
 * (c) Leo Feyer
 *
 * @license LGPL-3.0-or-later
 */

namespace Contao\CoreBundle\Tests\Cors;

use Contao\CoreBundle\Cors\WebsiteRootsConfigProvider;
use Doctrine\DBAL\Connection;
use Doctrine\DBAL\Driver\Mysqli\MysqliException;
use Doctrine\DBAL\Driver\Statement;
use Doctrine\DBAL\Exception\DriverException;
use Doctrine\DBAL\Schema\MySqlSchemaManager;
use PHPUnit\Framework\TestCase;
use Symfony\Component\HttpFoundation\Request;

class WebsiteRootsConfigProviderTest extends TestCase
{
    public function testCanBeInstantiated(): void
    {
        $configProvider = new WebsiteRootsConfigProvider($this->createMock(Connection::class));

        $this->assertInstanceOf('Contao\CoreBundle\Cors\WebsiteRootsConfigProvider', $configProvider);
    }

    public function testProvidesTheConfigurationIfTheHostMatches(): void
    {
        $request = Request::create('https://foobar.com');
        $request->headers->set('Origin', 'http://origin.com');

        $statement = $this->createMock(Statement::class);

        $statement
            ->method('bindValue')
            ->with('dns', 'origin.com')
        ;

        $statement
            ->expects($this->once())
            ->method('fetchColumn')
            ->willReturn('1')
        ;

        $connection = $this->mockConnection($statement);

        $configProvider = new WebsiteRootsConfigProvider($connection);
        $result = $configProvider->getOptions($request);

        $this->assertSame(
            [
                'allow_origin' => true,
                'allow_methods' => ['HEAD', 'GET'],
                'allow_headers' => ['x-requested-with'],
            ],
            $result
        );
    }

    public function testDoesNotProvideTheConfigurationIfTheHostDoesNotMatch(): void
    {
        $request = Request::create('https://foobar.com');
        $request->headers->set('Origin', 'https://origin.com');

        $statement = $this->createMock(Statement::class);

        $statement
            ->method('bindValue')
            ->with('dns', 'origin.com')
        ;

        $statement
            ->expects($this->once())
            ->method('fetchColumn')
            ->willReturn('0')
        ;

        $connection = $this->mockConnection($statement);

        $configProvider = new WebsiteRootsConfigProvider($connection);
        $result = $configProvider->getOptions($request);

        $this->assertCount(0, $result);
    }

    public function testDoesNotProvideTheConfigurationIfThereIsNoOriginHeader(): void
    {
        $request = Request::create('http://foobar.com');
        $request->headers->remove('Origin');

        $connection = $this->createMock(Connection::class);

        $connection
            ->expects($this->never())
            ->method('prepare')
        ;

        $configProvider = new WebsiteRootsConfigProvider($connection);
        $result = $configProvider->getOptions($request);

        $this->assertCount(0, $result);
    }

    public function testDoesNotProvideTheConfigurationIfTheOriginEqualsTheHost(): void
    {
        $request = Request::create('https://foobar.com');
        $request->headers->set('Origin', 'https://foobar.com');

        $connection = $this->createMock(Connection::class);

        $connection
            ->expects($this->never())
            ->method('prepare')
        ;

        $configProvider = new WebsiteRootsConfigProvider($connection);
        $result = $configProvider->getOptions($request);

        $this->assertCount(0, $result);
    }

<<<<<<< HEAD
    public function testDoesNotProvideTheConfigurationIfTheDatabaseIsNotConnected(): void
    {
        $request = Request::create('https://foobar.com');
        $request->headers->set('Origin', 'https://origin.com');

        $connection = $this->createMock(Connection::class);

        $connection
            ->method('isConnected')
            ->willThrowException(new DriverException('Could not connect', new MysqliException('Invalid password')))
        ;

        $connection
            ->expects($this->never())
            ->method('prepare')
        ;

        $configProvider = new WebsiteRootsConfigProvider($connection);
        $result = $configProvider->getOptions($request);

        $this->assertCount(0, $result);
    }

    public function testDoesNotProvideTheConfigurationIfTheTableDoesNotExist(): void
=======
    /**
     * Tests that no configuration is provided if the table does not exist.
     */
    public function testDoesNotProvideTheConfigurationIfTheTableDoesNotExist()
>>>>>>> 1c71352c
    {
        $request = Request::create('https://foobar.com');
        $request->headers->set('Origin', 'https://origin.com');

        $schemaManager = $this->createMock(MySqlSchemaManager::class);

        $schemaManager
            ->expects($this->once())
            ->method('tablesExist')
            ->willReturn(false)
        ;

        $connection = $this->createMock(Connection::class);

        $connection
            ->method('getSchemaManager')
            ->willReturn($schemaManager)
        ;

        $connection
            ->expects($this->never())
            ->method('prepare')
        ;

        $configProvider = new WebsiteRootsConfigProvider($connection);
        $result = $configProvider->getOptions($request);

        $this->assertCount(0, $result);
    }

    /**
     * Mocks a database connection.
     *
     * @param Statement $statement
     *
     * @return Connection|\PHPUnit_Framework_MockObject_MockObject
     */
    private function mockConnection(Statement $statement): Connection
    {
        $schemaManager = $this->createMock(MySqlSchemaManager::class);

        $schemaManager
            ->expects($this->once())
            ->method('tablesExist')
            ->willReturn(true)
        ;

        $connection = $this->createMock(Connection::class);

        $connection
            ->expects($this->once())
            ->method('prepare')
            ->willReturn($statement)
        ;

        $connection
            ->expects($this->once())
            ->method('getSchemaManager')
            ->willReturn($schemaManager)
        ;

        return $connection;
    }
}<|MERGE_RESOLUTION|>--- conflicted
+++ resolved
@@ -14,9 +14,7 @@
 
 use Contao\CoreBundle\Cors\WebsiteRootsConfigProvider;
 use Doctrine\DBAL\Connection;
-use Doctrine\DBAL\Driver\Mysqli\MysqliException;
 use Doctrine\DBAL\Driver\Statement;
-use Doctrine\DBAL\Exception\DriverException;
 use Doctrine\DBAL\Schema\MySqlSchemaManager;
 use PHPUnit\Framework\TestCase;
 use Symfony\Component\HttpFoundation\Request;
@@ -125,37 +123,7 @@
         $this->assertCount(0, $result);
     }
 
-<<<<<<< HEAD
-    public function testDoesNotProvideTheConfigurationIfTheDatabaseIsNotConnected(): void
-    {
-        $request = Request::create('https://foobar.com');
-        $request->headers->set('Origin', 'https://origin.com');
-
-        $connection = $this->createMock(Connection::class);
-
-        $connection
-            ->method('isConnected')
-            ->willThrowException(new DriverException('Could not connect', new MysqliException('Invalid password')))
-        ;
-
-        $connection
-            ->expects($this->never())
-            ->method('prepare')
-        ;
-
-        $configProvider = new WebsiteRootsConfigProvider($connection);
-        $result = $configProvider->getOptions($request);
-
-        $this->assertCount(0, $result);
-    }
-
     public function testDoesNotProvideTheConfigurationIfTheTableDoesNotExist(): void
-=======
-    /**
-     * Tests that no configuration is provided if the table does not exist.
-     */
-    public function testDoesNotProvideTheConfigurationIfTheTableDoesNotExist()
->>>>>>> 1c71352c
     {
         $request = Request::create('https://foobar.com');
         $request->headers->set('Origin', 'https://origin.com');
