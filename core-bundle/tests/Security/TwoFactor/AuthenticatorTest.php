--- conflicted
+++ resolved
@@ -42,10 +42,6 @@
 
         /** @var BackendUser|MockObject $user */
         $user = $this->mockClassWithProperties(BackendUser::class, ['secret' => $secret]);
-<<<<<<< HEAD
-
-=======
->>>>>>> 6ac8629d
         $user
             ->expects($this->exactly(2))
             ->method('getUsername')
@@ -87,10 +83,6 @@
 
         /** @var BackendUser|MockObject $user */
         $user = $this->mockClassWithProperties(BackendUser::class, ['secret' => 'foobar']);
-<<<<<<< HEAD
-
-=======
->>>>>>> 6ac8629d
         $user
             ->expects($this->once())
             ->method('getUsername')
