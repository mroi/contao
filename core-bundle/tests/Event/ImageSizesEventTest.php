<?php

declare(strict_types=1);

/*
 * This file is part of Contao.
 *
 * (c) Leo Feyer
 *
 * @license LGPL-3.0-or-later
 */

namespace Contao\CoreBundle\Tests\Event;

use Contao\BackendUser;
use Contao\CoreBundle\Event\ImageSizesEvent;
use PHPUnit\Framework\TestCase;

class ImageSizesEventTest extends TestCase
{
<<<<<<< HEAD
    public function testCanBeInstantiated(): void
    {
        $event = new ImageSizesEvent([1]);

        $this->assertInstanceOf('Contao\CoreBundle\Event\ImageSizesEvent', $event);
    }

    public function testSupportsReadingAndWritingImageSizes(): void
=======
    /**
     * Tests the image sizes setter and getter.
     */
    public function testSupportsReadingAndWritingImageSizes()
>>>>>>> dfc85744
    {
        $event = new ImageSizesEvent([1]);

        $this->assertSame([1], $event->getImageSizes());

        $event->setImageSizes([1, 2]);

        $this->assertSame([1, 2], $event->getImageSizes());
    }

    public function testSupportsReadingTheUserObject(): void
    {
        $user = $this->createMock(BackendUser::class);
        $event = new ImageSizesEvent([1], $user);

        $this->assertSame($user, $event->getUser());
    }
}<|MERGE_RESOLUTION|>--- conflicted
+++ resolved
@@ -18,21 +18,7 @@
 
 class ImageSizesEventTest extends TestCase
 {
-<<<<<<< HEAD
-    public function testCanBeInstantiated(): void
-    {
-        $event = new ImageSizesEvent([1]);
-
-        $this->assertInstanceOf('Contao\CoreBundle\Event\ImageSizesEvent', $event);
-    }
-
     public function testSupportsReadingAndWritingImageSizes(): void
-=======
-    /**
-     * Tests the image sizes setter and getter.
-     */
-    public function testSupportsReadingAndWritingImageSizes()
->>>>>>> dfc85744
     {
         $event = new ImageSizesEvent([1]);
 
