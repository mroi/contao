language: php

git:
  depth: 1

cache:
  directories:
    - $HOME/.composer/cache

sudo: false

env:
  global:
    - COMPOSER_ALLOW_XDEBUG=0
    - SYMFONY_DEPRECATIONS_HELPER='weak_vendors'

matrix:
  include:
    # Latest dependencies with all PHP versions
    - php: 7.1
    - php: 7.2

    # Lowest dependencies with the oldest and latest PHP versions
    - php: 7.1
      env: COMPOSER_FLAGS='--prefer-lowest --prefer-stable'
    - php: 7.2
      env: COMPOSER_FLAGS='--prefer-lowest --prefer-stable'
  fast_finish: true

before_install:
<<<<<<< HEAD
  - phpenv config-rm xdebug.ini
=======
  - phpenv config-rm xdebug.ini || true
  - echo "memory_limit=-1" >> ~/.phpenv/versions/$(phpenv version-name)/etc/conf.d/travis.ini
>>>>>>> a8cf5227

install:
  # To be removed when this is resolved: https://github.com/composer/composer/issues/5355
  - if [[ "$COMPOSER_FLAGS" == *"--prefer-lowest"* ]]; then composer update --no-interaction --no-suggest; fi
  - composer update $COMPOSER_FLAGS --no-interaction --no-suggest

script:
  - php vendor/bin/phpunit<|MERGE_RESOLUTION|>--- conflicted
+++ resolved
@@ -28,12 +28,7 @@
   fast_finish: true
 
 before_install:
-<<<<<<< HEAD
-  - phpenv config-rm xdebug.ini
-=======
   - phpenv config-rm xdebug.ini || true
-  - echo "memory_limit=-1" >> ~/.phpenv/versions/$(phpenv version-name)/etc/conf.d/travis.ini
->>>>>>> a8cf5227
 
 install:
   # To be removed when this is resolved: https://github.com/composer/composer/issues/5355
