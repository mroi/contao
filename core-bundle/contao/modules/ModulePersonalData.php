<?php

/**
 * Contao Open Source CMS
 *
 * Copyright (c) 2005-2013 Leo Feyer
 *
 * @package Core
 * @link    https://contao.org
 * @license http://www.gnu.org/licenses/lgpl-3.0.html LGPL
 */


/**
 * Run in a custom namespace, so the class can be replaced
 */
namespace Contao;


/**
 * Class ModulePersonalData
 *
 * Front end module "personal data".
 * @copyright  Leo Feyer 2005-2013
 * @author     Leo Feyer <https://contao.org>
 * @package    Core
 */
class ModulePersonalData extends \Module
{

	/**
	 * Template
	 * @var string
	 */
	protected $strTemplate = 'member_default';


	/**
	 * Return a wildcard in the back end
	 * @return string
	 */
	public function generate()
	{
		if (TL_MODE == 'BE')
		{
			$objTemplate = new \BackendTemplate('be_wildcard');

			$objTemplate->wildcard = '### PERSONAL DATA ###';
			$objTemplate->title = $this->headline;
			$objTemplate->id = $this->id;
			$objTemplate->link = $this->name;
			$objTemplate->href = 'contao/main.php?do=themes&amp;table=tl_module&amp;act=edit&amp;id=' . $this->id;

			return $objTemplate->parse();
		}

		$this->editable = deserialize($this->editable);

		// Return if there are not editable fields or if there is no logged in user
		if (!is_array($this->editable) || empty($this->editable) || !FE_USER_LOGGED_IN)
		{
			return '';
		}

		return parent::generate();
	}


	/**
	 * Generate the module
	 */
	protected function compile()
	{
		global $objPage;
		$this->import('FrontendUser', 'User');

		$GLOBALS['TL_LANGUAGE'] = $objPage->language;

		$this->loadLanguageFile('tl_member');
		$this->loadDataContainer('tl_member');

		// Call onload_callback (e.g. to check permissions)
		if (is_array($GLOBALS['TL_DCA']['tl_member']['config']['onload_callback']))
		{
			foreach ($GLOBALS['TL_DCA']['tl_member']['config']['onload_callback'] as $callback)
			{
				if (is_array($callback))
				{
					$this->import($callback[0]);
					$this->$callback[0]->$callback[1]();
				}
			}
		}

		// Set the template
		if ($this->memberTpl != '')
		{
			$this->Template = new \FrontendTemplate($this->memberTpl);
			$this->Template->setData($this->arrData);
		}

		$this->Template->fields = '';
		$this->Template->tableless = $this->tableless;

		$arrFields = array();
		$doNotSubmit = false;
		$hasUpload = false;
		$row = 0;

		$blnModified = false;
		$objMember = \MemberModel::findByPk($this->User->id);

		// Build the form
		foreach ($this->editable as $field)
		{
			$arrData = &$GLOBALS['TL_DCA']['tl_member']['fields'][$field];

			// Map checkboxWizards to regular checkbox widgets
			if ($arrData['inputType'] == 'checkboxWizard')
			{
				$arrData['inputType'] = 'checkbox';
			}

			$strClass = $GLOBALS['TL_FFL'][$arrData['inputType']];

			// Continue if the class does not exist
			if (!$arrData['eval']['feEditable'] || !class_exists($strClass))
			{
				continue;
			}

			$strGroup = $arrData['eval']['feGroup'];

			$arrData['eval']['tableless'] = $this->tableless;
			$arrData['eval']['required'] = $arrData['eval']['mandatory'];

			$varValue = $this->User->$field;

			// Call the load_callback
			if (isset($arrData['load_callback']) && is_array($arrData['load_callback']))
			{
				foreach ($arrData['load_callback'] as $callback)
				{
					if (is_array($callback))
					{
						$this->import($callback[0]);
						$varValue = $this->$callback[0]->$callback[1]($varValue, $this->User, $this);
					}
				}
			}

			$objWidget = new $strClass($this->prepareForWidget($arrData, $field, $varValue));

			$objWidget->storeValues = true;
			$objWidget->rowClass = 'row_'.$row . (($row == 0) ? ' row_first' : '') . ((($row % 2) == 0) ? ' even' : ' odd');

			// Increase the row count if it is a password field
			if ($objWidget instanceof \FormPassword)
			{
				++$row;
				$objWidget->rowClassConfirm = 'row_'.$row . ((($row % 2) == 0) ? ' even' : ' odd');
			}

			// Validate the form data
			if (\Input::post('FORM_SUBMIT') == 'tl_member_' . $this->id)
			{
				$objWidget->validate();
				$varValue = $objWidget->value;

				$rgxp = $arrData['eval']['rgxp'];

				// Convert date formats into timestamps (check the eval setting first -> #3063)
				if (($rgxp == 'date' || $rgxp == 'time' || $rgxp == 'datim') && $varValue != '')
				{
					try
					{
<<<<<<< HEAD
						// Use the numeric back end format here!
						$objDate = new \Date($varValue, $GLOBALS['TL_CONFIG'][$rgxp.'Format']);
=======
						$objDate = new \Date($varValue);
>>>>>>> 0eaf1608
						$varValue = $objDate->tstamp;
					}
					catch (\OutOfBoundsException $e)
					{
						$objWidget->addError(sprintf($GLOBALS['TL_LANG']['ERR']['invalidDate'], $varValue));
					}
				}

				// Make sure that unique fields are unique (check the eval setting first -> #3063)
				if ($arrData['eval']['unique'] && $varValue != '' && !$this->Database->isUniqueValue('tl_member', $field, $varValue, $this->User->id))
				{
					$objWidget->addError(sprintf($GLOBALS['TL_LANG']['ERR']['unique'], $arrData['label'][0] ?: $field));
				}

				// Trigger the save_callback (see #5247)
				if (!$objWidget->hasErrors() && is_array($arrData['save_callback']))
				{
					foreach ($arrData['save_callback'] as $callback)
					{
						$this->import($callback[0]);

						try
						{
							$varValue = $this->$callback[0]->$callback[1]($varValue, $this->User, $this);
						}
						catch (\Exception $e)
						{
							$objWidget->class = 'error';
							$objWidget->addError($e->getMessage());
						}
					}
				}

				// Do not submit the field if there are errors
				if ($objWidget->hasErrors())
				{
					$doNotSubmit = true;
				}
				elseif ($objWidget->submitInput())
				{
					// Set the new value
					$this->User->$field = $varValue;
					$_SESSION['FORM_DATA'][$field] = $varValue;

					// Set the new field in the member model
					$blnModified = true;
					$objMember->$field = $varValue;

					// HOOK: set new password callback
					if ($objWidget instanceof \FormPassword && isset($GLOBALS['TL_HOOKS']['setNewPassword']) && is_array($GLOBALS['TL_HOOKS']['setNewPassword']))
					{
						foreach ($GLOBALS['TL_HOOKS']['setNewPassword'] as $callback)
						{
							$this->import($callback[0]);
							$this->$callback[0]->$callback[1]($this->User, $varValue, $this);
						}
					}
				}
			}

			if ($objWidget instanceof \uploadable)
			{
				$hasUpload = true;
			}

			$temp = $objWidget->parse();

			$this->Template->fields .= $temp;
			$arrFields[$strGroup][$field] .= $temp;
			++$row;
		}

		// Save the model
		if ($blnModified)
		{
			$objMember->save();
		}

		$this->Template->hasError = $doNotSubmit;

		// Redirect or reload if there was no error
		if (\Input::post('FORM_SUBMIT') == 'tl_member_' . $this->id && !$doNotSubmit)
		{
			// HOOK: updated personal data
			if (isset($GLOBALS['TL_HOOKS']['updatePersonalData']) && is_array($GLOBALS['TL_HOOKS']['updatePersonalData']))
			{
				foreach ($GLOBALS['TL_HOOKS']['updatePersonalData'] as $callback)
				{
					$this->import($callback[0]);
					$this->$callback[0]->$callback[1]($this->User, $_SESSION['FORM_DATA'], $this);
				}
			}

			// Call the onsubmit_callback
			if (is_array($GLOBALS['TL_DCA']['tl_member']['config']['onsubmit_callback']))
			{
				foreach ($GLOBALS['TL_DCA']['tl_member']['config']['onsubmit_callback'] as $callback)
				{
					if (is_array($callback))
					{
						$this->import($callback[0]);
						$this->$callback[0]->$callback[1]($this->User, $this);
					}
				}
			}

			$this->jumpToOrReload($this->objModel->getRelated('jumpTo')->row());
		}

		$this->Template->loginDetails = $GLOBALS['TL_LANG']['tl_member']['loginDetails'];
		$this->Template->addressDetails = $GLOBALS['TL_LANG']['tl_member']['addressDetails'];
		$this->Template->contactDetails = $GLOBALS['TL_LANG']['tl_member']['contactDetails'];
		$this->Template->personalData = $GLOBALS['TL_LANG']['tl_member']['personalData'];

		// Add groups
		foreach ($arrFields as $k=>$v)
		{
			$this->Template->$k = $v;
		}

		$this->Template->formId = 'tl_member_' . $this->id;
		$this->Template->slabel = specialchars($GLOBALS['TL_LANG']['MSC']['saveData']);
		$this->Template->action = \Environment::get('indexFreeRequest');
		$this->Template->enctype = $hasUpload ? 'multipart/form-data' : 'application/x-www-form-urlencoded';
		$this->Template->rowLast = 'row_' . $row . ((($row % 2) == 0) ? ' even' : ' odd');

		// HOOK: add memberlist fields
		if (in_array('memberlist', $this->Config->getActiveModules()))
		{
			$this->Template->profile = $arrFields['profile'];
			$this->Template->profileDetails = $GLOBALS['TL_LANG']['tl_member']['profileDetails'];
		}

		// HOOK: add newsletter fields
		if (in_array('newsletter', $this->Config->getActiveModules()))
		{
			$this->Template->newsletter = $arrFields['newsletter'];
			$this->Template->newsletterDetails = $GLOBALS['TL_LANG']['tl_member']['newsletterDetails'];
		}

		// HOOK: add helpdesk fields
		if (in_array('helpdesk', $this->Config->getActiveModules()))
		{
			$this->Template->helpdesk = $arrFields['helpdesk'];
			$this->Template->helpdeskDetails = $GLOBALS['TL_LANG']['tl_member']['helpdeskDetails'];
		}
	}
}<|MERGE_RESOLUTION|>--- conflicted
+++ resolved
@@ -174,12 +174,7 @@
 				{
 					try
 					{
-<<<<<<< HEAD
-						// Use the numeric back end format here!
-						$objDate = new \Date($varValue, $GLOBALS['TL_CONFIG'][$rgxp.'Format']);
-=======
 						$objDate = new \Date($varValue);
->>>>>>> 0eaf1608
 						$varValue = $objDate->tstamp;
 					}
 					catch (\OutOfBoundsException $e)
