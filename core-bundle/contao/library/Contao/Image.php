--- conflicted
+++ resolved
@@ -472,25 +472,60 @@
 			}
 		}
 
-<<<<<<< HEAD
-		// Return the path to the original image if the GDlib cannot handle it
-		if (!extension_loaded('gd')
-			|| !$this->fileObj->isGdImage
-			|| $this->fileObj->width > \Config::get('gdMaxImgWidth')
-			|| $this->fileObj->height > \Config::get('gdMaxImgHeight')
-			|| $this->getTargetWidth() > \Config::get('gdMaxImgWidth')
-			|| $this->getTargetHeight() > \Config::get('gdMaxImgHeight'))
-=======
 		// Return the path to the original image if it cannot be handled
-		if ($objFile->isSvgImage && !extension_loaded('dom') || $objFile->isGdImage && (!extension_loaded('gd') || $objFile->width > \Config::get('gdMaxImgWidth') || $objFile->height > \Config::get('gdMaxImgHeight') || (!$width && !$height) || $width > \Config::get('gdMaxImgWidth') || $height > \Config::get('gdMaxImgHeight')))
->>>>>>> a08ab458
+		if (!$this->fileObj->isImage
+			|| $this->fileObj->isSvgImage && !extension_loaded('dom')
+			|| $this->fileObj->isGdImage && (
+				!extension_loaded('gd')
+				|| $this->fileObj->width > \Config::get('gdMaxImgWidth')
+				|| $this->fileObj->height > \Config::get('gdMaxImgHeight')
+				|| $this->getTargetWidth() > \Config::get('gdMaxImgWidth')
+				|| $this->getTargetHeight() > \Config::get('gdMaxImgHeight')
+			))
 		{
 			$this->resizedPath = \System::urlEncode($this->getOriginalPath());
 
 			return $this;
 		}
 
-<<<<<<< HEAD
+		// Create the resized image
+		if ($this->fileObj->isSvgImage)
+		{
+			$this->executeResizeSvg();
+		}
+		elseif (!$this->executeResizeGd())
+		{
+			return $this;
+		}
+
+		// Set the file permissions when the Safe Mode Hack is used
+		if (\Config::get('useFTP'))
+		{
+			\Files::getInstance()->chmod($this->getCacheName(), \Config::get('defaultFileChmod'));
+		}
+
+		// Resize the original image
+		if ($this->getTargetPath())
+		{
+			\Files::getInstance()->copy($this->getCacheName(), $this->getTargetPath());
+			$this->resizedPath = \System::urlEncode($this->getTargetPath());
+
+			return $this;
+		}
+
+		$this->resizedPath = \System::urlEncode($this->getCacheName());
+
+		return $this;
+	}
+
+
+	/**
+	 * Resize an GD image
+	 *
+	 * @return boolean False if the target image cannot be created, otherwise true
+	 */
+	protected function executeResizeGd()
+	{
 		$strSourceImage = static::getGdImageFromFile($this->fileObj);
 
 		// The new image could not be created
@@ -499,7 +534,7 @@
 			\System::log('Image "' . $this->getOriginalPath() . '" could not be processed', __METHOD__, TL_ERROR);
 			$this->resizedPath = '';
 
-			return $this;
+			return false;
 		}
 
 		$coordinates = $this->computeResize();
@@ -525,24 +560,94 @@
 		imagedestroy($strSourceImage);
 		imagedestroy($strNewImage);
 
-		// Set the file permissions when the Safe Mode Hack is used
-		if (\Config::get('useFTP'))
-		{
-			\Files::getInstance()->chmod($this->getCacheName(), \Config::get('defaultFileChmod'));
-		}
-
-		// Resize the original image
-		if ($this->getTargetPath())
-		{
-			\Files::getInstance()->copy($this->getCacheName(), $this->getTargetPath());
-			$this->resizedPath = \System::urlEncode($this->getTargetPath());
-
-			return $this;
-		}
-
-		$this->resizedPath = \System::urlEncode($this->getCacheName());
-
-		return $this;
+		return true;
+	}
+
+
+	/**
+	 * Resize an SVG image
+	 *
+	 * @return void
+	 */
+	protected function executeResizeSvg()
+	{
+		$doc = new \DOMDocument();
+
+		if ($this->fileObj->extension == 'svgz')
+		{
+			$doc->loadXML(gzdecode($this->fileObj->getContent()));
+		}
+		else
+		{
+			$doc->loadXML($this->fileObj->getContent());
+		}
+
+		$svgElement = $doc->documentElement;
+
+		// Advanced crop modes
+		switch ($this->getResizeMode())
+		{
+			case 'left_top':
+				$svgElement->setAttribute('preserveAspectRatio', 'xMinYMin slice');
+				break;
+
+			case 'center_top':
+				$svgElement->setAttribute('preserveAspectRatio', 'xMidYMin slice');
+				break;
+
+			case 'right_top':
+				$svgElement->setAttribute('preserveAspectRatio', 'xMaxYMin slice');
+				break;
+
+			case 'left_center':
+				$svgElement->setAttribute('preserveAspectRatio', 'xMinYMid slice');
+				break;
+
+			case 'center_center':
+				$svgElement->setAttribute('preserveAspectRatio', 'xMidYMid slice');
+				break;
+
+			case 'right_center':
+				$svgElement->setAttribute('preserveAspectRatio', 'xMaxYMid slice');
+				break;
+
+			case 'left_bottom':
+				$svgElement->setAttribute('preserveAspectRatio', 'xMinYMax slice');
+				break;
+
+			case 'center_bottom':
+				$svgElement->setAttribute('preserveAspectRatio', 'xMidYMax slice');
+				break;
+
+			case 'right_bottom':
+				$svgElement->setAttribute('preserveAspectRatio', 'xMaxYMax slice');
+				break;
+		}
+
+		// Set the viewBox attribute from the original dimensions
+		if (!$svgElement->hasAttribute('viewBox'))
+		{
+			$origWidth = $svgElement->getAttribute('width');
+			$origHeight = $svgElement->getAttribute('height');
+
+			$svgElement->setAttribute('viewBox', '0 0 ' . intval($origWidth) . ' ' . intval($origHeight));
+		}
+
+		$svgElement->setAttribute('width', $this->getTargetWidth() . 'px');
+		$svgElement->setAttribute('height', $this->getTargetHeight() . 'px');
+
+		if ($this->fileObj->extension == 'svgz')
+		{
+			$xml = gzencode($doc->saveXML());
+		}
+		else
+		{
+			$xml = $doc->saveXML();
+		}
+
+		$objCacheFile = new \File($this->getCacheName(), true);
+		$objCacheFile->write($xml);
+		$objCacheFile->close();
 	}
 
 
@@ -594,217 +699,6 @@
 			'sources' => $sources,
 		);
 	}
-=======
-		// Mode-specific changes
-		if ($width && $height)
-		{
-			switch ($mode)
-			{
-				case 'proportional':
-					if ($objFile->width >= $objFile->height)
-					{
-						unset($height);
-					}
-					else
-					{
-						unset($width);
-					}
-					break;
-
-				case 'box':
-					if (round($objFile->height * $width / $objFile->width) <= $height)
-					{
-						unset($height);
-					}
-					else
-					{
-						unset($width);
-					}
-					break;
-			}
-		}
-
-		// Create the resized image
-		if ($objFile->isSvgImage)
-		{
-			static::resizeSvgImage($image, $width, $height, $mode, $objFile, $strCacheName);
-		}
-		elseif (static::resizeGdImage($image, $width, $height, $mode, $objFile, $strCacheName) === false)
-		{
-			return null;
-		}
-
-		// Resize the original image
-		if ($target)
-		{
-			\Files::getInstance()->copy($strCacheName, $target);
-
-			return \System::urlEncode($target);
-		}
-
-		// Set the file permissions when the Safe Mode Hack is used
-		if (\Config::get('useFTP'))
-		{
-			\Files::getInstance()->chmod($strCacheName, \Config::get('defaultFileChmod'));
-		}
-
-		// Return the path to new image
-		return \System::urlEncode($strCacheName);
-	}
-
-
-	/**
-	 * Generate an image tag and return it as string
-	 *
-	 * @param string $src        The image path
-	 * @param string $alt        An optional alt attribute
-	 * @param string $attributes A string of other attributes
-	 *
-	 * @return string The image HTML tag
-	 */
-	public static function getHtml($src, $alt='', $attributes='')
-	{
-		$static = TL_FILES_URL;
-		$src = rawurldecode($src);
-
-		if (strpos($src, '/') === false)
-		{
-			if (strncmp($src, 'icon', 4) === 0)
-			{
-				$static = TL_ASSETS_URL;
-				$src = 'assets/contao/images/' . $src;
-			}
-			else
-			{
-				$src = 'system/themes/' . \Backend::getTheme() . '/images/' . $src;
-			}
-		}
-
-		if (!file_exists(TL_ROOT .'/'. $src))
-		{
-			return '';
-		}
-
-		$size = getimagesize(TL_ROOT .'/'. $src);
-		return '<img src="' . $static . \System::urlEncode($src) . '" ' . $size[3] . ' alt="' . specialchars($alt) . '"' . (($attributes != '') ? ' ' . $attributes : '') . '>';
-	}
-
-
-	/**
-	 * Resize an SVG image
-	 *
-	 * @param string  $image        The image path
-	 * @param integer $width        The target width
-	 * @param integer $height       The target height
-	 * @param string  $mode         The resize mode
-	 * @param \File   $objFile      The file object
-	 * @param string  $strCacheName The name of the cached file
-	 *
-	 * @return boolean False if the target image cannot be created
-	 */
-	protected static function resizeSvgImage($image, $width, $height, $mode, $objFile, $strCacheName)
-	{
-		$doc = new \DOMDocument();
-
-		if ($objFile->extension == 'svgz')
-		{
-			$doc->loadXML(gzdecode($objFile->getContent()));
-		}
-		else
-		{
-			$doc->loadXML($objFile->getContent());
-		}
-
-		$svgElement = $doc->documentElement;
-
-		// Advanced crop modes
-		switch ($mode)
-		{
-			case 'left_top':
-				$svgElement->setAttribute('preserveAspectRatio', 'xMinYMin slice');
-				break;
-
-			case 'center_top':
-				$svgElement->setAttribute('preserveAspectRatio', 'xMidYMin slice');
-				break;
-
-			case 'right_top':
-				$svgElement->setAttribute('preserveAspectRatio', 'xMaxYMin slice');
-				break;
-
-			case 'left_center':
-				$svgElement->setAttribute('preserveAspectRatio', 'xMinYMid slice');
-				break;
-
-			case 'center_center':
-				$svgElement->setAttribute('preserveAspectRatio', 'xMidYMid slice');
-				break;
-
-			case 'right_center':
-				$svgElement->setAttribute('preserveAspectRatio', 'xMaxYMid slice');
-				break;
-
-			case 'left_bottom':
-				$svgElement->setAttribute('preserveAspectRatio', 'xMinYMax slice');
-				break;
-
-			case 'center_bottom':
-				$svgElement->setAttribute('preserveAspectRatio', 'xMidYMax slice');
-				break;
-
-			case 'right_bottom':
-				$svgElement->setAttribute('preserveAspectRatio', 'xMaxYMax slice');
-				break;
-		}
-
-		// Set the viewBox attribute from the original dimensions
-		if (!$svgElement->hasAttribute('viewBox'))
-		{
-			$origWidth = $svgElement->getAttribute('width');
-			$origHeight = $svgElement->getAttribute('height');
-
-			$svgElement->setAttribute('viewBox', '0 0 ' . intval($origWidth) . ' ' . intval($origHeight));
-		}
-
-		$svgElement->setAttribute('width', $width . 'px');
-		$svgElement->setAttribute('height', $height . 'px');
-
-		if ($objFile->extension == 'svgz')
-		{
-			$xml = gzencode($doc->saveXML());
-		}
-		else
-		{
-			$xml = $doc->saveXML();
-		}
-
-		$objCacheFile = new \File($strCacheName, true);
-		$objCacheFile->write($xml);
-		$objCacheFile->close();
-	}
-
-
-	/**
-	 * Resize a GDlib image
-	 *
-	 * @param string  $image        The image path
-	 * @param integer $width        The target width
-	 * @param integer $height       The target height
-	 * @param string  $mode         The resize mode
-	 * @param \File   $objFile      The file object
-	 * @param string  $strCacheName The name of the cached file
-	 *
-	 * @return boolean False if the target image cannot be created
-	 */
-	protected static function resizeGdImage($image, $width, $height, $mode, $objFile, $strCacheName)
-	{
-		$intPositionX   = 0;
-		$intPositionY   = 0;
-		$intWidth       = $width;
-		$intHeight      = $height;
-		$strNewImage    = null;
-		$strSourceImage = null;
->>>>>>> a08ab458
 
 
 	/**
@@ -1147,19 +1041,8 @@
 				break;
 		}
 
-<<<<<<< HEAD
 		return $strGdImage;
 	}
-=======
-		// The new image could not be created
-		if (!$strSourceImage)
-		{
-			imagedestroy($strNewImage);
-			\System::log('Image "' . $image . '" could not be processed', __METHOD__, TL_ERROR);
-
-			return false;
-		}
->>>>>>> a08ab458
 
 
 	/**
@@ -1285,7 +1168,6 @@
 			}
 		}
 
-<<<<<<< HEAD
 		return $paletteImage;
 	}
 
@@ -1346,52 +1228,43 @@
 		}
 
 		return false;
-=======
-		return true;
->>>>>>> a08ab458
-	}
-
-
-	/**
-	 * Convert sizes like 2em, 10% or 12pt to pixels
-	 *
-<<<<<<< HEAD
+	}
+
+
+	/**
+	 * Generate an image tag and return it as string
+	 *
 	 * @param string $src       The image path
 	 * @param string $alt       An optional alt attribute
 	 * @param string $attributes A string of other attributes
-=======
-	 * @param string $size The size string
->>>>>>> a08ab458
-	 *
-	 * @return integer The pixel value
-	 */
-	public static function getPixelValue($size)
-	{
-		$value = preg_replace('/[^0-9\.-]+/', '', $size);
-		$unit = preg_replace('/[^ceimnprtx%]/', '', $size);
-
-		// Convert 12pt = 16px = 1em = 100%
-		switch ($unit)
-		{
-			case '':
-			case 'px':
-				return $value;
-				break;
-
-			case 'em':
-				return round($value * 16);
-				break;
-
-			case 'pt':
-				return round($value * (12 / 16));
-				break;
-
-			case '%':
-				return round($value * (16 / 100));
-				break;
-		}
-
-		return 0;
+	 *
+	 * @return string The image HTML tag
+	 */
+	public static function getHtml($src, $alt='', $attributes='')
+	{
+		$static = TL_FILES_URL;
+		$src = rawurldecode($src);
+
+		if (strpos($src, '/') === false)
+		{
+			if (strncmp($src, 'icon', 4) === 0)
+			{
+				$static = TL_ASSETS_URL;
+				$src = 'assets/contao/images/' . $src;
+			}
+			else
+			{
+				$src = 'system/themes/' . \Backend::getTheme() . '/images/' . $src;
+			}
+		}
+
+		if (!file_exists(TL_ROOT .'/'. $src))
+		{
+			return '';
+		}
+
+		$size = getimagesize(TL_ROOT .'/'. $src);
+		return '<img src="' . $static . \System::urlEncode($src) . '" ' . $size[3] . ' alt="' . specialchars($alt) . '"' . (($attributes != '') ? ' ' . $attributes : '') . '>';
 	}
 
 
@@ -1472,4 +1345,41 @@
 
 		return $imageObj->executeResize()->getResizedPath() ?: null;
 	}
+
+
+	/**
+	 * Convert sizes like 2em, 10% or 12pt to pixels
+	 *
+	 * @param string $size The size string
+	 *
+	 * @return integer The pixel value
+	 */
+	public static function getPixelValue($size)
+	{
+		$value = preg_replace('/[^0-9\.-]+/', '', $size);
+		$unit = preg_replace('/[^ceimnprtx%]/', '', $size);
+
+		// Convert 12pt = 16px = 1em = 100%
+		switch ($unit)
+		{
+			case '':
+			case 'px':
+				return $value;
+				break;
+
+			case 'em':
+				return round($value * 16);
+				break;
+
+			case 'pt':
+				return round($value * (12 / 16));
+				break;
+
+			case '%':
+				return round($value * (16 / 100));
+				break;
+		}
+
+		return 0;
+	}
 }