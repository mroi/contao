--- conflicted
+++ resolved
@@ -40,11 +40,7 @@
  * @author    Leo Feyer <https://github.com/leofeyer>
  * @copyright Leo Feyer 2005-2014
  */
-<<<<<<< HEAD
-abstract class Widget extends \Template\Base
-=======
 abstract class Widget extends \BaseTemplate
->>>>>>> 1d732694
 {
 
 	/**
