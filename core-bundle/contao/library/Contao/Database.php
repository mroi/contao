<?php

/**
 * Contao Open Source CMS
 * 
<<<<<<< HEAD
 * Copyright (c) 2005-2013 Leo Feyer
=======
 * Copyright (C) 2005-2013 Leo Feyer
>>>>>>> 784d81c2
 * 
 * @package Library
 * @link    http://contao.org
 * @license http://www.gnu.org/licenses/lgpl-3.0.html LGPL
 */

namespace Contao;


/**
 * Abstract parent class to handle database communication
 * 
 * The class is responsible for connecting to the database, listing tables and
 * fields, handling transactions and locking tables. It also creates the related
 * Database\Statement and Database\Result objects.
 * 
 * Usage:
 * 
 *     $db   = Database::getInstance();
 *     $stmt = $db->prepare("SELECT * FROM tl_user WHERE id=?");
 *     $res  = $stmt->execute(4);
 * 
 * @package   Library
 * @author    Leo Feyer <https://github.com/leofeyer>
 * @copyright Leo Feyer 2005-2013
 */
abstract class Database
{

	/**
	 * Object instances (Singleton)
	 * @var array
	 */
	protected static $arrInstances = array();

	/**
	 * Connection configuration
	 * @var array
	 */
	protected $arrConfig = array();

	/**
	 * Connection ID
	 * @var resource
	 */
	protected $resConnection;

	/**
	 * Disable autocommit
	 * @var boolean
	 */
	protected $blnDisableAutocommit = false;

	/**
	 * Cache
	 * @var array
	 */
	protected $arrCache = array();


	/**
	 * Establish the database connection
	 * 
	 * @param array $arrConfig A configuration array
	 * 
	 * @throws \Exception If a connection cannot be established
	 */
	protected function __construct(array $arrConfig)
	{
		$this->arrConfig = $arrConfig;
		$this->connect();

		if (!is_resource($this->resConnection) && !is_object($this->resConnection))
		{
			throw new \Exception(sprintf('Could not connect to database (%s)', $this->error));
		}
	}


	/**
	 * Close the database connection if it is not permanent
	 */
	public function __destruct()
	{
		if (!$this->arrConfig['dbPconnect'])
		{
			$this->disconnect();

			// Unset the reference (see #4772)
			$strKey = md5(implode('', $this->arrConfig));
			unset(static::$arrInstances[$strKey]);
		}
	}


	/**
	 * Prevent cloning of the object (Singleton)
	 */
	final public function __clone() {}


	/**
	 * Return an object property
	 * 
	 * @param string $strKey The property name
	 * 
	 * @return string|null The property value
	 */
	public function __get($strKey)
	{
		if ($strKey == 'error')
		{
			return $this->get_error();
		}

		return null;
	}


	/**
	 * Instantiate the Database object (Factory)
	 * 
	 * @param array $arrCustom A configuration array
	 * 
	 * @return \Database The Database object
	 */
	public static function getInstance(array $arrCustom=null)
	{
		$arrConfig = array
		(
			'dbDriver'   => $GLOBALS['TL_CONFIG']['dbDriver'],
			'dbHost'     => $GLOBALS['TL_CONFIG']['dbHost'],
			'dbUser'     => $GLOBALS['TL_CONFIG']['dbUser'],
			'dbPass'     => $GLOBALS['TL_CONFIG']['dbPass'],
			'dbDatabase' => $GLOBALS['TL_CONFIG']['dbDatabase'],
			'dbPconnect' => $GLOBALS['TL_CONFIG']['dbPconnect'],
			'dbCharset'  => $GLOBALS['TL_CONFIG']['dbCharset'],
			'dbPort'     => $GLOBALS['TL_CONFIG']['dbPort'],
		);

		if (is_array($arrCustom))
		{
			$arrConfig = array_merge($arrConfig, $arrCustom);
		}

		// Sort the array before generating the key
		ksort($arrConfig);
		$strKey = md5(implode('', $arrConfig));

		if (!isset(static::$arrInstances[$strKey]))
		{
			$strClass = 'Database\\' . ucfirst(strtolower($arrConfig['dbDriver']));
			static::$arrInstances[$strKey] = new $strClass($arrConfig);
		}

		return static::$arrInstances[$strKey];
	}


	/**
	 * Prepare a query and return a Database\Statement object
	 * 
	 * @param string $strQuery The query string
	 * 
	 * @return \Database\Statement The Database\Statement object
	 */
	public function prepare($strQuery)
	{
		return $this->createStatement($this->resConnection, $this->blnDisableAutocommit)->prepare($strQuery);
	}


	/**
	 * Execute a query and return a Database\Result object
	 * 
	 * @param string $strQuery The query string
	 * 
	 * @return \Database\Result The Database\Result object
	 */
	public function execute($strQuery)
	{
		return $this->prepare($strQuery)->execute();
	}


	/**
	 * Execute a query and do not cache the result
	 * 
	 * @param string $strQuery The query string
	 * 
	 * @return \Database\Result The Database\Result object
	 */
	public function executeUncached($strQuery)
	{
		return $this->prepare($strQuery)->executeUncached();
	}


	/**
	 * Execute a raw query and return a Database\Result object
	 * 
	 * @param string $strQuery The query string
	 * 
	 * @return \Database\Result The Database\Result object
	 */
	public function query($strQuery)
	{
		return $this->createStatement($this->resConnection, $this->blnDisableAutocommit)->query($strQuery);
	}


	/**
	 * Auto-generate a FIND_IN_SET() statement
	 * 
	 * @param string  $strKey     The field name
	 * @param mixed   $varSet     The set to find the key in
	 * @param boolean $blnIsField If true, the set will not be quoted
	 * 
	 * @return string The FIND_IN_SET() statement
	 */
	public function findInSet($strKey, $varSet, $blnIsField=false)
	{
		if (is_array($varSet))
		{
			$varSet = implode(',', $varSet);
		}

		return $this->find_in_set($strKey, $varSet, $blnIsField);
	}


	/**
	 * Return all tables of a database as array
	 * 
	 * @param string  $strDatabase The database name
	 * @param boolean $blnNoCache  If true, the cache will be bypassed
	 * 
	 * @return array An array of table names
	 */
	public function listTables($strDatabase=null, $blnNoCache=false)
	{
		if ($strDatabase === null)
		{
			$strDatabase = $this->arrConfig['dbDatabase'];
		}

		if (!$blnNoCache && isset($this->arrCache[$strDatabase]))
		{
			return $this->arrCache[$strDatabase];
		}

		$arrReturn = array();
		$arrTables = $this->query(sprintf($this->strListTables, $strDatabase))->fetchAllAssoc();

		foreach ($arrTables as $arrTable)
		{
			$arrReturn[] = current($arrTable);
		}

		$this->arrCache[$strDatabase] = $arrReturn;
		return $this->arrCache[$strDatabase];
	}


	/**
	 * Determine if a particular database table exists
	 * 
	 * @param string  $strTable    The table name
	 * @param string  $strDatabase The optional database name
	 * @param boolean $blnNoCache  If true, the cache will be bypassed
	 * 
	 * @return boolean True if the table exists
	 */
	public function tableExists($strTable, $strDatabase=null, $blnNoCache=false)
	{
		return in_array($strTable, $this->listTables($strDatabase, $blnNoCache));
	}


	/**
	 * Return all columns of a particular table as array
	 * 
	 * @param string  $strTable   The table name
	 * @param boolean $blnNoCache If true, the cache will be bypassed
	 * 
	 * @return array An array of column names
	 */
	public function listFields($strTable, $blnNoCache=false)
	{
		if (!$blnNoCache && isset($this->arrCache[$strTable]))
		{
			return $this->arrCache[$strTable];
		}

		$this->arrCache[$strTable] = $this->list_fields($strTable);
		return $this->arrCache[$strTable];
	}


	/**
	 * Determine if a particular column exists
	 * 
	 * @param string  $strField   The field name
	 * @param string  $strTable   The table name
	 * @param boolean $blnNoCache If true, the cache will be bypassed
	 * 
	 * @return boolean True if the field exists
	 */
	public function fieldExists($strField, $strTable, $blnNoCache=false)
	{
		foreach ($this->listFields($strTable, $blnNoCache) as $arrField)
		{
			if ($arrField['name'] == $strField)
			{
				return true;
			}
		}

		return false;
	}


	/**
	 * Return the field names of a particular table as array
	 * 
	 * @param string  $strTable   The table name
	 * @param boolean $blnNoCache If true, the cache will be bypassed
	 * 
	 * @return array An array of field names
	 */
	public function getFieldNames($strTable, $blnNoCache=false)
	{
		$arrNames = array();
		$arrFields = $this->listFields($strTable, $blnNoCache);

		foreach ($arrFields as $arrField)
		{
			$arrNames[] = $arrField['name'];
		}

		return $arrNames;
	}


	/**
	 * Check whether a field value in the database is unique
	 * 
	 * @param string  $strTable The table name
	 * @param string  $strField The field name
	 * @param mixed   $varValue The field value
	 * @param integer $intId    The ID of a record to exempt
	 * 
	 * @return boolean True if the field value is unique
	 */
	public function isUniqueValue($strTable, $strField, $varValue, $intId=null)
	{
		$strQuery = "SELECT * FROM $strTable WHERE $strField=?";

		if ($intId !== null)
		{
			$strQuery .= " AND id!=?";
		}

		$objUnique = $this->prepare($strQuery)
						  ->limit(1)
						  ->execute($varValue, $intId);

		return $objUnique->numRows ? false : true;
	}


	/**
	 * Return the IDs of all child records of a particular record (see #2475)
	 * 
	 * @author Andreas Schempp
	 * 
	 * @param mixed   $arrParentIds An array of parent IDs
	 * @param string  $strTable     The table name
	 * @param boolean $blnSorting   True if the table has a sorting field
	 * @param array   $arrReturn    The array to be returned
	 * @param string  $strWhere     Additional WHERE condition
	 * 
	 * @return array An array of child record IDs
	 */
	public function getChildRecords($arrParentIds, $strTable, $blnSorting=false, $arrReturn=array(), $strWhere='')
	{
		if (!is_array($arrParentIds))
		{
			$arrParentIds = array($arrParentIds);
		}

		if (empty($arrParentIds))
		{
			return $arrReturn;
		}

		$arrParentIds = array_map('intval', $arrParentIds);
		$objChilds = $this->query("SELECT id, pid FROM " . $strTable . " WHERE pid IN(" . implode(',', $arrParentIds) . ")" . ($strWhere ? " AND $strWhere" : "") . ($blnSorting ? " ORDER BY " . $this->findInSet('pid', $arrParentIds) . ", sorting" : ""));

		if ($objChilds->numRows > 0)
		{
			if ($blnSorting)
			{
				$arrChilds = array();
				$arrOrdered = array();

				while ($objChilds->next())
				{
					$arrChilds[] = $objChilds->id;
					$arrOrdered[$objChilds->pid][] = $objChilds->id;
				}

				foreach (array_reverse(array_keys($arrOrdered)) as $pid)
				{
					$pos = (int) array_search($pid, $arrReturn);
					array_insert($arrReturn, $pos+1, $arrOrdered[$pid]);
				}

				$arrReturn = $this->getChildRecords($arrChilds, $strTable, $blnSorting, $arrReturn, $strWhere);
			}
			else
			{
				$arrChilds = $objChilds->fetchEach('id');
				$arrReturn = array_merge($arrChilds, $this->getChildRecords($arrChilds, $strTable, $blnSorting, $arrReturn, $strWhere));
			}
		}

		return $arrReturn;
	}


	/**
	 * Return the IDs of all parent records of a particular record
	 * 
	 * @param integer $intId    The ID of the record
	 * @param string  $strTable The table name
	 * 
	 * @return array An array of parent record IDs
	 */
	public function getParentRecords($intId, $strTable)
	{
		$arrReturn = array();

		// Currently supports a nesting-level of 10
		$objPages = $this->prepare("SELECT id, @pid:=pid FROM $strTable WHERE id=?" . str_repeat(" UNION SELECT id, @pid:=pid FROM $strTable WHERE id=@pid", 9))
						 ->execute($intId);

		while ($objPages->next())
		{
			$arrReturn[] = $objPages->id;
		}

		return $arrReturn;
	}


	/**
	 * Change the current database
	 * 
	 * @param string $strDatabase The name of the target database
	 * 
	 * @return boolean True if the database was changed successfully
	 */
	public function setDatabase($strDatabase)
	{
		return $this->set_database($strDatabase);
	}


	/**
	 * Begin a transaction
	 */
	public function beginTransaction()
	{
		$this->begin_transaction();
	}


	/**
	 * Commit a transaction
	 */
	public function commitTransaction()
	{
		$this->commit_transaction();
	}


	/**
	 * Rollback a transaction
	 */
	public function rollbackTransaction()
	{
		$this->rollback_transaction();
	}


	/**
	 * Lock one or more tables
	 * 
	 * @param array $arrTables An array of table names to be locked
	 */
	public function lockTables($arrTables)
	{
		$this->lock_tables($arrTables);
	}


	/**
	 * Unlock all tables
	 */
	public function unlockTables()
	{
		$this->unlock_tables();
	}


	/**
	 * Return the table size in bytes
	 * 
	 * @param string $strTable The table name
	 * 
	 * @return integer The table size in bytes
	 */
	public function getSizeOf($strTable)
	{
		return $this->get_size_of($strTable);
	}


	/**
	 * Return the next autoincrement ID of a table
	 * 
	 * @param string $strTable The table name
	 * 
	 * @return integer The autoincrement ID
	 */
	public function getNextId($strTable)
	{
		return $this->get_next_id($strTable);
	}


	/**
	 * Connect to the database server and select the database
	 */
	abstract protected function connect();


	/**
	 * Disconnect from the database
	 */
	abstract protected function disconnect();


	/**
	 * Return the last error message
	 * 
	 * @return string The error message
	 */
	abstract protected function get_error();


	/**
	 * Auto-generate a FIND_IN_SET() statement
	 * 
	 * @param string  $strKey     The field name
	 * @param mixed   $varSet     The set to find the key in
	 * @param boolean $blnIsField If true, the set will not be quoted
	 * 
	 * @return string The FIND_IN_SET() statement
	 */
	abstract protected function find_in_set($strKey, $varSet, $blnIsField=false);


	/**
	 * Return a standardized array with the field information
	 *
	 * * name:       field name (e.g. my_field)
	 * * type:       field type (e.g. "int" or "number")
	 * * length:     field length (e.g. 20)
	 * * precision:  precision of a float number (e.g. 5)
	 * * null:       NULL or NOT NULL
	 * * default:    default value (e.g. "default_value")
	 * * attributes: attributes (e.g. "unsigned")
	 * * index:      PRIMARY, UNIQUE or INDEX
	 * * extra:      extra information (e.g. auto_increment)
	 * 
	 * @param string $strTable The table name
	 * 
	 * @return array An array with the field information
	 * 
	 * @todo Support all kind of keys (e.g. FULLTEXT or FOREIGN)
	 */
	abstract protected function list_fields($strTable);


	/**
	 * Change the current database
	 * 
	 * @param string $strDatabase The name of the target database
	 * 
	 * @return boolean True if the database was changed successfully
	 */
	abstract protected function set_database($strDatabase);


	/**
	 * Begin a transaction
	 */
	abstract protected function begin_transaction();


	/**
	 * Commit a transaction
	 */
	abstract protected function commit_transaction();


	/**
	 * Rollback a transaction
	 */
	abstract protected function rollback_transaction();


	/**
	 * Lock one or more tables
	 * 
	 * @param array $arrTables An array of table names
	 */
	abstract protected function lock_tables($arrTables);


	/**
	 * Unlock all tables
	 */
	abstract protected function unlock_tables();


	/**
	 * Return the table size in bytes
	 * 
	 * @param string $strTable The table name
	 * 
	 * @return integer The table size in bytes
	 */
	abstract protected function get_size_of($strTable);


	/**
	 * Return the next autoincrement ID of a table
	 * 
	 * @param string The table name
	 * 
	 * @return integer The autoincrement ID
	 */
	abstract protected function get_next_id($strTable);


	/**
	 * Create a Database\Statement object
	 * 
	 * @param resource $resConnection        The connection ID
	 * @param boolean  $blnDisableAutocommit If true, autocommitting will be disabled
	 * 
	 * @return \Database\Statement The Database\Statement object
	 */
	abstract protected function createStatement($resConnection, $blnDisableAutocommit);
}<|MERGE_RESOLUTION|>--- conflicted
+++ resolved
@@ -3,11 +3,7 @@
 /**
  * Contao Open Source CMS
  * 
-<<<<<<< HEAD
  * Copyright (c) 2005-2013 Leo Feyer
-=======
- * Copyright (C) 2005-2013 Leo Feyer
->>>>>>> 784d81c2
  * 
  * @package Library
  * @link    http://contao.org
