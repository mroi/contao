<?php

/**
 * Contao Open Source CMS
 *
 * Copyright (c) 2005-2015 Leo Feyer
 *
 * @license LGPL-3.0+
 */

namespace Contao;


/**
 * Resizes images and creates picture data
 *
 * The class resizes images and prepares data for the `<picture>` element.
 *
 * Usage:
 *
 *     $picture = new Picture(new File('example.jpg'));
 *     $data = $picture->setImportantPart(array('x'=>10, 'y'=>10, 'width'=>100, 'height'=>100))
 *                     ->setImageSize(\ImageSizeModel::findByPk(1))
 *                     ->setImageSizeItems(\ImageSizeItemModel::findVisibleByPid(1, array('order'=>'sorting ASC')))
 *                     ->getTemplateData();
 *
 *     // Shortcut
 *     $data = Picture::create('example.jpg', 1)->getTemplateData();
 *     $data = Picture::create('example.jpg', array(100, 100, 'crop'))->getTemplateData();
 *
 * @author Martin Auswöger <https://github.com/ausi>
 * @author Yanick Witschi <https://github.com/Toflar>
 */
class Picture
{

	/**
	 * The Image instance of the source image
	 *
	 * @var \Image
	 */
	protected $image = null;

	/**
	 * The image size
	 *
	 * @var object|\ImageSizeModel
	 */
	protected $imageSize = null;

	/**
	 * The image size items collection
	 *
	 * @var array|\Model\Collection
	 */
	protected $imageSizeItems = array();


	/**
	 * Create a new object to handle a picture element
	 *
	 * @param \File $file A file instance of the source image
	 */
	public function __construct(\File $file)
	{
		$this->image = new \Image($file);
	}


	/**
	 * Create a picture instance from the given image path and size
	 *
	 * @param string|File   $file The image path or File instance
	 * @param array|integer $size  The image size as array (width, height, resize mode) or an tl_image_size ID
	 *
	 * @return static The created picture instance
	 */
	public static function create($file, $size=null)
	{
		if (is_string($file))
		{
			$file = new \File(rawurldecode($file));
		}

		$picture = new static($file);

		// tl_image_size ID as resize mode
		if (is_array($size) && !empty($size[2]) && is_numeric($size[2]))
		{
			$size = (int) $size[2];
		}

		if (!is_array($size))
		{
			$imageSize = \ImageSizeModel::findByPk($size);

			if ($imageSize === null)
			{
				$size = array();
			}
		}

		if (is_array($size))
		{
			$size = $size + array(0, 0, 'crop');

			$imageSize = new \stdClass;
			$imageSize->width = $size[0];
			$imageSize->height = $size[1];
			$imageSize->resizeMode = $size[2];
			$imageSize->zoomLevel = 0;
		}

		$picture->setImageSize($imageSize);

		if (!empty($imageSize->id))
		{
			$picture->setImageSizeItems(\ImageSizeItemModel::findVisibleByPid($imageSize->id, array('order'=>'sorting ASC')));
		}

		$fileRecord = \FilesModel::findByPath($file->path);

		if ($fileRecord !== null && $fileRecord->importantPartWidth && $fileRecord->importantPartHeight)
		{
			$picture->setImportantPart(array
			(
				'x' => (int) $fileRecord->importantPartX,
				'y' => (int) $fileRecord->importantPartY,
				'width' => (int) $fileRecord->importantPartWidth,
				'height' => (int) $fileRecord->importantPartHeight,
			));
		}

		return $picture;
	}


	/**
	 * Set the important part settings
	 *
	 * @param array $importantPart The settings array
	 *
	 * @return $this The picture object
	 */
	public function setImportantPart(array $importantPart = null)
	{
		$this->image->setImportantPart($importantPart);

		return $this;
	}


	/**
	 * Set the image size
	 *
	 * @param object|\ImageSizeModel $imageSize The image size
	 *
	 * @return $this The picture object
	 */
	public function setImageSize($imageSize)
	{
		$this->imageSize = $imageSize;

		return $this;
	}


	/**
	 * Set the image size items collection
	 *
	 * @param array|\Model\Collection $imageSizeItems The image size items collection
	 *
	 * @return $this The picture object
	 */
	public function setImageSizeItems($imageSizeItems)
	{
		if ($imageSizeItems === null)
		{
			$imageSizeItems = array();
		}

		$this->imageSizeItems = $imageSizeItems;

		return $this;
	}


	/**
	 * Get the picture element definition array
	 *
	 * @return array The picture element definition
	 */
	public function getTemplateData()
	{
		$mainSource = $this->getTemplateDataSource($this->imageSize);
		$sources = array();

		foreach ($this->imageSizeItems as $imageSizeItem)
		{
			$sources[] = $this->getTemplateDataSource($imageSizeItem);
		}

		return array
		(
			'img' => $mainSource,
			'sources' => $sources,
		);
	}


	/**
	 * Get the attributes for one picture source element
	 *
	 * @param object|\Model $imageSize The image size or image size item model
	 *
	 * @return array The source element attributes
	 */
	protected function getTemplateDataSource($imageSize)
	{
		$densities = array();

		if (!empty($imageSize->densities) && ($imageSize->width || $imageSize->height))
		{
			$densities = array_filter(array_map('floatval', explode(',', $imageSize->densities)));
		}

		array_unshift($densities, 1);
		$densities = array_values(array_unique($densities));

		$attributes = array();
		$srcset = array();

		foreach ($densities as $density)
		{
			/** @var Image $imageObj */
			$imageObj = clone $this->image;

			$src = $imageObj->setTargetWidth($imageSize->width * $density)
							->setTargetHeight($imageSize->height * $density)
							->setResizeMode($imageSize->resizeMode)
							->setZoomLevel($imageSize->zoom)
							->executeResize()
							->getResizedPath();

<<<<<<< HEAD
			$fileObj = new \File($src);
=======
			$fileObj = new \File(rawurldecode($src), true);
>>>>>>> d9827e4e

			if (empty($attributes['src']))
			{
				$attributes['src'] = htmlspecialchars(TL_FILES_URL . $src, ENT_QUOTES);
				$attributes['width'] = $fileObj->width;
				$attributes['height'] = $fileObj->height;
			}

			if (count($densities) > 1)
			{
				// Use pixel density descriptors if the sizes attribute is empty
				if (empty($imageSize->sizes))
				{
					$src .= ' ' . $density . 'x';
				}
				// Otherwise use width descriptors
				else
				{
					$src .= ' ' . $fileObj->width . 'w';
				}
			}

			$srcset[] = TL_FILES_URL . $src;
		}

		$attributes['srcset'] = htmlspecialchars(implode(', ', $srcset), ENT_QUOTES);

		if (!empty($imageSize->sizes))
		{
			$attributes['sizes'] = htmlspecialchars($imageSize->sizes, ENT_QUOTES);
		}

		if (!empty($imageSize->media))
		{
			$attributes['media'] = htmlspecialchars($imageSize->media, ENT_QUOTES);
		}

		return $attributes;
	}
}<|MERGE_RESOLUTION|>--- conflicted
+++ resolved
@@ -242,11 +242,7 @@
 							->executeResize()
 							->getResizedPath();
 
-<<<<<<< HEAD
-			$fileObj = new \File($src);
-=======
-			$fileObj = new \File(rawurldecode($src), true);
->>>>>>> d9827e4e
+			$fileObj = new \File(rawurldecode($src));
 
 			if (empty($attributes['src']))
 			{
