--- conflicted
+++ resolved
@@ -43,10 +43,7 @@
 	 */
 	public function run()
 	{
-<<<<<<< HEAD
-=======
 		/** @var \BackendTemplate|object $objTemplate */
->>>>>>> 87930c65
 		$objTemplate = new \BackendTemplate('be_preview');
 
 		$objTemplate->base = \Environment::get('base');
