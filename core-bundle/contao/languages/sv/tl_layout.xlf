<?xml version="1.0" ?><xliff version="1.1">
  <file datatype="php" original="system/modules/core/languages/en/tl_layout.php" source-language="en">
    <body>
      <trans-unit id="tl_layout.name.0">
        <source>Title</source>
        <target>Namn på layout</target>
      </trans-unit>
      <trans-unit id="tl_layout.name.1">
        <source>Please enter the layout title.</source>
        <target>Ange ett unikt namn på layouten.</target>
      </trans-unit>
      <trans-unit id="tl_layout.fallback.0">
        <source>Default layout</source>
        <target>Standardlayout</target>
      </trans-unit>
      <trans-unit id="tl_layout.fallback.1">
        <source>Make the layout the default layout.</source>
        <target>Använd denna layout som standard-layout. Den kommer då att användas för sidor som inte har tilldelats en specifik layout.</target>
      </trans-unit>
      <trans-unit id="tl_layout.rows.0">
        <source>Rows</source>
        <target>Rader</target>
      </trans-unit>
      <trans-unit id="tl_layout.rows.1">
        <source>Please choose the number of rows.</source>
        <target>Välj antalet rader.</target>
      </trans-unit>
      <trans-unit id="tl_layout.1rw.0">
        <source>Main row only</source>
        <target>Endast huvudrad</target>
      </trans-unit>
      <trans-unit id="tl_layout.1rw.1">
        <source>Show only one row.</source>
        <target>Visa endast en rad.</target>
      </trans-unit>
      <trans-unit id="tl_layout.2rwh.0">
        <source>Header and main row</source>
        <target>Sidhuvud och huvudrad</target>
      </trans-unit>
      <trans-unit id="tl_layout.2rwh.1">
        <source>Show a header above the main row.</source>
        <target>Visa ett sidhuvud ovanför huvudraden.</target>
      </trans-unit>
      <trans-unit id="tl_layout.2rwf.0">
        <source>Main row and footer</source>
        <target>Huvudrad och sidfot</target>
      </trans-unit>
      <trans-unit id="tl_layout.2rwf.1">
        <source>Show a footer below the main row.</source>
        <target>Visa en sidfot under huvudraden.</target>
      </trans-unit>
      <trans-unit id="tl_layout.3rw.0">
        <source>Header, main row and footer</source>
        <target>Sidhuvud, huvudrad och sidfot</target>
      </trans-unit>
      <trans-unit id="tl_layout.3rw.1">
        <source>Show a header above and a footer below the main row.</source>
        <target>Visa ett sidhuvud ovanför och en sidfot under huvudraden.</target>
      </trans-unit>
      <trans-unit id="tl_layout.headerHeight.0">
        <source>Header height</source>
        <target>Höjd på sidhuvud</target>
      </trans-unit>
      <trans-unit id="tl_layout.headerHeight.1">
        <source>Please enter the height of the page header.</source>
        <target>Ange höjden på sidhuvudet.</target>
      </trans-unit>
      <trans-unit id="tl_layout.footerHeight.0">
        <source>Footer height</source>
        <target>Höjd på sidfoten</target>
      </trans-unit>
      <trans-unit id="tl_layout.footerHeight.1">
        <source>Please enter the height of the page footer.</source>
        <target>Ange höjden på sidfoten</target>
      </trans-unit>
      <trans-unit id="tl_layout.cols.0">
        <source>Columns</source>
        <target>Kolumner</target>
      </trans-unit>
      <trans-unit id="tl_layout.cols.1">
        <source>Please choose the number of columns.</source>
        <target>Välj antal kolumner och kolumnplacering.</target>
      </trans-unit>
      <trans-unit id="tl_layout.1cl.0">
        <source>Main column only</source>
        <target>En kolumn</target>
      </trans-unit>
      <trans-unit id="tl_layout.1cl.1">
        <source>Show only one column.</source>
        <target>En enda kolumn - huvudkolumnen.</target>
      </trans-unit>
      <trans-unit id="tl_layout.2cll.0">
        <source>Left and main column</source>
        <target>Två kolumner; vänster- och huvudkolumn</target>
      </trans-unit>
      <trans-unit id="tl_layout.2cll.1">
        <source>Show two columns with the main column on the right side.</source>
        <target>Två kolumner - vänsterkolumnen och huvudkolumnen.</target>
      </trans-unit>
      <trans-unit id="tl_layout.2clr.0">
        <source>Main and right column</source>
        <target>Två kolumner; huvud- och högerkolumn</target>
      </trans-unit>
      <trans-unit id="tl_layout.2clr.1">
        <source>Show two columns with the main column on the left side.</source>
        <target>Två kolumner - huvudkolumnen och vänsterkolumnen.</target>
      </trans-unit>
      <trans-unit id="tl_layout.3cl.0">
        <source>Main, left and right column</source>
        <target>Tre kolumner</target>
      </trans-unit>
      <trans-unit id="tl_layout.3cl.1">
        <source>Show three columns with the main column in the middle.</source>
        <target>Tre kolumner; vänste-, huvud- och högerkolumnen.</target>
      </trans-unit>
      <trans-unit id="tl_layout.widthLeft.0">
        <source>Left column width</source>
        <target>Bredd på vänstra kolumnen</target>
      </trans-unit>
      <trans-unit id="tl_layout.widthLeft.1">
        <source>Please enter the width of the left column.</source>
        <target>Ange bredden på den vänstra kolumnen.</target>
      </trans-unit>
      <trans-unit id="tl_layout.widthRight.0">
        <source>Right column width</source>
        <target>Bredd på högra kolumnen</target>
      </trans-unit>
      <trans-unit id="tl_layout.widthRight.1">
        <source>Please enter the width of the right column.</source>
        <target>Ange bredden på den högra kolumnen.</target>
      </trans-unit>
      <trans-unit id="tl_layout.sections.0">
        <source>Custom layout sections</source>
        <target>Egna layoutsektioner</target>
      </trans-unit>
      <trans-unit id="tl_layout.sections.1">
        <source>Here you can enter a comma separated list of custom layout sections.</source>
        <target>Här kan du skriva in en kommaseparerad lista med egna layoutsektioner. Du kan använda dessa sektioner i modulen &lt;em&gt;Sidlayout&lt;/em&gt;.</target>
      </trans-unit>
      <trans-unit id="tl_layout.sPosition.0">
        <source>Custom sections position</source>
        <target>Placering av egna layoutsektioner</target>
      </trans-unit>
      <trans-unit id="tl_layout.sPosition.1">
        <source>Please select the position of the custom layout sections.</source>
        <target>Välj position för egna layoutsektioner.</target>
      </trans-unit>
      <trans-unit id="tl_layout.stylesheet.0">
        <source>Style sheets</source>
        <target>Stilmall</target>
      </trans-unit>
      <trans-unit id="tl_layout.stylesheet.1">
        <source>Please select the style sheets you want to add to the layout.</source>
        <target>Välj de stilmallar du vill inkludera i denna layout.</target>
      </trans-unit>
      <trans-unit id="tl_layout.framework.0">
        <source>CSS framework</source>
        <target>CSS-ramverk</target>
      </trans-unit>
      <trans-unit id="tl_layout.framework.1">
        <source>Here you can activate the components of the Contao CSS framework.</source>
        <target>Här kan du aktivera komponenter i Contaos CSS-ramverk.</target>
      </trans-unit>
      <trans-unit id="tl_layout.layout.css.0">
        <source>Layout builder</source>
        <target>Layout-byggaren</target>
      </trans-unit>
      <trans-unit id="tl_layout.layout.css.1">
        <source>Generates a responsive CSS layout based on the page layout settings. This component is required for the page layout generator to work!</source>
        <target>Generera CSS-layout baserat på inställningarna för sidlayout. Denna komponent krävs för att sidlayout-generatorn ska fungera!</target>
      </trans-unit>
      <trans-unit id="tl_layout.responsive.css.0">
        <source>Responsive layout</source>
      </trans-unit>
      <trans-unit id="tl_layout.responsive.css.1">
        <source>Adds a meta viewport tag to the page header and scales the CSS layout based on the device width.</source>
      </trans-unit>
      <trans-unit id="tl_layout.grid.css.0">
        <source>12-column grid</source>
        <target>12-kolumners indelning</target>
      </trans-unit>
      <trans-unit id="tl_layout.grid.css.1">
        <source>Adds a responsive 12-column grid that is triggered by the CSS classes &quot;grid1&quot; to &quot;grid12&quot; and &quot;offset1&quot; to &quot;offset12&quot;.</source>
        <target>Skapar ett s.k responsive grid med 12 kolumner som triggas av CSS-klasserna &quot;grid1&quot; till &quot;grid12&quot; och &quot;offset1&quot; till &quot;offset12&quot;.</target>
      </trans-unit>
      <trans-unit id="tl_layout.reset.css.0">
        <source>CSS reset</source>
        <target>CSS återställning</target>
      </trans-unit>
      <trans-unit id="tl_layout.reset.css.1">
        <source>Removes the inconsistent default styling of HTML elements in different browsers.</source>
        <target>Tar bort inkonsekvent standardformattering av HTML-element i olika webbläsare.</target>
      </trans-unit>
      <trans-unit id="tl_layout.form.css.0">
        <source>Basic forms</source>
        <target>Standardformattering</target>
      </trans-unit>
      <trans-unit id="tl_layout.form.css.1">
        <source>Adds basic form elements and buttons formatting.</source>
        <target>Lägger till formattering av grundläggande formulärelement och knappar.</target>
      </trans-unit>
      <trans-unit id="tl_layout.tinymce.css.0">
        <source>TinyMCE style sheet</source>
        <target>TinyMCE stilmall</target>
      </trans-unit>
      <trans-unit id="tl_layout.tinymce.css.1">
        <source>Includes the &lt;em&gt;tinymce.css&lt;/em&gt; style sheet from your upload directory.</source>
        <target>Inkluderar &lt;em&gt;tinymce.css&lt;/em&gt; stilmallen från din globala uppladdnigsfolder.</target>
      </trans-unit>
      <trans-unit id="tl_layout.external.0">
        <source>Additional style sheets</source>
        <target>Ytterligare stilmallar</target>
      </trans-unit>
      <trans-unit id="tl_layout.external.1">
        <source>Here you can add additional CSS, SCSS or LESS files from the file system.</source>
      </trans-unit>
      <trans-unit id="tl_layout.orderExt.0">
        <source>Sort order</source>
        <target>Sorteringsordning</target>
      </trans-unit>
      <trans-unit id="tl_layout.orderExt.1">
        <source>The sort order of the style sheets.</source>
        <target>Sorteringsordning för stilmallar.</target>
      </trans-unit>
      <trans-unit id="tl_layout.webfonts.0">
        <source>Google web fonts</source>
        <target>Google webbfonter</target>
      </trans-unit>
      <trans-unit id="tl_layout.webfonts.1">
        <source>Here you can add Google web fonts to your website. Specify the font families without the base URL (e.g. &lt;em&gt;Ubuntu|Ubuntu+Mono&lt;/em&gt;).</source>
        <target>Här kan du lägga till Google webbfonter till din hemsida. Specificera fontfamiljer utan bas-URL (t.ex. &lt;em&gt;Ubuntu|Ubuntu+Mono&lt;/em&gt;).</target>
      </trans-unit>
      <trans-unit id="tl_layout.newsfeeds.0">
        <source>News feeds</source>
        <target>RSS-nyhetsström</target>
      </trans-unit>
      <trans-unit id="tl_layout.newsfeeds.1">
        <source>Please select the news feeds you want to add to the layout.</source>
        <target>Välj nyhetsströmmar som du vill inkludera i layouten.</target>
      </trans-unit>
      <trans-unit id="tl_layout.calendarfeeds.0">
        <source>Calendar feeds</source>
        <target>RSS-kalenderström</target>
      </trans-unit>
      <trans-unit id="tl_layout.calendarfeeds.1">
        <source>Please select the calendar feeds you want to add to the layout.</source>
        <target>Välj kalenderströmmar som du vill inkludera i layouten.</target>
      </trans-unit>
      <trans-unit id="tl_layout.modules.0">
        <source>Included modules</source>
        <target>Inkluderade moduler</target>
      </trans-unit>
      <trans-unit id="tl_layout.modules.1">
        <source>If JavaScript is disabled, make sure to save your changes before modifying the order.</source>
        <target>Koppla moduler till layoutsektionerna. Använd knapparna för att lägga till, ordna eller ta bort en rad i listan.&lt;br /&gt;Om du jobbar i en webbläsare utan JavaScript-stöd måste du spara innan du kan ändra ordningen på modulerna!</target>
      </trans-unit>
      <trans-unit id="tl_layout.template.0">
        <source>Page template</source>
        <target>Layoutmall</target>
      </trans-unit>
      <trans-unit id="tl_layout.template.1">
        <source>Here you can select the page template.</source>
        <target>Välj en layoutmall. Standardmallen heter &lt;em&gt;fe_page&lt;/em&gt;.</target>
      </trans-unit>
      <trans-unit id="tl_layout.doctype.0">
        <source>Output format</source>
        <target>Utformat</target>
      </trans-unit>
      <trans-unit id="tl_layout.doctype.1">
        <source>Here you can set the output format.</source>
        <target>Här kan du välja utformat.</target>
      </trans-unit>
      <trans-unit id="tl_layout.cssClass.0">
        <source>Body class</source>
        <target>Body stilmallsklass</target>
      </trans-unit>
      <trans-unit id="tl_layout.cssClass.1">
        <source>Here you can add custom classes to the &amp;lt;body&amp;gt; tag.</source>
        <target>Här kan du lägga till egna klasser till &amp;lt;body&amp;gt;-taggen.</target>
      </trans-unit>
      <trans-unit id="tl_layout.viewport.0">
        <source>Viewport</source>
      </trans-unit>
      <trans-unit id="tl_layout.viewport.1">
        <source>Here you can overwrite the viewport content (defaults to &lt;em&gt;width=device-width,initial-scale=1.0&lt;/em&gt;).</source>
      </trans-unit>
      <trans-unit id="tl_layout.titleTag.0">
        <source>Title tag</source>
      </trans-unit>
      <trans-unit id="tl_layout.titleTag.1">
<<<<<<< HEAD
        <source>Here you can overwrite the title tag (defaults to &lt;em&gt;{{page::pageTitle}} - {{page::mainTitle}}&lt;/em&gt;).</source>
=======
        <source>Here you can overwrite the title tag (defaults to &lt;em&gt;{{page::pageTitle}} - {{page::rootTitle}}&lt;/em&gt;).</source>
>>>>>>> 1d732694
      </trans-unit>
      <trans-unit id="tl_layout.onload.0">
        <source>Body onload</source>
        <target>Body onload</target>
      </trans-unit>
      <trans-unit id="tl_layout.onload.1">
        <source>Here you can add a body &lt;em&gt;onload&lt;/em&gt; attribute.</source>
        <target>Här kan du lägga till ett &lt;em&gt;onload&lt;/em&gt;-attribut.</target>
      </trans-unit>
      <trans-unit id="tl_layout.head.0">
        <source>Additional &amp;lt;head&amp;gt; tags</source>
        <target>Egna meta-taggar</target>
      </trans-unit>
      <trans-unit id="tl_layout.head.1">
        <source>Here you can add individual tags to the &amp;lt;head&amp;gt; section of the page.</source>
        <target>Här kan du lägga till individuella taggar till sidans &amp;lt;head&amp;gt;-sektion.</target>
      </trans-unit>
      <trans-unit id="tl_layout.addJQuery.0">
        <source>Include jQuery</source>
        <target>Inkludera jQuery</target>
      </trans-unit>
      <trans-unit id="tl_layout.addJQuery.1">
        <source>Include the jQuery library in the layout.</source>
        <target>Inkluderar jQuery library i layouten.</target>
      </trans-unit>
      <trans-unit id="tl_layout.jSource.0">
        <source>jQuery source</source>
        <target>jQuery källkod</target>
      </trans-unit>
      <trans-unit id="tl_layout.jSource.1">
        <source>Here you can select from where to load the jQuery script.</source>
        <target>Här kan du välja varifrån jQuery-skriptet ska laddas.</target>
      </trans-unit>
      <trans-unit id="tl_layout.jquery.0">
        <source>jQuery templates</source>
        <target>jQuery-mallar</target>
      </trans-unit>
      <trans-unit id="tl_layout.jquery.1">
        <source>Here you can select one or more jQuery templates.</source>
        <target>Här kan du välja en eller flera jQuery-mallar.</target>
      </trans-unit>
      <trans-unit id="tl_layout.addMooTools.0">
        <source>Include MooTools</source>
        <target>Inkludera MooTools</target>
      </trans-unit>
      <trans-unit id="tl_layout.addMooTools.1">
        <source>Include the MooTools library in the layout.</source>
        <target>Inkludera MooTools library i layouten.</target>
      </trans-unit>
      <trans-unit id="tl_layout.mooSource.0">
        <source>MooTools source</source>
        <target>MooTools källa</target>
      </trans-unit>
      <trans-unit id="tl_layout.mooSource.1">
        <source>Here you can select from where to load the MooTools scripts.</source>
        <target>Du kan antingen använda det lokala MooTools-skriptet eller ladda det från ett s.k. content delivery network (CDN).</target>
      </trans-unit>
      <trans-unit id="tl_layout.mootools.0">
        <source>MooTools templates</source>
        <target>MooTools-mallar</target>
      </trans-unit>
      <trans-unit id="tl_layout.mootools.1">
        <source>Here you can select one or more MooTools templates.</source>
        <target>Här kan du välja en eller flera MooTools-mallar.</target>
      </trans-unit>
      <trans-unit id="tl_layout.analytics.0">
        <source>Analytics templates</source>
        <target>Analytics-mallar</target>
      </trans-unit>
      <trans-unit id="tl_layout.analytics.1">
        <source>Here you can activate the analytics templates (e.g. for Google Analytics or Piwik). Note that you have to adjust those templates and add your analytics ID before you can use them!</source>
        <target>Här kan du aktivera analytics-mallar (t.ex. för Google Analytics eller Piwik). Observera att du måste justera dessa mallar och lägga till ditt analytics-ID innan du kan använda dem!</target>
      </trans-unit>
      <trans-unit id="tl_layout.script.0">
        <source>Custom JavaScript code</source>
        <target>Egen JavaScript-kod</target>
      </trans-unit>
      <trans-unit id="tl_layout.script.1">
        <source>The JavaScript code which will be inserted at the bottom of the page.</source>
        <target>Egen JavaScript-kod som kommer att inkluderas längst ned på sidan vid sidgenerering.</target>
      </trans-unit>
      <trans-unit id="tl_layout.static.0">
        <source>Static layout</source>
        <target>Statisk layout</target>
      </trans-unit>
      <trans-unit id="tl_layout.static.1">
        <source>Create a static layout with a fixed width and alignment.</source>
        <target>Skapa en statisk layout med en fast bredd och justering.</target>
      </trans-unit>
      <trans-unit id="tl_layout.width.0">
        <source>Overall width</source>
        <target>Totalbredd</target>
      </trans-unit>
      <trans-unit id="tl_layout.width.1">
        <source>The overall width will be applied to the wrapper element.</source>
        <target>Ange totalbredden som kommer att tilldelas till wrapper-elementet.</target>
      </trans-unit>
      <trans-unit id="tl_layout.align.0">
        <source>Alignment</source>
        <target>Sidjustering</target>
      </trans-unit>
      <trans-unit id="tl_layout.align.1">
        <source>Please select the alignment of the page.</source>
        <target>Välj horisontell justering av sidan.</target>
      </trans-unit>
      <trans-unit id="tl_layout.title_legend">
        <source>Title</source>
        <target>Titel och standardlayout</target>
      </trans-unit>
      <trans-unit id="tl_layout.header_legend">
        <source>Rows</source>
        <target>Sidhuvud och sidfot</target>
      </trans-unit>
      <trans-unit id="tl_layout.column_legend">
        <source>Columns</source>
        <target>Kolumninställningar</target>
      </trans-unit>
      <trans-unit id="tl_layout.sections_legend">
        <source>Custom sections</source>
        <target>Egna layoutsektioner</target>
      </trans-unit>
      <trans-unit id="tl_layout.webfonts_legend">
        <source>Web fonts</source>
      </trans-unit>
      <trans-unit id="tl_layout.style_legend">
        <source>Style sheets</source>
        <target>Stilmallar</target>
      </trans-unit>
      <trans-unit id="tl_layout.feed_legend">
        <source>RSS/Atom feeds</source>
        <target>RSS/Atom-flöden</target>
      </trans-unit>
      <trans-unit id="tl_layout.modules_legend">
        <source>Front end modules</source>
        <target>Frontend-moduler</target>
      </trans-unit>
      <trans-unit id="tl_layout.expert_legend">
        <source>Expert settings</source>
        <target>Expertinställningar</target>
      </trans-unit>
      <trans-unit id="tl_layout.script_legend">
        <source>Script settings</source>
        <target>Skriptinställningar</target>
      </trans-unit>
      <trans-unit id="tl_layout.static_legend">
        <source>Static layout</source>
        <target>Statisk layout</target>
      </trans-unit>
      <trans-unit id="tl_layout.jquery_legend">
        <source>jQuery</source>
        <target>jQuery</target>
      </trans-unit>
      <trans-unit id="tl_layout.j_local">
        <source>Local file</source>
      </trans-unit>
      <trans-unit id="tl_layout.j_googleapis">
        <source>CDN (code.jquery.com)</source>
      </trans-unit>
      <trans-unit id="tl_layout.j_fallback">
        <source>CDN with local fallback</source>
      </trans-unit>
      <trans-unit id="tl_layout.mootools_legend">
        <source>MooTools</source>
        <target>MooTools</target>
      </trans-unit>
      <trans-unit id="tl_layout.moo_local">
        <source>Local file</source>
      </trans-unit>
      <trans-unit id="tl_layout.moo_googleapis">
        <source>CDN (googleapis.com)</source>
      </trans-unit>
      <trans-unit id="tl_layout.moo_fallback">
        <source>CDN with local fallback</source>
      </trans-unit>
      <trans-unit id="tl_layout.html5">
        <source>HTML</source>
        <target>HTML</target>
      </trans-unit>
      <trans-unit id="tl_layout.xhtml_strict">
        <source>XHTML Strict</source>
        <target>XHTML Strict</target>
      </trans-unit>
      <trans-unit id="tl_layout.xhtml_trans">
        <source>XHTML Transitional</source>
        <target>XHTML Transitional</target>
      </trans-unit>
      <trans-unit id="tl_layout.top">
        <source>Before the wrapper</source>
      </trans-unit>
      <trans-unit id="tl_layout.before">
        <source>After the page header</source>
        <target>Efter sidhuvudsektionen</target>
      </trans-unit>
      <trans-unit id="tl_layout.main">
        <source>Inside the main column</source>
        <target>I huvudkolumnen</target>
      </trans-unit>
      <trans-unit id="tl_layout.after">
        <source>Before the page footer</source>
        <target>Före sidfotsektionen</target>
      </trans-unit>
      <trans-unit id="tl_layout.bottom">
        <source>After the wrapper</source>
      </trans-unit>
      <trans-unit id="tl_layout.edit_styles">
        <source>Edit the style sheets</source>
        <target>Redigera stilmallarna</target>
      </trans-unit>
      <trans-unit id="tl_layout.edit_module">
        <source>Edit the module</source>
        <target>Redigera modulen</target>
      </trans-unit>
      <trans-unit id="tl_layout.analytics_google">
        <source>Google</source>
        <target>Google</target>
      </trans-unit>
      <trans-unit id="tl_layout.analytics_piwik">
        <source>Piwik</source>
        <target>Piwik</target>
      </trans-unit>
      <trans-unit id="tl_layout.new.0">
        <source>New layout</source>
        <target>Ny layout</target>
      </trans-unit>
      <trans-unit id="tl_layout.new.1">
        <source>Create a new layout</source>
        <target>Skapa en ny layout</target>
      </trans-unit>
      <trans-unit id="tl_layout.show.0">
        <source>Layout details</source>
        <target>Visa layoutdetaljer</target>
      </trans-unit>
      <trans-unit id="tl_layout.show.1">
        <source>Show the details of layout ID %s</source>
        <target>Visa detaljer för layout med ID %s</target>
      </trans-unit>
      <trans-unit id="tl_layout.edit.0">
        <source>Edit layout</source>
        <target>Redigera layout</target>
      </trans-unit>
      <trans-unit id="tl_layout.edit.1">
        <source>Edit layout ID %s</source>
        <target>Redigera layout med ID %s</target>
      </trans-unit>
      <trans-unit id="tl_layout.cut.0">
        <source>Move layout</source>
        <target>Flytta layouten</target>
      </trans-unit>
      <trans-unit id="tl_layout.cut.1">
        <source>Move layout ID %s</source>
        <target>Flytta layout med ID %s</target>
      </trans-unit>
      <trans-unit id="tl_layout.copy.0">
        <source>Duplicate layout</source>
        <target>Kopiera layout</target>
      </trans-unit>
      <trans-unit id="tl_layout.copy.1">
        <source>Duplicate layout ID %s</source>
        <target>Kopiera layout med ID %s</target>
      </trans-unit>
      <trans-unit id="tl_layout.delete.0">
        <source>Delete layout</source>
        <target>Ta bort layout</target>
      </trans-unit>
      <trans-unit id="tl_layout.delete.1">
        <source>Delete layout ID %s</source>
        <target>Ta bort layout med ID %s</target>
      </trans-unit>
      <trans-unit id="tl_layout.editheader.0">
        <source>Edit theme</source>
        <target>Redigera tema</target>
      </trans-unit>
      <trans-unit id="tl_layout.editheader.1">
        <source>Edit the theme settings</source>
        <target>Redigera temainställningarna</target>
      </trans-unit>
    </body>
  </file>
</xliff><|MERGE_RESOLUTION|>--- conflicted
+++ resolved
@@ -288,11 +288,7 @@
         <source>Title tag</source>
       </trans-unit>
       <trans-unit id="tl_layout.titleTag.1">
-<<<<<<< HEAD
-        <source>Here you can overwrite the title tag (defaults to &lt;em&gt;{{page::pageTitle}} - {{page::mainTitle}}&lt;/em&gt;).</source>
-=======
         <source>Here you can overwrite the title tag (defaults to &lt;em&gt;{{page::pageTitle}} - {{page::rootTitle}}&lt;/em&gt;).</source>
->>>>>>> 1d732694
       </trans-unit>
       <trans-unit id="tl_layout.onload.0">
         <source>Body onload</source>
