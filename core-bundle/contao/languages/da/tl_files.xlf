--- conflicted
+++ resolved
@@ -79,17 +79,11 @@
       </trans-unit>
       <trans-unit id="tl_files.dropzone">
         <source>Click or drop files here to upload</source>
-<<<<<<< HEAD
-      </trans-unit>
-      <trans-unit id="tl_files.fileLocation">
-        <source>File location: %s</source>
-=======
         <target>Klik her eller træk filer hertil for at uploade</target>
       </trans-unit>
       <trans-unit id="tl_files.fileLocation">
         <source>File location: %s</source>
         <target>Filplacering: %s</target>
->>>>>>> 1d732694
       </trans-unit>
       <trans-unit id="tl_files.syncAdded">
         <source>Added the file or folder &quot;%s&quot;</source>
