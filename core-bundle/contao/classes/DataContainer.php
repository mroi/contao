--- conflicted
+++ resolved
@@ -337,33 +337,20 @@
 		// Color picker
 		if ($arrData['eval']['colorpicker'])
 		{
-<<<<<<< HEAD
+			// Support single fields as well (see #5240)
+			$strKey = $arrData['eval']['multiple'] ? $this->strField . '_0' : $this->strField;
+
 			$wizard .= ' ' . \Image::getHtml('pickcolor.gif', $GLOBALS['TL_LANG']['MSC']['colorpicker'], 'style="vertical-align:top;cursor:pointer" title="'.specialchars($GLOBALS['TL_LANG']['MSC']['colorpicker']).'" id="moo_' . $this->strField . '"') . '
   <script>
     window.addEvent("domready", function() {
       new MooRainbow("moo_' . $this->strField . '", {
-        id:"ctrl_' . $this->strField . '_0",
-        startColor:((cl = $("ctrl_' . $this->strField . '_0").value.hexToRgb(true)) ? cl : [255, 0, 0]),
+        id:"ctrl_' . $strKey . '",
+        startColor:((cl = $("ctrl_' . $strKey . '").value.hexToRgb(true)) ? cl : [255, 0, 0]),
         imgPath:"assets/mootools/colorpicker/'.COLORPICKER.'/images/",
         onComplete: function(color) {
-          $("ctrl_' . $this->strField . '_0").value = color.hex.replace("#", "");
+          $("ctrl_' . $strKey . '").value = color.hex.replace("#", "");
         }
       });
-=======
-			// Support single fields as well (see #5240)
-			$strKey = $arrData['eval']['multiple'] ? $this->strField . '_0' : $this->strField;
-
-			$wizard .= ' ' . $this->generateImage('pickcolor.gif', $GLOBALS['TL_LANG']['MSC']['colorpicker'], 'style="vertical-align:top;cursor:pointer" title="'.specialchars($GLOBALS['TL_LANG']['MSC']['colorpicker']).'" id="moo_' . $this->strField . '"') . '
-  <script>
-  window.addEvent("domready", function() {
-    new MooRainbow("moo_' . $this->strField . '", {
-      id:"ctrl_' . $strKey . '",
-      startColor:((cl = $("ctrl_' . $strKey . '").value.hexToRgb(true)) ? cl : [255, 0, 0]),
-      imgPath:"assets/mootools/colorpicker/'.COLORPICKER.'/images/",
-      onComplete: function(color) {
-        $("ctrl_' . $strKey . '").value = color.hex.replace("#", "");
-      }
->>>>>>> 0eaf1608
     });
   </script>';
 		}
