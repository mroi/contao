--- conflicted
+++ resolved
@@ -269,47 +269,6 @@
 	 */
 	protected function addToSearchIndex()
 	{
-<<<<<<< HEAD
-=======
-		/** @var \PageModel $objPage */
-		global $objPage;
-
-		// Index page if searching is allowed and there is no back end user
-		if (\Config::get('enableSearch') && $objPage->type == 'regular' && !BE_USER_LOGGED_IN && !$objPage->noSearch)
-		{
-			// Index protected pages if enabled
-			if (\Config::get('indexProtected') || (!FE_USER_LOGGED_IN && !$objPage->protected))
-			{
-				$blnIndex = true;
-
-				// Do not index the page if certain parameters are set
-				foreach (array_keys($_GET) as $key)
-				{
-					if (in_array($key, $GLOBALS['TL_NOINDEX_KEYS']) || strncmp($key, 'page_', 5) === 0)
-					{
-						$blnIndex = false;
-						break;
-					}
-				}
-
-				if ($blnIndex)
-				{
-					$arrData = array
-					(
-						'url' => \Environment::get('request'),
-						'content' => $this->strBuffer,
-						'title' => $objPage->pageTitle ?: $objPage->title,
-						'protected' => ($objPage->protected ? '1' : ''),
-						'groups' => $objPage->groups,
-						'pid' => $objPage->id,
-						'language' => $objPage->language
-					);
-
-					\Search::indexPage($arrData);
-				}
-			}
-		}
->>>>>>> 87930c65
 	}
 
 
