<?php

/**
 * Contao Open Source CMS
 *
 * Copyright (c) 2005-2015 Leo Feyer
 *
 * @license LGPL-3.0+
 */

namespace Contao;

use Michelf\MarkdownExtra;


/**
 * Front end content element "code".
 *
 * @author Leo Feyer <https://github.com/leofeyer>
 */
class ContentMarkdown extends \ContentElement
{

	/**
	 * Template
	 * @var string
	 */
	protected $strTemplate = 'ce_markdown';


	/**
<<<<<<< HEAD
	 * Show the raw markdown code in the back end
=======
	 * Return if the highlighter plugin is not loaded
	 *
>>>>>>> 87930c65
	 * @return string
	 */
	public function generate()
	{
		if (TL_MODE == 'BE')
		{
			$return = '<pre>'. specialchars($this->code) .'</pre>';

			if ($this->headline != '')
			{
				$return = '<'. $this->hl .'>'. $this->headline .'</'. $this->hl .'>'. $return;
			}

			return $return;
		}

		return parent::generate();
	}


	/**
	 * Generate the content element
	 */
	protected function compile()
	{
		$this->code = MarkdownExtra::defaultTransform($this->code);
		$this->Template->content = strip_tags($this->code, \Config::get('allowedTags'));
	}
}<|MERGE_RESOLUTION|>--- conflicted
+++ resolved
@@ -29,12 +29,8 @@
 
 
 	/**
-<<<<<<< HEAD
 	 * Show the raw markdown code in the back end
-=======
-	 * Return if the highlighter plugin is not loaded
 	 *
->>>>>>> 87930c65
 	 * @return string
 	 */
 	public function generate()
