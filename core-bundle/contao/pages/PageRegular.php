<?php

/**
 * Contao Open Source CMS
 *
 * Copyright (c) 2005-2015 Leo Feyer
 *
 * @license LGPL-3.0+
 */

namespace Contao;


/**
 * Provide methods to handle a regular front end page.
 *
 * @author Leo Feyer <https://github.com/leofeyer>
 */
class PageRegular extends \Frontend
{

	/**
	 * Generate a regular page
	 *
	 * @param \PageModel $objPage
	 * @param boolean    $blnCheckRequest
	 */
	public function generate($objPage, $blnCheckRequest=false)
	{
		$GLOBALS['TL_KEYWORDS'] = '';
		$GLOBALS['TL_LANGUAGE'] = $objPage->language;

		\System::loadLanguageFile('default');

		// Static URLs
		$this->setStaticUrls();

		// Get the page layout
		$objLayout = $this->getPageLayout($objPage);

		// HOOK: modify the page or layout object (see #4736)
		if (isset($GLOBALS['TL_HOOKS']['getPageLayout']) && is_array($GLOBALS['TL_HOOKS']['getPageLayout']))
		{
			foreach ($GLOBALS['TL_HOOKS']['getPageLayout'] as $callback)
			{
				$this->import($callback[0]);
				$this->$callback[0]->$callback[1]($objPage, $objLayout, $this);
			}
		}

		/** @var \ThemeModel $objTheme */
		$objTheme = $objLayout->getRelated('pid');

		// Set the layout template and template group
		$objPage->template = $objLayout->template ?: 'fe_page';
		$objPage->templateGroup = $objTheme->templates;

		// Store the output format
		list($strFormat, $strVariant) = explode('_', $objLayout->doctype);
		$objPage->outputFormat = $strFormat;
		$objPage->outputVariant = $strVariant;

		// Initialize the template
		$this->createTemplate($objPage, $objLayout);

		// Initialize modules and sections
		$arrCustomSections = array();
		$arrSections = array('header', 'left', 'right', 'main', 'footer');
		$arrModules = deserialize($objLayout->modules);

		$arrModuleIds = array();

		// Filter the disabled modules
		foreach ($arrModules as $module)
		{
			if ($module['enable'])
			{
				$arrModuleIds[] = $module['mod'];
			}
		}

		// Get all modules in a single DB query
		$objModules = \ModuleModel::findMultipleByIds($arrModuleIds);

		if ($objModules !== null || $arrModules[0]['mod'] == 0) // see #4137
		{
			$arrMapper = array();

			// Create a mapper array in case a module is included more than once (see #4849)
			if ($objModules !== null)
			{
				while ($objModules->next())
				{
					$arrMapper[$objModules->id] = $objModules->current();
				}
			}

			foreach ($arrModules as $arrModule)
			{
				// Disabled module
				if (!$arrModule['enable'])
				{
					continue;
				}

				// Replace the module ID with the module model
				if ($arrModule['mod'] > 0 && isset($arrMapper[$arrModule['mod']]))
				{
					$arrModule['mod'] = $arrMapper[$arrModule['mod']];
				}

				// Generate the modules
				if (in_array($arrModule['col'], $arrSections))
				{
					// Filter active sections (see #3273)
					if ($arrModule['col'] == 'header' && $objLayout->rows != '2rwh' && $objLayout->rows != '3rw')
					{
						continue;
					}
					if ($arrModule['col'] == 'left' && $objLayout->cols != '2cll' && $objLayout->cols != '3cl')
					{
						continue;
					}
					if ($arrModule['col'] == 'right' && $objLayout->cols != '2clr' && $objLayout->cols != '3cl')
					{
						continue;
					}
					if ($arrModule['col'] == 'footer' && $objLayout->rows != '2rwf' && $objLayout->rows != '3rw')
					{
						continue;
					}

					$this->Template->$arrModule['col'] .= $this->getFrontendModule($arrModule['mod'], $arrModule['col']);
				}
				else
				{
					$arrCustomSections[$arrModule['col']] .= $this->getFrontendModule($arrModule['mod'], $arrModule['col']);
				}
			}
		}

		$this->Template->sections = $arrCustomSections;

		// Mark RTL languages (see #7171)
		if ($GLOBALS['TL_LANG']['MSC']['textDirection'] == 'rtl')
		{
			$this->Template->isRTL = true;
		}

		// HOOK: modify the page or layout object
		if (isset($GLOBALS['TL_HOOKS']['generatePage']) && is_array($GLOBALS['TL_HOOKS']['generatePage']))
		{
			foreach ($GLOBALS['TL_HOOKS']['generatePage'] as $callback)
			{
				$this->import($callback[0]);
				$this->$callback[0]->$callback[1]($objPage, $objLayout, $this);
			}
		}

		// Set the page title and description AFTER the modules have been generated
		$this->Template->mainTitle = $objPage->rootPageTitle;
		$this->Template->pageTitle = $objPage->pageTitle ?: $objPage->title;

		// Meta robots tag
		$this->Template->robots = $objPage->robots ?: 'index,follow';

		// Remove shy-entities (see #2709)
		$this->Template->mainTitle = str_replace('[-]', '', $this->Template->mainTitle);
		$this->Template->pageTitle = str_replace('[-]', '', $this->Template->pageTitle);

		// Fall back to the default title tag
		if ($objLayout->titleTag == '')
		{
			$objLayout->titleTag = '{{page::pageTitle}} - {{page::rootPageTitle}}';
		}

		// Assign the title and description
		$this->Template->title = strip_insert_tags($this->replaceInsertTags($objLayout->titleTag)); // see #7097
		$this->Template->description = str_replace(array("\n", "\r", '"'), array(' ' , '', ''), $objPage->description);

		// Body onload and body classes
		$this->Template->onload = trim($objLayout->onload);
		$this->Template->class = trim($objLayout->cssClass . ' ' . $objPage->cssClass);

		// Execute AFTER the modules have been generated and create footer scripts first
		$this->createFooterScripts($objLayout);
		$this->createHeaderScripts($objPage, $objLayout);

		// Print the template to the screen
		$this->Template->output($blnCheckRequest);
	}


	/**
	 * Get a page layout and return it as database result object
	 *
	 * @param \PageModel $objPage
	 *
	 * @return \LayoutModel
	 */
	protected function getPageLayout($objPage)
	{
		$blnMobile = ($objPage->mobileLayout && \Environment::get('agent')->mobile);

		// Override the autodetected value
		if (\Input::cookie('TL_VIEW') == 'mobile')
		{
			$blnMobile = true;
		}
		elseif (\Input::cookie('TL_VIEW') == 'desktop')
		{
			$blnMobile = false;
		}

		$intId = ($blnMobile && $objPage->mobileLayout) ? $objPage->mobileLayout : $objPage->layout;
		$objLayout = \LayoutModel::findByPk($intId);

		// Die if there is no layout
		if (null === $objLayout)
		{
			header('HTTP/1.1 501 Not Implemented');
			$this->log('Could not find layout ID "' . $intId . '"', __METHOD__, TL_ERROR);
			die_nicely('be_no_layout', 'No layout specified');
		}

		$objPage->hasJQuery = $objLayout->addJQuery;
		$objPage->hasMooTools = $objLayout->addMooTools;
		$objPage->isMobile = $blnMobile;

		return $objLayout;
	}


	/**
	 * Create a new template
	 *
	 * @param \PageModel   $objPage
	 * @param \LayoutModel $objLayout
	 */
	protected function createTemplate($objPage, $objLayout)
	{
<<<<<<< HEAD
		$this->Template = new \FrontendTemplate($objPage->template);
=======
		$blnXhtml = ($objPage->outputFormat == 'xhtml');

		/** @var \FrontendTemplate|object $objTemplate */
		$objTemplate = new \FrontendTemplate($objPage->template);

		$this->Template = $objTemplate;
>>>>>>> 87930c65

		$this->Template->viewport = '';
		$this->Template->framework = '';

		$arrFramework = deserialize($objLayout->framework);

		// Generate the CSS framework
		if (is_array($arrFramework) && in_array('layout.css', $arrFramework))
		{
			$strFramework = '';

			if (in_array('responsive.css', $arrFramework))
			{
				$this->Template->viewport = '<meta name="viewport" content="width=device-width,initial-scale=1.0">' . "\n";
			}

			// Wrapper
			if ($objLayout->static)
			{
				$arrSize = deserialize($objLayout->width);

				if (isset($arrSize['value']) && $arrSize['value'] != '' && $arrSize['value'] >= 0)
				{
					$arrMargin = array('left'=>'0 auto 0 0', 'center'=>'0 auto', 'right'=>'0 0 0 auto');
					$strFramework .= sprintf('#wrapper{width:%s;margin:%s}', $arrSize['value'] . $arrSize['unit'], $arrMargin[$objLayout->align]);
				}
			}

			// Header
			if ($objLayout->rows == '2rwh' || $objLayout->rows == '3rw')
			{
				$arrSize = deserialize($objLayout->headerHeight);

				if (isset($arrSize['value']) && $arrSize['value'] != '' && $arrSize['value'] >= 0)
				{
					$strFramework .= sprintf('#header{height:%s}', $arrSize['value'] . $arrSize['unit']);
				}
			}

			$strContainer = '';

			// Left column
			if ($objLayout->cols == '2cll' || $objLayout->cols == '3cl')
			{
				$arrSize = deserialize($objLayout->widthLeft);

				if (isset($arrSize['value']) && $arrSize['value'] != '' && $arrSize['value'] >= 0)
				{
					$strFramework .= sprintf('#left{width:%s;right:%s}', $arrSize['value'] . $arrSize['unit'], $arrSize['value'] . $arrSize['unit']);
					$strContainer .= sprintf('padding-left:%s;', $arrSize['value'] . $arrSize['unit']);
				}
			}

			// Right column
			if ($objLayout->cols == '2clr' || $objLayout->cols == '3cl')
			{
				$arrSize = deserialize($objLayout->widthRight);

				if (isset($arrSize['value']) && $arrSize['value'] != '' && $arrSize['value'] >= 0)
				{
					$strFramework .= sprintf('#right{width:%s}', $arrSize['value'] . $arrSize['unit']);
					$strContainer .= sprintf('padding-right:%s;', $arrSize['value'] . $arrSize['unit']);
				}
			}

			// Main column
			if ($strContainer != '')
			{
				$strFramework .= sprintf('#container{%s}', substr($strContainer, 0, -1));
			}

			// Footer
			if ($objLayout->rows == '2rwf' || $objLayout->rows == '3rw')
			{
				$arrSize = deserialize($objLayout->footerHeight);

				if (isset($arrSize['value']) && $arrSize['value'] != '' && $arrSize['value'] >= 0)
				{
					$strFramework .= sprintf('#footer{height:%s}', $arrSize['value'] . $arrSize['unit']);
				}
			}

			// Add the layout specific CSS
			if ($strFramework != '')
			{
				$this->Template->framework = \Template::generateInlineStyle($strFramework) . "\n";
			}
		}

		// Overwrite the viewport tag (see #6251)
		if ($objLayout->viewport != '')
		{
			$this->Template->viewport = '<meta name="viewport" content="' . $objLayout->viewport . '">' . "\n";
		}

		$this->Template->mooScripts = '';

		// Make sure TL_JAVASCRIPT exists (see #4890)
		if (isset($GLOBALS['TL_JAVASCRIPT']) && is_array($GLOBALS['TL_JAVASCRIPT']))
		{
			$arrAppendJs = $GLOBALS['TL_JAVASCRIPT'];
			$GLOBALS['TL_JAVASCRIPT'] = array();
		}
		else
		{
			$arrAppendJs = array();
			$GLOBALS['TL_JAVASCRIPT'] = array();
		}

		// jQuery scripts
		if ($objLayout->addJQuery)
		{
			if ($objLayout->jSource == 'j_googleapis' || $objLayout->jSource == 'j_fallback')
			{
				if (($strVersion = \System::getComponentVersion('contao-components/jquery')) !== null)
				{
					$this->Template->mooScripts .= \Template::generateScriptTag('//code.jquery.com/jquery-' . $strVersion . '.min.js') . "\n";

					// Local fallback (thanks to DyaGa)
					if ($objLayout->jSource == 'j_fallback')
					{
						$this->Template->mooScripts .= \Template::generateInlineScript('window.jQuery || document.write(\'<script src="' . TL_ASSETS_URL . 'assets/jquery/js/jquery.min.js">\x3C/script>\')') . "\n";
					}
				}
				else
				{
					$GLOBALS['TL_JAVASCRIPT'][] = 'assets/jquery/js/jquery.min.js|static';
				}
			}
			else
			{
				$GLOBALS['TL_JAVASCRIPT'][] = 'assets/jquery/js/jquery.min.js|static';
			}
		}

		// MooTools scripts
		if ($objLayout->addMooTools)
		{
			if ($objLayout->mooSource == 'moo_googleapis' || $objLayout->mooSource == 'moo_fallback')
			{
				if (($strVersion = \System::getComponentVersion('contao-components/mootools')) !== null)
				{
					$this->Template->mooScripts .= \Template::generateScriptTag('//ajax.googleapis.com/ajax/libs/mootools/' . $strVersion . '/mootools-yui-compressed.js') . "\n";

					// Local fallback (thanks to DyaGa)
					if ($objLayout->mooSource == 'moo_fallback')
					{
						$this->Template->mooScripts .= \Template::generateInlineScript('window.MooTools || document.write(\'<script src="' . TL_ASSETS_URL . 'assets/mootools/js/mootools-core.min.js">\x3C/script>\')') . "\n";
					}

					$GLOBALS['TL_JAVASCRIPT'][] = 'assets/mootools/js/mootools-more.min.js|static';
					$GLOBALS['TL_JAVASCRIPT'][] = 'assets/mootools/js/mootools-mobile.min.js|static';
				}
				else
				{
					$GLOBALS['TL_JAVASCRIPT'][] = 'assets/mootools/js/mootools.min.js|static';
				}
			}
			else
			{
				$GLOBALS['TL_JAVASCRIPT'][] = 'assets/mootools/js/mootools.min.js|static';
			}
		}

		// Load MooTools core for the debug bar (see #5195)
		if (\Config::get('debugMode') && !$objLayout->addMooTools)
		{
			$GLOBALS['TL_JAVASCRIPT'][] = 'assets/mootools/js/mootools-core.min.js|static';
		}

		// Picturefill
		if ($objLayout->picturefill)
		{
			$GLOBALS['TL_JAVASCRIPT'][] = 'assets/respimage/js/respimage.min.js|static';
		}

		// Check whether TL_APPEND_JS exists (see #4890)
		if (!empty($arrAppendJs))
		{
			$GLOBALS['TL_JAVASCRIPT'] = array_merge($GLOBALS['TL_JAVASCRIPT'], $arrAppendJs);
		}

		// Initialize the sections
		$this->Template->header = '';
		$this->Template->left = '';
		$this->Template->main = '';
		$this->Template->right = '';
		$this->Template->footer = '';

		// Initialize the custom layout sections
		$this->Template->sections = array();
		$this->Template->sPosition = $objLayout->sPosition;

		// Default settings
		$this->Template->layout = $objLayout;
		$this->Template->language = $GLOBALS['TL_LANGUAGE'];
		$this->Template->charset = \Config::get('characterSet');
		$this->Template->base = \Environment::get('base');
		$this->Template->disableCron = \Config::get('disableCron');
		$this->Template->cronTimeout = $this->getCronTimeout();
		$this->Template->isRTL = false;
	}


	/**
	 * Create all header scripts
<<<<<<< HEAD
	 * @param object
	 * @param object
=======
	 *
	 * @param \PageModel   $objPage
	 * @param \LayoutModel $objLayout
	 *
	 * @throws \Exception
>>>>>>> 87930c65
	 */
	protected function createHeaderScripts($objPage, $objLayout)
	{
		$strStyleSheets = '';
		$strCcStyleSheets = '';
		$arrStyleSheets = deserialize($objLayout->stylesheet);
		$arrFramework = deserialize($objLayout->framework);

		// Google web fonts
		if ($objLayout->webfonts != '')
		{
			$strStyleSheets .= \Template::generateStyleTag('//fonts.googleapis.com/css?family=' . str_replace('|', '%7C', $objLayout->webfonts), 'all') . "\n";
		}

		// Add the Contao CSS framework style sheets
		if (is_array($arrFramework))
		{
			foreach ($arrFramework as $strFile)
			{
				if ($strFile != 'tinymce.css')
				{
					$GLOBALS['TL_FRAMEWORK_CSS'][] = 'assets/contao/css/' . basename($strFile, '.css') . '.min.css';
				}
			}
		}

		// Add the TinyMCE style sheet
		if (is_array($arrFramework) && in_array('tinymce.css', $arrFramework) && file_exists(TL_ROOT . '/' . \Config::get('uploadPath') . '/tinymce.css'))
		{
			$GLOBALS['TL_FRAMEWORK_CSS'][] = \Config::get('uploadPath') . '/tinymce.css';
		}

		// Make sure TL_USER_CSS is set
		if (!is_array($GLOBALS['TL_USER_CSS']))
		{
			$GLOBALS['TL_USER_CSS'] = array();
		}

		// User style sheets
		if (is_array($arrStyleSheets) && strlen($arrStyleSheets[0]))
		{
			$objStylesheets = \StyleSheetModel::findByIds($arrStyleSheets);

			if ($objStylesheets !== null)
			{
				while ($objStylesheets->next())
				{
					$media = implode(',', deserialize($objStylesheets->media));

					// Overwrite the media type with a custom media query
					if ($objStylesheets->mediaQuery != '')
					{
						$media = $objStylesheets->mediaQuery;
					}

					// Style sheets with a CC or a combination of font-face and media-type != all cannot be aggregated (see #5216)
					if ($objStylesheets->cc || ($objStylesheets->hasFontFace && $media != 'all'))
					{
						$strStyleSheet = '';

						// External style sheet
						if ($objStylesheets->type == 'external')
						{
							$objFile = \FilesModel::findByPk($objStylesheets->singleSRC);

							if ($objFile !== null)
							{
								$strStyleSheet = \Template::generateStyleTag(TL_ASSETS_URL . $objFile->path, $media);
							}
						}
						else
						{
							$strStyleSheet = \Template::generateStyleTag(TL_ASSETS_URL . 'assets/css/' . $objStylesheets->name . '.css', $media);
						}

						if ($objStylesheets->cc)
						{
							$strStyleSheet = '<!--[' . $objStylesheets->cc . ']>' . $strStyleSheet . '<![endif]-->';
						}

						$strCcStyleSheets .= $strStyleSheet . "\n";
					}
					else
					{
						// External style sheet
						if ($objStylesheets->type == 'external')
						{
							$objFile = \FilesModel::findByPk($objStylesheets->singleSRC);

							if ($objFile !== null)
							{
								$GLOBALS['TL_USER_CSS'][] = $objFile->path . '|' . $media . '|static|' . filemtime(TL_ROOT . '/' . $objFile->path);
							}
						}
						else
						{
							$GLOBALS['TL_USER_CSS'][] = 'assets/css/' . $objStylesheets->name . '.css|' . $media . '|static|' . max($objStylesheets->tstamp, $objStylesheets->tstamp2, $objStylesheets->tstamp3);
						}
					}
				}
			}
		}

		$arrExternal = deserialize($objLayout->external);

		// External style sheets
		if (!empty($arrExternal) && is_array($arrExternal))
		{
			// Consider the sorting order (see #5038)
			if ($objLayout->orderExt != '')
			{
				$tmp = deserialize($objLayout->orderExt);

				if (!empty($tmp) && is_array($tmp))
				{
					// Remove all values
					$arrOrder = array_map(function(){}, array_flip($tmp));

					// Move the matching elements to their position in $arrOrder
					foreach ($arrExternal as $k=>$v)
					{
						if (array_key_exists($v, $arrOrder))
						{
							$arrOrder[$v] = $v;
							unset($arrExternal[$k]);
						}
					}

					// Append the left-over style sheets at the end
					if (!empty($arrExternal))
					{
						$arrOrder = array_merge($arrOrder, array_values($arrExternal));
					}

					// Remove empty (unreplaced) entries
					$arrExternal = array_values(array_filter($arrOrder));
					unset($arrOrder);
				}
			}

			// Get the file entries from the database
			$objFiles = \FilesModel::findMultipleByUuids($arrExternal);

			if ($objFiles !== null)
			{
				$arrFiles = array();

				while ($objFiles->next())
				{
					if (file_exists(TL_ROOT . '/' . $objFiles->path))
					{
						$arrFiles[] = $objFiles->path . '|static';
					}
				}

				// Inject the external style sheets before or after the internal ones (see #6937)
				if ($objLayout->loadingOrder == 'external_first')
				{
					array_splice($GLOBALS['TL_USER_CSS'], 0, 0, $arrFiles);
				}
				else
				{
					array_splice($GLOBALS['TL_USER_CSS'], count($GLOBALS['TL_USER_CSS']), 0, $arrFiles);
				}
			}
		}

		// Add a placeholder for dynamic style sheets (see #4203)
		$strStyleSheets .= '[[TL_CSS]]';

		// Add the debug style sheet
		if (\Config::get('debugMode'))
		{
			$strStyleSheets .= \Template::generateStyleTag($this->addStaticUrlTo('assets/contao/css/debug.min.css'), 'all') . "\n";
		}

		// Always add conditional style sheets at the end
		$strStyleSheets .= $strCcStyleSheets;

		$newsfeeds = deserialize($objLayout->newsfeeds);
		$calendarfeeds = deserialize($objLayout->calendarfeeds);

		// Add newsfeeds
		if (!empty($newsfeeds) && is_array($newsfeeds))
		{
			$objFeeds = \NewsFeedModel::findByIds($newsfeeds);

			if ($objFeeds !== null)
			{
				while($objFeeds->next())
				{
					$strStyleSheets .= \Template::generateFeedTag(($objFeeds->feedBase ?: \Environment::get('base')) . 'share/' . $objFeeds->alias . '.xml', $objFeeds->format, $objFeeds->title) . "\n";
				}
			}
		}

		// Add calendarfeeds
		if (!empty($calendarfeeds) && is_array($calendarfeeds))
		{
			$objFeeds = \CalendarFeedModel::findByIds($calendarfeeds);

			if ($objFeeds !== null)
			{
				while($objFeeds->next())
				{
					$strStyleSheets .= \Template::generateFeedTag(($objFeeds->feedBase ?: \Environment::get('base')) . 'share/' . $objFeeds->alias . '.xml', $objFeeds->format, $objFeeds->title) . "\n";
				}
			}
		}

		// Add a placeholder for dynamic <head> tags (see #4203)
		$strHeadTags = '[[TL_HEAD]]';

		// Add the user <head> tags
		if (($strHead = trim($objLayout->head)) != false)
		{
			$strHeadTags .= $strHead . "\n";
		}

		$this->Template->stylesheets = $strStyleSheets;
		$this->Template->head = $strHeadTags;
	}


	/**
	 * Create all footer scripts
	 *
	 * @param \LayoutModel $objLayout
	 */
	protected function createFooterScripts($objLayout)
	{
		$strScripts = '';

		// jQuery
		if ($objLayout->addJQuery)
		{
			$arrJquery = deserialize($objLayout->jquery, true);

			foreach ($arrJquery as $strTemplate)
			{
				if ($strTemplate != '')
				{
					$objTemplate = new \FrontendTemplate($strTemplate);
					$strScripts .= $objTemplate->parse();
				}
			}

			// Add a placeholder for dynamic scripts (see #4203)
			$strScripts .= '[[TL_JQUERY]]';
		}

		// MooTools
		if ($objLayout->addMooTools)
		{
			$arrMootools = deserialize($objLayout->mootools, true);

			foreach ($arrMootools as $strTemplate)
			{
				if ($strTemplate != '')
				{
					$objTemplate = new \FrontendTemplate($strTemplate);
					$strScripts .= $objTemplate->parse();
				}
			}

			// Add a placeholder for dynamic scripts (see #4203)
			$strScripts .= '[[TL_MOOTOOLS]]';
		}

		// Add the framework agnostic JavaScripts
		if ($objLayout->scripts != '')
		{
			$arrScripts = deserialize($objLayout->scripts, true);

			foreach ($arrScripts as $strTemplate)
			{
				if ($strTemplate != '')
				{
					$objTemplate = new \FrontendTemplate($strTemplate);
					$strScripts .= $objTemplate->parse();
				}
			}
		}

		// Add a placeholder for dynamic scripts (see #4203, #5583)
		$strScripts .= '[[TL_BODY]]';

		// Add the custom JavaScript
		if ($objLayout->script != '')
		{
			$strScripts .= "\n" . trim($objLayout->script) . "\n";
		}

		// Add the analytics scripts
		if ($objLayout->analytics != '')
		{
			$arrAnalytics = deserialize($objLayout->analytics, true);

			foreach ($arrAnalytics as $strTemplate)
			{
				if ($strTemplate != '')
				{
					$objTemplate = new \FrontendTemplate($strTemplate);
					$strScripts .= $objTemplate->parse();
				}
			}
		}

		$this->Template->mootools = $strScripts;
	}
}<|MERGE_RESOLUTION|>--- conflicted
+++ resolved
@@ -239,16 +239,10 @@
 	 */
 	protected function createTemplate($objPage, $objLayout)
 	{
-<<<<<<< HEAD
-		$this->Template = new \FrontendTemplate($objPage->template);
-=======
-		$blnXhtml = ($objPage->outputFormat == 'xhtml');
-
 		/** @var \FrontendTemplate|object $objTemplate */
 		$objTemplate = new \FrontendTemplate($objPage->template);
 
 		$this->Template = $objTemplate;
->>>>>>> 87930c65
 
 		$this->Template->viewport = '';
 		$this->Template->framework = '';
@@ -455,16 +449,9 @@
 
 	/**
 	 * Create all header scripts
-<<<<<<< HEAD
-	 * @param object
-	 * @param object
-=======
 	 *
 	 * @param \PageModel   $objPage
 	 * @param \LayoutModel $objLayout
-	 *
-	 * @throws \Exception
->>>>>>> 87930c65
 	 */
 	protected function createHeaderScripts($objPage, $objLayout)
 	{
