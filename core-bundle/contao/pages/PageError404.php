--- conflicted
+++ resolved
@@ -82,19 +82,9 @@
 		// Forward to another page
 		if ($obj404->autoforward && $obj404->jumpTo)
 		{
-<<<<<<< HEAD
 			$objNextPage = \PageModel::findPublishedById($obj404->jumpTo);
-=======
-			/** @var \PageModel $objPage */
-			global $objPage;
 
-			$objPage = $obj404->loadDetails();
-
-			/** @var \PageRegular $objHandler */
-			$objHandler = new $GLOBALS['TL_PTY']['regular']();
->>>>>>> 87930c65
-
-			if ($objNextPage === null)
+			if (null === $objNextPage)
 			{
 				header('HTTP/1.1 404 Not Found');
 				$this->log('Forward page ID "' . $obj404->jumpTo . '" does not exist', __METHOD__, TL_ERROR);
@@ -104,17 +94,15 @@
 			$this->redirect($this->generateFrontendUrl($objNextPage->row(), null, $objRootPage->language), (($obj404->redirect == 'temporary') ? 302 : 301));
 		}
 
+		/** @var \PageModel $objPage */
 		global $objPage;
 
 		$objPage = $obj404->loadDetails();
+
+		/** @var \PageRegular $objHandler */
 		$objHandler = new $GLOBALS['TL_PTY']['regular']();
 
-<<<<<<< HEAD
 		header('HTTP/1.1 404 Not Found');
 		$objHandler->generate($objPage);
-=======
-		/** @var \PageModel $objNextPage */
-		$this->redirect($this->generateFrontendUrl($objNextPage->row(), null, $objRootPage->language), (($obj404->redirect == 'temporary') ? 302 : 301));
->>>>>>> 87930c65
 	}
 }