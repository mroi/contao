<?php $this->extend('block_searchable'); ?>

<?php $this->block('content'); ?>

  <figure class="image_container"<?php if ($this->margin): ?> style="<?= $this->margin ?>"<?php endif; ?>>

    <?php if ($this->href): ?>
      <a href="<?= $this->href ?>"<?php if ($this->linkTitle): ?> title="<?= $this->linkTitle ?>"<?php endif; ?><?= $this->attributes ?>>
    <?php endif; ?>

    <?php $this->insert('picture_default', $this->picture); ?>

    <?php if ($this->href): ?>
      </a>
    <?php endif; ?>

    <?php if ($this->caption): ?>
<<<<<<< HEAD
      <figcaption class="caption" style="width:<?= $this->arrSize[0] ?>px"><?= $this->caption ?></figcaption>
=======
      <figcaption class="caption"><?php echo $this->caption; ?></figcaption>
>>>>>>> d9827e4e
    <?php endif; ?>

  </figure>

<?php $this->endblock(); ?><|MERGE_RESOLUTION|>--- conflicted
+++ resolved
@@ -15,11 +15,7 @@
     <?php endif; ?>
 
     <?php if ($this->caption): ?>
-<<<<<<< HEAD
-      <figcaption class="caption" style="width:<?= $this->arrSize[0] ?>px"><?= $this->caption ?></figcaption>
-=======
-      <figcaption class="caption"><?php echo $this->caption; ?></figcaption>
->>>>>>> d9827e4e
+      <figcaption class="caption"><?= $this->caption ?></figcaption>
     <?php endif; ?>
 
   </figure>
