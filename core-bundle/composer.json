--- conflicted
+++ resolved
@@ -135,12 +135,9 @@
         "contao/tcpdf-bundle": "To export articles as PDF files"
     },
     "extra": {
-<<<<<<< HEAD
         "branch-alias": {
             "dev-master": "4.11.x-dev"
         },
-=======
->>>>>>> 96874e8f
         "contao-manager-plugin": "Contao\\CoreBundle\\ContaoManager\\Plugin",
         "symfony": {
             "require": "4.4.*"
