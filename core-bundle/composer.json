--- conflicted
+++ resolved
@@ -41,14 +41,9 @@
         "psr/log": "^1.0",
         "simplepie/simplepie": "^1.3",
         "tecnickcom/tcpdf": "^6.0",
-<<<<<<< HEAD
-        "true/punycode": "^2.0",
+        "true/punycode": "^1.0",
         "twig/twig": "^1.26",
         "webmozart/path-util": "^2.0",
-=======
-        "true/punycode": "^1.0",
-        "twig/twig": "^1.20",
->>>>>>> 6c636017
         "contao/image": "^0.3.1",
         "contao/imagine-svg": "^0.1.2",
         "contao-components/ace": "^1.2",
