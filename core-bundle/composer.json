--- conflicted
+++ resolved
@@ -11,21 +11,12 @@
     ],
     "require": {
         "php": ">=5.5.0",
-<<<<<<< HEAD
         "symfony/framework-bundle": "~2.8|~3.0",
         "symfony/console": "~2.8|~3.0",
         "symfony/filesystem": "~2.8|~3.0",
         "symfony/finder": "~2.8|~3.0",
         "symfony/http-foundation": "~2.8|~3.0",
         "symfony/security": "~2.8|~3.0",
-=======
-        "symfony/framework-bundle": "~2.8",
-        "symfony/console": "~2.8",
-        "symfony/filesystem": "~2.8",
-        "symfony/finder": "~2.8",
-        "symfony/http-foundation": "~2.8",
-        "symfony/security": "~2.8",
->>>>>>> df94c03d
         "symfony/swiftmailer-bundle": "~2.3",
         "symfony/yaml": "~2.8|~3.0",
         "sensio/framework-extra-bundle": "^3.0.2",
