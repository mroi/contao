{
    "name": "contao/core-bundle",
    "type": "symfony-bundle",
    "description": "Contao Open Source CMS",
    "homepage": "https://contao.org",
    "license": "LGPL-3.0-or-later",
    "authors": [
        {
            "name": "Leo Feyer",
            "homepage": "https://github.com/leofeyer"
        },
        {
            "name": "Contao Community",
            "homepage": "https://contao.org/contributors"
        }
    ],
    "require": {
        "php": "^7.3 || ^8.0",
        "ext-dom": "*",
        "ext-gd": "*",
        "ext-hash": "*",
        "ext-intl": "*",
        "ext-json": "*",
        "ext-pcre": "*",
        "ext-pdo": "*",
        "ext-zlib": "*",
        "ausi/slug-generator": "^1.1",
        "bacon/bacon-qr-code": "^2.0",
        "composer/package-versions-deprecated": "^1.8",
        "contao-components/ace": "^1.2",
        "contao-components/chosen": "^1.2",
        "contao-components/colorbox": "^1.6",
        "contao-components/colorpicker": "^1.5",
        "contao-components/contao": "^9.1",
        "contao-components/datepicker": "^2.3",
        "contao-components/dropzone": "^5.0.1",
        "contao-components/jquery": "^3.5",
        "contao-components/jquery-ui": "^1.11.4",
        "contao-components/mediabox": "^1.5",
        "contao-components/mootools": "^1.6.0.1",
        "contao-components/simplemodal": "^2.1",
        "contao-components/swipe": "^2.0.3",
        "contao-components/tablesort": "^4.0",
        "contao-components/tablesorter": "^2.1",
        "contao-components/tinymce4": "^4.7 || ^5.0",
        "contao/image": "^1.0",
        "contao/imagine-svg": "^0.2.3 || ^1.0",
        "contao/polyfill-symfony": "^1.0",
        "doctrine/dbal": "^2.11",
        "doctrine/doctrine-bundle": "^1.8 || ^2.0",
        "doctrine/orm": "^2.6.3",
        "doctrine/persistence": "^1.3.3 || ^2.0",
        "dragonmantank/cron-expression": "^2.3",
        "friendsofsymfony/http-cache": "^2.6",
        "friendsofsymfony/http-cache-bundle": "^2.6",
        "imagine/imagine": "^0.7 || ^1.0",
        "knplabs/knp-menu-bundle": "^2.1 || ^3.0",
        "knplabs/knp-time-bundle": "^1.10",
        "lcobucci/jwt": "^3.4 || ^4.0",
        "league/uri-components": "^1.8",
        "league/uri-schemes": "^1.2",
        "matthiasmullie/minify": "^1.3",
        "michelf/php-markdown": "^1.4",
        "nelmio/cors-bundle": "^1.5.3 || ^2.0.1",
        "nikic/php-parser": "^4.9",
        "nyholm/psr7": "^1.2",
        "paragonie/constant_time_encoding": "^2.2",
        "patchwork/utf8": "^1.2",
        "phpspec/php-diff": "^1.0",
        "psr/log": "^1.0",
        "ramsey/uuid": "^3.8",
<<<<<<< HEAD
        "scheb/2fa": "^5.0",
        "scrivo/highlight.php": "^9.18",
        "scssphp/scssphp": "^1.4",
=======
        "scheb/2fa-backup-code": "^5.0",
        "scheb/2fa-bundle": "^5.0",
        "scheb/2fa-trusted-device": "^5.0",
        "scssphp/scssphp": "^1.0",
>>>>>>> 563b6c1b
        "simplepie/simplepie": "^1.3",
        "spomky-labs/otphp": "^9.1 || ^10.0",
        "symfony-cmf/routing-bundle": "^2.4",
        "symfony/asset": "4.4.* || 5.2.*",
        "symfony/cache": "4.4.* || 5.2.*",
        "symfony/config": "4.4.* || 5.2.*",
        "symfony/console": "4.4.* || 5.2.*",
        "symfony/dependency-injection": "4.4.* || 5.2.*",
        "symfony/deprecation-contracts": "^2.1",
        "symfony/dom-crawler": "4.4.* || 5.2.*",
        "symfony/event-dispatcher": "4.4.* || 5.2.*",
        "symfony/expression-language": "4.4.* || 5.2.*",
        "symfony/filesystem": "4.4.* || 5.2.*",
        "symfony/finder": "4.4.* || 5.2.*",
        "symfony/framework-bundle": "4.4.* || 5.2.*",
        "symfony/http-foundation": "4.4.* || 5.2.*",
        "symfony/http-kernel": "4.4.* || 5.2.*",
        "symfony/lock": "4.4.* || 5.2.*",
        "symfony/mailer": "4.4.* || 5.2.*",
        "symfony/monolog-bridge": "4.4.* || 5.2.*",
        "symfony/process": "4.4.* || 5.2.*",
        "symfony/routing": "4.4.* || 5.2.*",
        "symfony/security-bundle": "4.4.* || 5.2.*",
        "symfony/translation": "4.4.* || 5.2.*",
        "symfony/twig-bundle": "4.4.* || 5.2.*",
        "symfony/var-dumper": "4.4.* || 5.2.*",
        "symfony/yaml": "4.4.* || 5.2.*",
        "terminal42/escargot": "^1.0",
        "terminal42/service-annotation-bundle": "^1.1",
        "true/punycode": "^2.1",
        "twig/twig": "^2.7",
        "ua-parser/uap-php": "^3.9",
        "webignition/robots-txt-file": "^3.0",
        "webmozart/path-util": "^2.2",
        "wikimedia/less.php": "^1.7"
    },
    "conflict": {
        "contao-community-alliance/composer-plugin": "<3.0",
        "contao/core": "*",
        "contao/manager-bundle": "4.5.* <4.5.2",
        "contao/manager-plugin": "<2.0 || >=3.0",
        "symfony/mime": "4.4.* <4.4.10 || 5.0.* <5.0.10 || 5.1.0",
        "symfony/security-bundle": "4.4.* <4.4.5",
        "terminal42/contao-ce-access": "<3.0"
    },
    "require-dev": {
        "ext-fileinfo": "*",
        "contao/maintenance-bundle-deprecated": "^2.1.5",
        "contao/manager-plugin": "^2.3.1",
        "contao/test-case": "^4.2",
        "phpunit/phpunit": "^8.5",
        "symfony/browser-kit": "4.4.* || 5.2.*",
        "symfony/http-client": "4.4.* || 5.2.*",
        "symfony/phpunit-bridge": "^5.2"
    },
    "suggest": {
        "contao/tcpdf-bundle": "To export articles as PDF files"
    },
    "extra": {
        "contao-manager-plugin": "Contao\\CoreBundle\\ContaoManager\\Plugin",
        "symfony": {
            "require": "4.4.* || ^5.2"
        }
    },
    "autoload": {
        "psr-4": {
            "Contao\\CoreBundle\\": "src/"
        },
        "classmap": [
            "src/Resources/contao/"
        ],
        "files": [
            "src/Resources/functions/utf8_bootup.php"
        ],
        "exclude-from-classmap": [
            "src/Resources/contao/config/",
            "src/Resources/contao/dca/",
            "src/Resources/contao/helper/functions.php",
            "src/Resources/contao/languages/",
            "src/Resources/contao/templates/",
            "src/Resources/contao/themes/"
        ]
    },
    "autoload-dev": {
        "psr-4": {
            "Contao\\CoreBundle\\Fixtures\\": "tests/Fixtures/src/",
            "Contao\\CoreBundle\\Tests\\": "tests/",
            "Contao\\NewBundle\\": "tests/Fixtures/vendor/contao/new-bundle/src/",
            "Contao\\TestBundle\\": "tests/Fixtures/vendor/contao/test-bundle/"
        }
    },
    "support": {
        "issues": "https://github.com/contao/contao/issues",
        "forum": "https://community.contao.org",
        "source": "https://github.com/contao/core-bundle",
        "docs": "https://docs.contao.org"
    }
}<|MERGE_RESOLUTION|>--- conflicted
+++ resolved
@@ -69,16 +69,11 @@
         "phpspec/php-diff": "^1.0",
         "psr/log": "^1.0",
         "ramsey/uuid": "^3.8",
-<<<<<<< HEAD
-        "scheb/2fa": "^5.0",
-        "scrivo/highlight.php": "^9.18",
-        "scssphp/scssphp": "^1.4",
-=======
         "scheb/2fa-backup-code": "^5.0",
         "scheb/2fa-bundle": "^5.0",
         "scheb/2fa-trusted-device": "^5.0",
-        "scssphp/scssphp": "^1.0",
->>>>>>> 563b6c1b
+        "scrivo/highlight.php": "^9.18",
+        "scssphp/scssphp": "^1.4",
         "simplepie/simplepie": "^1.3",
         "spomky-labs/otphp": "^9.1 || ^10.0",
         "symfony-cmf/routing-bundle": "^2.4",
