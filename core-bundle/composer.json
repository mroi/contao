{
    "name": "contao/core-bundle",
    "type": "symfony-bundle",
    "description": "Contao Open Source CMS",
    "homepage": "https://contao.org",
    "license": "LGPL-3.0-or-later",
    "authors": [
        {
            "name": "Leo Feyer",
            "homepage": "https://github.com/leofeyer"
        },
        {
            "name": "Contao Community",
            "homepage": "https://contao.org/contributors"
        }
    ],
    "require": {
<<<<<<< HEAD
        "php": "^7.3 || ^8.0",
=======
        "php": "^7.2 || ^8.0",
>>>>>>> f850734a
        "ext-dom": "*",
        "ext-gd": "*",
        "ext-hash": "*",
        "ext-intl": "*",
        "ext-json": "*",
        "ext-pcre": "*",
        "ext-pdo": "*",
        "ext-zlib": "*",
        "ausi/slug-generator": "^1.1",
        "bacon/bacon-qr-code": "^2.0",
        "composer/package-versions-deprecated": "^1.8",
        "contao-components/ace": "^1.2",
        "contao-components/chosen": "^1.2",
        "contao-components/colorbox": "^1.6",
        "contao-components/colorpicker": "^1.5",
        "contao-components/contao": "^9.1",
        "contao-components/datepicker": "^2.3",
        "contao-components/dropzone": "^5.0.1",
        "contao-components/jquery": "^3.5",
        "contao-components/jquery-ui": "^1.11.4",
        "contao-components/mediabox": "^1.5",
        "contao-components/mootools": "^1.6.0.1",
        "contao-components/simplemodal": "^2.1",
        "contao-components/swipe": "^2.0.3",
        "contao-components/tablesort": "^4.0",
        "contao-components/tablesorter": "^2.1",
        "contao-components/tinymce4": "^4.7 || ^5.0",
        "contao/image": "^1.0",
        "contao/imagine-svg": "^0.2.3 || ^1.0",
        "contao/polyfill-symfony": "^1.0",
        "doctrine/dbal": "^2.11",
        "doctrine/doctrine-bundle": "^1.8 || ^2.0",
        "doctrine/orm": "^2.6.3",
        "dragonmantank/cron-expression": "^2.3",
        "friendsofsymfony/http-cache": "^2.6",
        "friendsofsymfony/http-cache-bundle": "^2.6",
        "imagine/imagine": "^0.7 || ^1.0",
        "knplabs/knp-menu-bundle": "^2.1 || ^3.0",
        "knplabs/knp-time-bundle": "^1.10",
<<<<<<< HEAD
        "lcobucci/jwt": "^3.4",
=======
        "lcobucci/jwt": "^3.4 || ^4.0",
>>>>>>> f850734a
        "league/uri-components": "^1.8",
        "league/uri-schemes": "^1.2",
        "matthiasmullie/minify": "^1.3",
        "michelf/php-markdown": "^1.4",
        "nelmio/cors-bundle": "^1.5.3 || ^2.0.1",
        "nikic/php-parser": "^4.9",
        "nyholm/psr7": "^1.2",
        "paragonie/constant_time_encoding": "^2.2",
        "patchwork/utf8": "^1.2",
        "phpspec/php-diff": "^1.0",
        "psr/log": "^1.0",
        "ramsey/uuid": "^3.8",
<<<<<<< HEAD
        "scheb/two-factor-bundle": "^4.11",
        "scrivo/highlight.php": "^9.18",
        "scssphp/scssphp": "^1.4",
=======
        "scheb/2fa": "^5.0",
        "scssphp/scssphp": "^1.0",
>>>>>>> f850734a
        "simplepie/simplepie": "^1.3",
        "spomky-labs/otphp": "^9.1 || ^10.0",
        "symfony-cmf/routing-bundle": "^2.4",
        "symfony/asset": "4.4.* || 5.2.*",
        "symfony/cache": "4.4.* || 5.2.*",
        "symfony/config": "4.4.* || 5.2.*",
        "symfony/console": "4.4.* || 5.2.*",
        "symfony/dependency-injection": "4.4.* || 5.2.*",
        "symfony/deprecation-contracts": "^2.1",
        "symfony/dom-crawler": "4.4.* || 5.2.*",
        "symfony/event-dispatcher": "4.4.* || 5.2.*",
        "symfony/expression-language": "4.4.* || 5.2.*",
        "symfony/filesystem": "4.4.* || 5.2.*",
        "symfony/finder": "4.4.* || 5.2.*",
        "symfony/framework-bundle": "4.4.* || 5.2.*",
        "symfony/http-foundation": "4.4.* || 5.2.*",
        "symfony/http-kernel": "4.4.* || 5.2.*",
        "symfony/lock": "4.4.* || 5.2.*",
        "symfony/mailer": "4.4.* || 5.2.*",
        "symfony/monolog-bridge": "4.4.* || 5.2.*",
        "symfony/process": "4.4.* || 5.2.*",
        "symfony/routing": "4.4.* || 5.2.*",
        "symfony/security-bundle": "4.4.* || 5.2.*",
        "symfony/translation": "4.4.* || 5.2.*",
        "symfony/twig-bundle": "4.4.* || 5.2.*",
        "symfony/var-dumper": "4.4.* || 5.2.*",
        "symfony/yaml": "4.4.* || 5.2.*",
        "terminal42/escargot": "^1.0",
        "terminal42/service-annotation-bundle": "^1.1",
        "true/punycode": "^2.1",
        "twig/twig": "^2.7",
        "ua-parser/uap-php": "^3.9",
        "webignition/robots-txt-file": "^3.0",
        "webmozart/path-util": "^2.2",
        "wikimedia/less.php": "^1.7"
    },
    "conflict": {
        "contao-community-alliance/composer-plugin": "<3.0",
        "contao/core": "*",
        "contao/manager-bundle": "4.5.* <4.5.2",
        "contao/manager-plugin": "<2.0 || >=3.0",
        "symfony/mime": "4.4.* <4.4.10 || 5.0.* <5.0.10 || 5.1.0",
        "symfony/security-bundle": "4.4.* <4.4.5",
        "terminal42/contao-ce-access": "<3.0"
    },
    "require-dev": {
        "ext-fileinfo": "*",
<<<<<<< HEAD
        "contao/maintenance-bundle-deprecated": "^2.1.5",
        "contao/manager-plugin": "^2.3.1",
        "contao/test-case": "^4.2",
        "phpunit/phpunit": "^8.5",
        "symfony/browser-kit": "4.4.* || 5.2.*",
        "symfony/http-client": "4.4.* || 5.2.*",
        "symfony/phpunit-bridge": "^5.2"
=======
        "composer/composer": "^1.0 || ^2.0",
        "contao/maintenance-bundle-deprecated": "^2.1.5",
        "contao/manager-plugin": "^2.3.1",
        "contao/test-case": "^4.2",
        "doctrine/event-manager": "^1.0",
        "monolog/monolog": "^1.24",
        "phpunit/phpunit": "^8.5",
        "psr/event-dispatcher": "^1.0",
        "symfony/browser-kit": "4.4.*",
        "symfony/http-client": "4.4.*",
        "symfony/monolog-bundle": "^3.1",
        "symfony/phpunit-bridge": "4.4.*"
>>>>>>> f850734a
    },
    "suggest": {
        "contao/tcpdf-bundle": "To export articles as PDF files"
    },
    "extra": {
        "branch-alias": {
            "dev-master": "4.11.x-dev"
        },
        "contao-manager-plugin": "Contao\\CoreBundle\\ContaoManager\\Plugin",
        "symfony": {
            "require": "4.4.* || ^5.2"
        }
    },
    "autoload": {
        "psr-4": {
            "Contao\\CoreBundle\\": "src/"
        },
        "classmap": [
            "src/Resources/contao/"
        ],
        "files": [
            "src/Resources/functions/utf8_bootup.php"
        ],
        "exclude-from-classmap": [
            "src/Resources/contao/config/",
            "src/Resources/contao/dca/",
            "src/Resources/contao/helper/functions.php",
            "src/Resources/contao/languages/",
            "src/Resources/contao/templates/",
            "src/Resources/contao/themes/"
        ]
    },
    "autoload-dev": {
        "psr-4": {
            "Contao\\CoreBundle\\Fixtures\\": "tests/Fixtures/src/",
            "Contao\\CoreBundle\\Tests\\": "tests/",
            "Contao\\NewBundle\\": "tests/Fixtures/vendor/contao/new-bundle/src/",
            "Contao\\TestBundle\\": "tests/Fixtures/vendor/contao/test-bundle/"
        }
    },
    "support": {
        "issues": "https://github.com/contao/contao/issues",
        "forum": "https://community.contao.org",
        "source": "https://github.com/contao/core-bundle",
        "docs": "https://docs.contao.org"
    }
}<|MERGE_RESOLUTION|>--- conflicted
+++ resolved
@@ -15,11 +15,7 @@
         }
     ],
     "require": {
-<<<<<<< HEAD
         "php": "^7.3 || ^8.0",
-=======
-        "php": "^7.2 || ^8.0",
->>>>>>> f850734a
         "ext-dom": "*",
         "ext-gd": "*",
         "ext-hash": "*",
@@ -59,11 +55,7 @@
         "imagine/imagine": "^0.7 || ^1.0",
         "knplabs/knp-menu-bundle": "^2.1 || ^3.0",
         "knplabs/knp-time-bundle": "^1.10",
-<<<<<<< HEAD
-        "lcobucci/jwt": "^3.4",
-=======
         "lcobucci/jwt": "^3.4 || ^4.0",
->>>>>>> f850734a
         "league/uri-components": "^1.8",
         "league/uri-schemes": "^1.2",
         "matthiasmullie/minify": "^1.3",
@@ -76,14 +68,9 @@
         "phpspec/php-diff": "^1.0",
         "psr/log": "^1.0",
         "ramsey/uuid": "^3.8",
-<<<<<<< HEAD
-        "scheb/two-factor-bundle": "^4.11",
+        "scheb/2fa": "^5.0",
         "scrivo/highlight.php": "^9.18",
         "scssphp/scssphp": "^1.4",
-=======
-        "scheb/2fa": "^5.0",
-        "scssphp/scssphp": "^1.0",
->>>>>>> f850734a
         "simplepie/simplepie": "^1.3",
         "spomky-labs/otphp": "^9.1 || ^10.0",
         "symfony-cmf/routing-bundle": "^2.4",
@@ -131,7 +118,6 @@
     },
     "require-dev": {
         "ext-fileinfo": "*",
-<<<<<<< HEAD
         "contao/maintenance-bundle-deprecated": "^2.1.5",
         "contao/manager-plugin": "^2.3.1",
         "contao/test-case": "^4.2",
@@ -139,20 +125,6 @@
         "symfony/browser-kit": "4.4.* || 5.2.*",
         "symfony/http-client": "4.4.* || 5.2.*",
         "symfony/phpunit-bridge": "^5.2"
-=======
-        "composer/composer": "^1.0 || ^2.0",
-        "contao/maintenance-bundle-deprecated": "^2.1.5",
-        "contao/manager-plugin": "^2.3.1",
-        "contao/test-case": "^4.2",
-        "doctrine/event-manager": "^1.0",
-        "monolog/monolog": "^1.24",
-        "phpunit/phpunit": "^8.5",
-        "psr/event-dispatcher": "^1.0",
-        "symfony/browser-kit": "4.4.*",
-        "symfony/http-client": "4.4.*",
-        "symfony/monolog-bundle": "^3.1",
-        "symfony/phpunit-bridge": "4.4.*"
->>>>>>> f850734a
     },
     "suggest": {
         "contao/tcpdf-bundle": "To export articles as PDF files"
