--- conflicted
+++ resolved
@@ -68,12 +68,8 @@
         "phpspec/php-diff": "^1.0",
         "phpunit/php-token-stream": "^1.4 || ^2.0 || ^3.0",
         "psr/log": "^1.0",
-<<<<<<< HEAD
         "ramsey/uuid": "^3.8",
-        "scheb/two-factor-bundle": "^4.7",
-=======
         "scheb/two-factor-bundle": "^4.11",
->>>>>>> be30cd2b
         "scssphp/scssphp": "^1.0",
         "simplepie/simplepie": "^1.3",
         "spomky-labs/otphp": "^9.1",
