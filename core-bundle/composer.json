--- conflicted
+++ resolved
@@ -86,12 +86,8 @@
     "require-dev": {
         "ext-fileinfo": "*",
         "composer/composer": "^1.0",
-<<<<<<< HEAD
-        "contao/manager-plugin": "^2.0",
+        "contao/manager-plugin": "^2.2",
         "contao/test-case": "^1.1",
-=======
-        "contao/manager-plugin": "^2.2",
->>>>>>> 6d2e3e62
         "doctrine/doctrine-migrations-bundle": "^1.1",
         "doctrine/orm": "^2.5",
         "friendsofphp/php-cs-fixer": "^2.12",
