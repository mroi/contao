--- conflicted
+++ resolved
@@ -17,11 +17,7 @@
       <p class="error"><?php echo $this->getErrorAsString(); ?></p>
     <?php endif; ?>
 
-<<<<<<< HEAD
-    <?php foreach ($this->options as $option): ?>
-=======
     <?php foreach ($this->getOptions() as $option): ?>
->>>>>>> 717816a2
       <span><input type="radio" name="<?php echo $option['name']; ?>" id="opt_<?php echo $option['id']; ?>" class="radio" value="<?php echo $option['value']; ?>"<?php echo $option['checked']; ?><?php echo $option['attributes']; ?> /> <label id="lbl_<?php echo $option['id']; ?>" for="opt_<?php echo $option['id']; ?>"><?php echo $option['label']; ?></label></span>
     <?php endforeach; ?>
 
