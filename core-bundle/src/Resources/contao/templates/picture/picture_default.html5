--- conflicted
+++ resolved
@@ -6,11 +6,7 @@
     <?php endforeach; ?>
 <?php endif; ?>
 
-<<<<<<< HEAD
-<img src="<?= $this->img['src'] ?>"<?php if ($this->img['srcset'] !== $this->img['src']): ?> srcset="<?= $this->img['srcset'] ?>"<?php endif; ?><?php if (!empty($this->img['sizes'])): ?> sizes="<?= $this->img['sizes'] ?>"<?php elseif (!$this->sources && !empty($this->img['width']) && !empty($this->img['height'])): ?> width="<?= $this->img['width'] ?>" height="<?= $this->img['height'] ?>"<?php endif; ?> alt="<?= $this->alt ?>"<?php if ($this->title): ?> title="<?= $this->title ?>"<?php endif; ?><?php if ($this->class || !empty($this->img['class'])): ?> class="<?= trim($this->class.' '.$this->img['class']) ?>"<?php endif; ?><?= $this->attributes ?> itemprop="image">
-=======
-<img src="<?= $this->img['src'] ?>"<?php if ($this->img['srcset'] !== $this->img['src']) echo ' srcset="' . $this->img['srcset'] . '"'; ?><?php if (!empty($this->img['sizes'])) echo ' sizes="' . $this->img['sizes'] . '"'; if (!empty($this->img['hasSingleAspectRatio']) && !empty($this->img['width']) && !empty($this->img['height'])) echo ' width="' . $this->img['width'] . '" height="' . $this->img['height'] . '"'; ?> alt="<?= $this->alt ?>"<?php if ($this->title) echo ' title="' . $this->title . '"'; ?><?php if ($this->class || !empty($this->img['class'])) echo ' class="' . trim($this->class. ' ' . $this->img['class']) . '"'; ?><?= $this->attributes ?> itemprop="image">
->>>>>>> 42a01480
+<img src="<?= $this->img['src'] ?>"<?php if ($this->img['srcset'] !== $this->img['src']): ?> srcset="<?= $this->img['srcset'] ?>"<?php endif; ?><?php if (!empty($this->img['sizes'])): ?> sizes="<?= $this->img['sizes'] ?>"<?php if (!empty($this->img['hasSingleAspectRatio']) && !empty($this->img['width']) && !empty($this->img['height'])): ?> width="<?= $this->img['width'] ?>" height="<?= $this->img['height'] ?>"<?php endif; ?> alt="<?= $this->alt ?>"<?php if ($this->title): ?> title="<?= $this->title ?>"<?php endif; ?><?php if ($this->class || !empty($this->img['class'])): ?> class="<?= trim($this->class.' '.$this->img['class']) ?>"<?php endif; ?><?= $this->attributes ?> itemprop="image">
 
 <?php if ($this->sources): ?>
   </picture>
