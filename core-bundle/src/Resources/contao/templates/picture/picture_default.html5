
<?php if ($this->sources): ?>
  <picture>
    <!--[if IE 9]><video style="display: none;"><![endif]-->
    <?php foreach ($this->sources as $source): ?>
      <source srcset="<?= $source['srcset'] ?>"<?php if (!empty($source['sizes'])) echo ' sizes="' . $source['sizes'] . '"'; ?><?php if (!empty($source['media'])) echo ' media="' . $source['media'] . '"'; ?>>
    <?php endforeach; ?>
    <!--[if IE 9]></video><![endif]-->
<?php endif; ?>

<<<<<<< HEAD
<img src="<?= $this->img['src'] ?>"<?php if ($this->img['srcset'] !== $this->img['src']) echo ' srcset="' . $this->img['srcset'] . '"'; ?><?php if (!empty($this->img['sizes'])) echo ' sizes="' . $this->img['sizes'] . '"'; elseif (!$this->sources) echo ' width="' . $this->img['width'] . '" height="' . $this->img['height'] . '"'; ?> alt="<?= $this->alt ?>"<?php if ($this->title) echo ' title="' . $this->title . '"'; ?><?php if ($this->class || !empty($this->img['class'])) echo ' class="' . trim($this->class. ' ' . $this->img['class']) . '"'; ?><?= $this->attributes ?> itemprop="image" content="<?= $this->img['src'] ?>">
=======
<img src="<?= $this->img['src'] ?>"<?php if ($this->img['srcset'] !== $this->img['src']) echo ' srcset="' . $this->img['srcset'] . '"'; ?><?php if (!empty($this->img['sizes'])) echo ' sizes="' . $this->img['sizes'] . '"'; elseif (!$this->sources) echo ' width="' . $this->img['width'] . '" height="' . $this->img['height'] . '"'; ?> alt="<?= $this->alt ?>"<?php if ($this->title) echo ' title="' . $this->title . '"'; ?><?php if ($this->class) echo ' class="' . $this->class . '"'; ?><?= $this->attributes ?> itemprop="image">
>>>>>>> 8d9bd567

<?php if ($this->sources): ?>
  </picture>
<?php endif; ?>

<?php if ($this->sources || $this->img['src'] !== $this->img['srcset']): ?>
  <script>
    window.respimage && window.respimage({
      elements: [document.images[document.images.length - 1]]
    });
  </script>
<?php endif; ?><|MERGE_RESOLUTION|>--- conflicted
+++ resolved
@@ -8,11 +8,7 @@
     <!--[if IE 9]></video><![endif]-->
 <?php endif; ?>
 
-<<<<<<< HEAD
-<img src="<?= $this->img['src'] ?>"<?php if ($this->img['srcset'] !== $this->img['src']) echo ' srcset="' . $this->img['srcset'] . '"'; ?><?php if (!empty($this->img['sizes'])) echo ' sizes="' . $this->img['sizes'] . '"'; elseif (!$this->sources) echo ' width="' . $this->img['width'] . '" height="' . $this->img['height'] . '"'; ?> alt="<?= $this->alt ?>"<?php if ($this->title) echo ' title="' . $this->title . '"'; ?><?php if ($this->class || !empty($this->img['class'])) echo ' class="' . trim($this->class. ' ' . $this->img['class']) . '"'; ?><?= $this->attributes ?> itemprop="image" content="<?= $this->img['src'] ?>">
-=======
-<img src="<?= $this->img['src'] ?>"<?php if ($this->img['srcset'] !== $this->img['src']) echo ' srcset="' . $this->img['srcset'] . '"'; ?><?php if (!empty($this->img['sizes'])) echo ' sizes="' . $this->img['sizes'] . '"'; elseif (!$this->sources) echo ' width="' . $this->img['width'] . '" height="' . $this->img['height'] . '"'; ?> alt="<?= $this->alt ?>"<?php if ($this->title) echo ' title="' . $this->title . '"'; ?><?php if ($this->class) echo ' class="' . $this->class . '"'; ?><?= $this->attributes ?> itemprop="image">
->>>>>>> 8d9bd567
+<img src="<?= $this->img['src'] ?>"<?php if ($this->img['srcset'] !== $this->img['src']) echo ' srcset="' . $this->img['srcset'] . '"'; ?><?php if (!empty($this->img['sizes'])) echo ' sizes="' . $this->img['sizes'] . '"'; elseif (!$this->sources) echo ' width="' . $this->img['width'] . '" height="' . $this->img['height'] . '"'; ?> alt="<?= $this->alt ?>"<?php if ($this->title) echo ' title="' . $this->title . '"'; ?><?php if ($this->class || !empty($this->img['class'])) echo ' class="' . trim($this->class. ' ' . $this->img['class']) . '"'; ?><?= $this->attributes ?> itemprop="image">
 
 <?php if ($this->sources): ?>
   </picture>
