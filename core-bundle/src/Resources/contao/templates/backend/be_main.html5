--- conflicted
+++ resolved
@@ -48,11 +48,7 @@
 
   <?php if (!$this->isPopup): ?>
     <div id="header" class="collapsible">
-<<<<<<< HEAD
-      <h1><span class="title"><?= $this->websiteTitle ?></span>Contao Open Source CMS <?= VERSION . '.' . BUILD ?></h1>
-=======
-      <h1>Contao Open Source CMS <?= $this->version ?></h1>
->>>>>>> 99d05457
+      <h1><span class="title"><?= $this->websiteTitle ?></span> Contao Open Source CMS <?= $this->version ?></h1>
       <div class="collapsible_area">
         <div id="tmenu">
           <span class="header_user_container"><a href="<?= $this->route('contao_backend', array('do'=>'login', 'ref'=>TL_REFERER_ID)) ?>" class="header_user" title="<?= $this->account ?>"><?= $this->username ?></a></span>
