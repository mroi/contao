--- conflicted
+++ resolved
@@ -47,13 +47,8 @@
 <body id="top" class="<?= $this->ua ?><?php if ($this->isPopup) echo ' popup'; ?>">
 
   <?php if (!$this->isPopup): ?>
-<<<<<<< HEAD
-    <div id="header" class="collapsible">
+    <div id="header" class="collapsible<?php if ($this->isCoreOnlyMode || $this->isMaintenanceMode || $this->needsCacheBuild) echo ' xpnd'; ?>">
       <h1><span class="title"><?= $this->websiteTitle ?></span> Contao Open Source CMS <?= $this->version ?></h1>
-=======
-    <div id="header" class="collapsible<?php if ($this->isCoreOnlyMode || $this->isMaintenanceMode || $this->needsCacheBuild) echo ' xpnd'; ?>">
-      <h1>Contao Open Source CMS <?= VERSION . '.' . BUILD ?></h1>
->>>>>>> b4709770
       <div class="collapsible_area">
         <div id="tmenu">
           <span class="header_user_container"><a href="<?= $this->route('contao_backend', array('do'=>'login', 'ref'=>TL_REFERER_ID)) ?>" class="header_user" title="<?= $this->account ?>"><?= $this->username ?></a></span>
