
<div id="tl_maintenance_index" class="maintenance_<?= $this->isActive ? 'active' : 'inactive' ?>">

  <h2 class="sub_headline sub_headline_index"><?= $this->indexHeadline ?></h2>

  <?php if ($this->indexMessage): ?>
    <div class="tl_message">
      <p class="tl_error"><?= $this->indexMessage ?></p>
    </div>
  <?php endif; ?>

  <?php if ($this->isRunning): ?>
    <div id="tl_rebuild_index">
      <p id="index_loading"><?= $this->loading ?></p>
      <p id="index_complete" style="display:none"><?= $this->complete ?></p>
      <p style="margin-bottom:0"><?= $this->content ?></p>
    </div>

    <script>
      window.addEvent('domready', function() {
<<<<<<< HEAD
        var urls = $$('.page_url'),
            completed = 0;
        urls.each(function(el) {
          el.getAttribute('data-url') && new Request({
            url: el.getAttribute('data-url'),
=======
        var queue = new Request.Queue({
          onEnd: function() {
            $('index_loading').setStyle('display', 'none');
            $('index_complete').setStyle('display', 'block');
          },
          stopOnFailure: false
        });
        $$('.page_url').each(function(el, i) {
          el.getAttribute('data-url') && queue.addRequest(i, new Request({
>>>>>>> 90a723ee
            onSuccess: function() {
              el.addClass('tl_green');
            },
            onFailure: function(xhr) {
              el.addClass('tl_red');
              el.set('text', '[' + xhr.status + '] ' + el.get('text'));
            },
<<<<<<< HEAD
            onComplete: function() {
              if (++completed >= urls.length) {
                $('index_loading').setStyle('display', 'none');
                $('index_complete').setStyle('display', 'block');
              }
            }
          }).get();
=======
            url: el.getAttribute('data-url')
          }));
        });
        Object.each(queue.requests, function(req) {
          req.get();
>>>>>>> 90a723ee
        });
      });
    </script>

    <form action="<?= $this->action ?>" class="tl_form" method="get">
      <div class="tl_submit_container">
        <input type="hidden" name="do" value="maintenance">
        <button type="submit" id="index" class="tl_submit"><?= $this->indexContinue ?></button>
      </div>
    </form>

  <?php else: ?>
    <form action="<?= $this->action ?>" class="tl_form" method="get">
      <div class="tl_formbody_edit">
        <input type="hidden" name="act" value="index">
        <input type="hidden" name="do" value="maintenance">
        <input type="hidden" name="rt" value="<?= REQUEST_TOKEN ?>">
        <fieldset class="tl_tbox nolegend">
          <div>
            <h3><label for="ctrl_user"><?= $this->indexLabel ?></label></h3>
            <select name="user" id="ctrl_user" class="tl_select">
              <?php foreach ($this->user as $id=>$name): ?>
                <option value="<?= $id ?>"><?= $name ?></option>
              <?php endforeach; ?>
            </select>
            <?php if ($this->indexHelp): ?>
              <p class="tl_help tl_tip"><?= $this->indexHelp ?></p>
            <?php endif; ?>
          </div>
        </fieldset>
      </div>
      <div class="tl_submit_container">
        <button type="submit" id="index" class="tl_submit"><?= $this->indexSubmit ?></button>
      </div>
    </form>
  <?php endif; ?>

</div><|MERGE_RESOLUTION|>--- conflicted
+++ resolved
@@ -18,13 +18,6 @@
 
     <script>
       window.addEvent('domready', function() {
-<<<<<<< HEAD
-        var urls = $$('.page_url'),
-            completed = 0;
-        urls.each(function(el) {
-          el.getAttribute('data-url') && new Request({
-            url: el.getAttribute('data-url'),
-=======
         var queue = new Request.Queue({
           onEnd: function() {
             $('index_loading').setStyle('display', 'none');
@@ -34,7 +27,6 @@
         });
         $$('.page_url').each(function(el, i) {
           el.getAttribute('data-url') && queue.addRequest(i, new Request({
->>>>>>> 90a723ee
             onSuccess: function() {
               el.addClass('tl_green');
             },
@@ -42,21 +34,11 @@
               el.addClass('tl_red');
               el.set('text', '[' + xhr.status + '] ' + el.get('text'));
             },
-<<<<<<< HEAD
-            onComplete: function() {
-              if (++completed >= urls.length) {
-                $('index_loading').setStyle('display', 'none');
-                $('index_complete').setStyle('display', 'block');
-              }
-            }
-          }).get();
-=======
             url: el.getAttribute('data-url')
           }));
         });
         Object.each(queue.requests, function(req) {
           req.get();
->>>>>>> 90a723ee
         });
       });
     </script>
