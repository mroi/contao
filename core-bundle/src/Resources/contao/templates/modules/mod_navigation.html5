
<!-- indexer::stop -->
<<<<<<< HEAD
<nav class="<?= $this->class ?> block"<?= $this->cssID ?><?php if ($this->style): ?> style="<?= $this->style ?>"<?php endif; ?>>
=======
<nav class="<?php echo $this->class; ?> block"<?php echo $this->cssID; ?><?php if ($this->style): ?> style="<?php echo $this->style; ?>"<?php endif; ?> itemscope itemtype="http://schema.org/SiteNavigationElement">
>>>>>>> 54607468

  <?php if ($this->headline): ?>
    <<?= $this->hl ?>><?= $this->headline ?></<?= $this->hl ?>>
  <?php endif; ?>

  <a href="<?= $this->request ?>#<?= $this->skipId ?>" class="invisible"><?= $this->skipNavigation ?></a>

  <?= $this->items ?>

  <a id="<?= $this->skipId ?>" class="invisible">&nbsp;</a>

</nav>
<!-- indexer::continue --><|MERGE_RESOLUTION|>--- conflicted
+++ resolved
@@ -1,10 +1,6 @@
 
 <!-- indexer::stop -->
-<<<<<<< HEAD
-<nav class="<?= $this->class ?> block"<?= $this->cssID ?><?php if ($this->style): ?> style="<?= $this->style ?>"<?php endif; ?>>
-=======
-<nav class="<?php echo $this->class; ?> block"<?php echo $this->cssID; ?><?php if ($this->style): ?> style="<?php echo $this->style; ?>"<?php endif; ?> itemscope itemtype="http://schema.org/SiteNavigationElement">
->>>>>>> 54607468
+<nav class="<?= $this->class ?> block"<?= $this->cssID ?><?php if ($this->style): ?> style="<?= $this->style ?>"<?php endif; ?> itemscope itemtype="http://schema.org/SiteNavigationElement">
 
   <?php if ($this->headline): ?>
     <<?= $this->hl ?>><?= $this->headline ?></<?= $this->hl ?>>
