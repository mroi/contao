<?php $this->extend('block_unsearchable'); ?>

<?php $this->block('content'); ?>

  <ul itemprop="breadcrumb" itemscope itemtype="http://schema.org/BreadcrumbList">
    <?php foreach ($this->items as $position => $item): ?>
      <?php if ($item['isActive']): ?>
<<<<<<< HEAD
        <li class="active<?php if ($item['class']): ?> <?= $item['class'] ?><?php endif; ?> last" itemscope itemtype="http://schema.org/ListItem" itemprop="itemListElement"><strong itemprop="name"><?= $item['link'] ?></strong></li>
=======
        <li class="active<?php if ($item['class']): ?> <?= $item['class'] ?><?php endif; ?> last"><?= $item['link'] ?></li>
>>>>>>> d7865626
      <?php else: ?>
        <li<?php if ($item['class']): ?> class="<?= $item['class'] ?>"<?php endif; ?> itemscope itemtype="http://schema.org/ListItem" itemprop="itemListElement"><a href="<?= $item['href'] ?: './' ?>" title="<?= $item['title'] ?>" itemprop="item"><span itemprop="name"><?= $item['link'] ?></span></a><meta itemprop="position" content="<?= $position + 1 ?>"></li>
      <?php endif; ?>
    <?php endforeach; ?>
  </ul>

<?php $this->endblock(); ?><|MERGE_RESOLUTION|>--- conflicted
+++ resolved
@@ -5,11 +5,7 @@
   <ul itemprop="breadcrumb" itemscope itemtype="http://schema.org/BreadcrumbList">
     <?php foreach ($this->items as $position => $item): ?>
       <?php if ($item['isActive']): ?>
-<<<<<<< HEAD
-        <li class="active<?php if ($item['class']): ?> <?= $item['class'] ?><?php endif; ?> last" itemscope itemtype="http://schema.org/ListItem" itemprop="itemListElement"><strong itemprop="name"><?= $item['link'] ?></strong></li>
-=======
         <li class="active<?php if ($item['class']): ?> <?= $item['class'] ?><?php endif; ?> last"><?= $item['link'] ?></li>
->>>>>>> d7865626
       <?php else: ?>
         <li<?php if ($item['class']): ?> class="<?= $item['class'] ?>"<?php endif; ?> itemscope itemtype="http://schema.org/ListItem" itemprop="itemListElement"><a href="<?= $item['href'] ?: './' ?>" title="<?= $item['title'] ?>" itemprop="item"><span itemprop="name"><?= $item['link'] ?></span></a><meta itemprop="position" content="<?= $position + 1 ?>"></li>
       <?php endif; ?>
