--- conflicted
+++ resolved
@@ -7,25 +7,14 @@
 
 <script src="<?= TL_ASSETS_URL ?>assets/mediaelement/js/mediaelement-and-player.min.js"></script>
 <script>
-<<<<<<< HEAD
   jQuery(function($) {
-    $('video,audio').mediaelementplayer({
+    $('video,audio').filter(function() {
+        return $(this).parents('picture').length === 0;
+    }).mediaelementplayer({
       // Put custom options here
       pluginPath: '<?= Environment::get('path') ?>/assets/mediaelement/',
       flashName: 'legacy/flashmediaelement.swf',
       silverlightName: 'legacy/silverlightmediaelement.xap'
-=======
-  (function($) {
-    $(document).ready(function() {
-      $('video,audio').filter(function() {
-          return $(this).parents('picture').length === 0;
-      }).mediaelementplayer({
-        // Put custom options here
-        pluginPath: '<?= TL_PATH ?>/assets/jquery/mediaelement/<?= $GLOBALS['TL_ASSETS']['MEDIAELEMENT'] ?>/',
-        flashName: 'legacy/flashmediaelement.swf',
-        silverlightName: 'legacy/silverlightmediaelement.xap'
-      });
->>>>>>> 54c5937e
     });
   });
 </script>