<?xml version="1.0" ?><xliff version="1.1">
  <file datatype="php" original="system/modules/core/languages/en/modules.php" source-language="en">
    <body>
      <trans-unit id="MOD.content">
        <source>Content</source>
        <target>内容</target>
      </trans-unit>
      <trans-unit id="MOD.article.0">
        <source>Articles</source>
        <target>文章</target>
      </trans-unit>
      <trans-unit id="MOD.article.1">
        <source>Manage articles and content elements</source>
        <target>管理文章和内容元素。</target>
      </trans-unit>
      <trans-unit id="MOD.form.0">
        <source>Form generator</source>
        <target>表单生成器</target>
      </trans-unit>
      <trans-unit id="MOD.form.1">
        <source>Create custom forms and store or send the submitted data</source>
        <target>创建定制表单并保存或发送被提交的数据。</target>
      </trans-unit>
      <trans-unit id="MOD.design">
        <source>Layout</source>
        <target>布局</target>
      </trans-unit>
      <trans-unit id="MOD.themes.0">
        <source>Themes</source>
        <target>主题</target>
      </trans-unit>
      <trans-unit id="MOD.themes.1">
        <source>Manage front end modules, style sheets, page layouts and templates</source>
        <target>管理前台模块、样式表、页面布局和模板</target>
      </trans-unit>
      <trans-unit id="MOD.page.0">
        <source>Site structure</source>
        <target>网站结构</target>
      </trans-unit>
      <trans-unit id="MOD.page.1">
        <source>Set up the site structure of your website(s)</source>
        <target>建立您自己网站的站点结构。</target>
      </trans-unit>
      <trans-unit id="MOD.tpl_editor.0">
        <source>Templates</source>
        <target>模板</target>
      </trans-unit>
      <trans-unit id="MOD.tpl_editor.1">
        <source>Edit templates in the back end</source>
        <target>此模块让您可以修改后台模板文件。</target>
      </trans-unit>
      <trans-unit id="MOD.accounts">
        <source>Account manager</source>
        <target>帐号管理</target>
      </trans-unit>
      <trans-unit id="MOD.member.0">
        <source>Members</source>
        <target>注册会员</target>
      </trans-unit>
      <trans-unit id="MOD.member.1">
        <source>Manage member accounts (front end users)</source>
        <target>管理会员帐号（前台用户）。</target>
      </trans-unit>
      <trans-unit id="MOD.mgroup.0">
        <source>Member groups</source>
        <target>会员用户组</target>
      </trans-unit>
      <trans-unit id="MOD.mgroup.1">
        <source>Manage member groups (front end user groups)</source>
        <target>管理会员用户组（前台用户组）。</target>
      </trans-unit>
      <trans-unit id="MOD.user.0">
        <source>Users</source>
        <target>系统用户</target>
      </trans-unit>
      <trans-unit id="MOD.user.1">
        <source>Manage user accounts (back end users)</source>
        <target>管理用户帐号（后台用户）。</target>
      </trans-unit>
      <trans-unit id="MOD.group.0">
        <source>User groups</source>
        <target>系统用户组</target>
      </trans-unit>
      <trans-unit id="MOD.group.1">
        <source>Manage user groups (back end user groups)</source>
        <target>管理用户帐号组（后台用户组）。</target>
      </trans-unit>
      <trans-unit id="MOD.system">
        <source>System</source>
        <target>系统</target>
      </trans-unit>
      <trans-unit id="MOD.files.0">
        <source>File manager</source>
        <target>文件管理器</target>
      </trans-unit>
      <trans-unit id="MOD.files.1">
        <source>Manage files and folders or upload new files to the server</source>
        <target>管理文件和文件夹，或者上载新的文件到服务器。</target>
      </trans-unit>
      <trans-unit id="MOD.log.0">
        <source>System log</source>
        <target>系统日志</target>
      </trans-unit>
      <trans-unit id="MOD.log.1">
        <source>Browse the system log and analyze the activity on the website</source>
        <target>浏览系统日志并分析网站上的活动。</target>
      </trans-unit>
      <trans-unit id="MOD.settings.0">
        <source>Settings</source>
        <target>设置</target>
      </trans-unit>
      <trans-unit id="MOD.settings.1">
        <source>Check and optimize the Contao configuration</source>
        <target>检查和优化TypoLight的配置。</target>
      </trans-unit>
      <trans-unit id="MOD.maintenance.0">
        <source>Maintenance</source>
        <target>系统维护</target>
      </trans-unit>
      <trans-unit id="MOD.maintenance.1">
        <source>Maintain or update Contao</source>
        <target>维护或更新TypoLight。</target>
      </trans-unit>
      <trans-unit id="MOD.undo.0">
        <source>Restore</source>
        <target>撤销</target>
      </trans-unit>
      <trans-unit id="MOD.undo.1">
        <source>Restore deleted records</source>
        <target>恢复已删除的记录。</target>
      </trans-unit>
      <trans-unit id="MOD.login.0">
        <source>Personal data</source>
        <target>个人信息</target>
      </trans-unit>
      <trans-unit id="MOD.login.1">
        <source>Change your personal data or set a new password</source>
        <target>更改您的个人数据或建立新的密码。</target>
      </trans-unit>
      <trans-unit id="MOD.tl_style">
        <source>Style sheets</source>
        <target>样式表</target>
      </trans-unit>
      <trans-unit id="MOD.tl_style_sheet">
        <source>Style sheets</source>
        <target>样式表</target>
      </trans-unit>
      <trans-unit id="MOD.tl_module">
        <source>Front end modules</source>
        <target>前台模块</target>
      </trans-unit>
      <trans-unit id="MOD.tl_layout">
        <source>Page layouts</source>
        <target>页面布局</target>
      </trans-unit>
      <trans-unit id="MOD.css">
        <source>Style sheets</source>
        <target>样式表</target>
      </trans-unit>
      <trans-unit id="MOD.modules">
        <source>Front end modules</source>
        <target>前台模块</target>
      </trans-unit>
      <trans-unit id="MOD.layout">
        <source>Page layouts</source>
        <target>页面布局</target>
      </trans-unit>
      <trans-unit id="MOD.theme_import">
        <source>Theme import</source>
        <target>主题导入</target>
      </trans-unit>
      <trans-unit id="MOD.theme_export">
        <source>Theme export</source>
<<<<<<< HEAD
=======
        <target>导入主题</target>
>>>>>>> 01f055e5
      </trans-unit>
      <trans-unit id="FMD.navigationMenu">
        <source>Navigation</source>
        <target>导航</target>
      </trans-unit>
      <trans-unit id="FMD.navigation.0">
        <source>Navigation menu</source>
        <target>导航菜单</target>
      </trans-unit>
      <trans-unit id="FMD.navigation.1">
        <source>Generates a navigation menu from the site structure</source>
        <target>根据站点结构生成导航菜单</target>
      </trans-unit>
      <trans-unit id="FMD.customnav.0">
        <source>Custom navigation</source>
        <target>自定义导航</target>
      </trans-unit>
      <trans-unit id="FMD.customnav.1">
        <source>Generates a custom navigation menu</source>
        <target>自定义导航菜单</target>
      </trans-unit>
      <trans-unit id="FMD.breadcrumb.0">
        <source>Breadcrumb navigation</source>
        <target>面包屑导航</target>
      </trans-unit>
      <trans-unit id="FMD.breadcrumb.1">
        <source>Generates a breadcrumb navigation menu</source>
        <target>生成面包屑导航菜单</target>
      </trans-unit>
      <trans-unit id="FMD.quicknav.0">
        <source>Quick navigation</source>
        <target>快速导航</target>
      </trans-unit>
      <trans-unit id="FMD.quicknav.1">
        <source>Generates a drop-down menu from the site structure</source>
        <target>一个下拉菜单，可以快速跳转到某个页面</target>
      </trans-unit>
      <trans-unit id="FMD.quicklink.0">
        <source>Quick link</source>
        <target>快速链接</target>
      </trans-unit>
      <trans-unit id="FMD.quicklink.1">
        <source>Generates a custom drop-down menu</source>
        <target>一个下拉菜单，包括您选择的页面，可以快速跳转到某个页面</target>
      </trans-unit>
      <trans-unit id="FMD.booknav.0">
        <source>Book navigation</source>
        <target>图书导航</target>
      </trans-unit>
      <trans-unit id="FMD.booknav.1">
        <source>Generates a book navigation menu</source>
        <target>生成图书导航菜单</target>
      </trans-unit>
      <trans-unit id="FMD.articlenav.0">
        <source>Article navigation</source>
        <target>文章导航</target>
      </trans-unit>
      <trans-unit id="FMD.articlenav.1">
        <source>Generates a pagination menu to navigate articles</source>
        <target>文章页面的分页导航</target>
      </trans-unit>
      <trans-unit id="FMD.sitemap.0">
        <source>Sitemap</source>
        <target>站点地图</target>
      </trans-unit>
      <trans-unit id="FMD.sitemap.1">
        <source>Generates a list of all pages in the site structure</source>
        <target>显示所有可访问的页面</target>
      </trans-unit>
      <trans-unit id="FMD.user">
        <source>User</source>
        <target>用户</target>
      </trans-unit>
      <trans-unit id="FMD.login.0">
        <source>Login form</source>
        <target>登录表单</target>
      </trans-unit>
      <trans-unit id="FMD.login.1">
        <source>Generates a login form</source>
        <target>生成登录表单</target>
      </trans-unit>
      <trans-unit id="FMD.logout.0">
        <source>Automatic logout</source>
        <target>自动登出</target>
      </trans-unit>
      <trans-unit id="FMD.logout.1">
        <source>Automatically logs out a user</source>
        <target>自动登出某用户</target>
      </trans-unit>
      <trans-unit id="FMD.personalData.0">
        <source>Personal data</source>
        <target>个人信息</target>
      </trans-unit>
      <trans-unit id="FMD.personalData.1">
        <source>Generates a form to edit a user's personal data</source>
        <target>生成一个表单以编辑个人信息</target>
      </trans-unit>
      <trans-unit id="FMD.registration.0">
        <source>Registration</source>
        <target>会员注册</target>
      </trans-unit>
      <trans-unit id="FMD.registration.1">
        <source>Generates a user registration form</source>
        <target>此模块创建了一个表单，允许用户注册在您的网站上。</target>
      </trans-unit>
      <trans-unit id="FMD.lostPassword.0">
        <source>Lost password</source>
        <target>忘记密码</target>
      </trans-unit>
      <trans-unit id="FMD.lostPassword.1">
        <source>Generates a form to request a new password</source>
        <target>此模块创建了一个表单，让前端用户请求一个新的密码</target>
      </trans-unit>
      <trans-unit id="FMD.closeAccount.0">
        <source>Close account</source>
        <target>关闭账号</target>
      </trans-unit>
      <trans-unit id="FMD.closeAccount.1">
        <source>Generates a form to delete a member account</source>
        <target>生成一个用于删除用户账号的表单</target>
      </trans-unit>
      <trans-unit id="FMD.application">
        <source>Applications</source>
        <target>程序</target>
      </trans-unit>
      <trans-unit id="FMD.form.0">
        <source>Form</source>
        <target>表单</target>
      </trans-unit>
      <trans-unit id="FMD.form.1">
        <source>Adds a form to the page</source>
        <target>增加表单到网页中</target>
      </trans-unit>
      <trans-unit id="FMD.search.0">
        <source>Search engine</source>
        <target>搜索引擎</target>
      </trans-unit>
      <trans-unit id="FMD.search.1">
        <source>Adds a search form to the page</source>
        <target>增加搜索引擎到网页中</target>
      </trans-unit>
      <trans-unit id="FMD.articleList.0">
        <source>Article list</source>
        <target>文章列表</target>
      </trans-unit>
      <trans-unit id="FMD.articleList.1">
        <source>Generates a list of articles of a column</source>
        <target>生成文章列表</target>
      </trans-unit>
      <trans-unit id="FMD.miscellaneous">
        <source>Miscellaneous</source>
        <target>杂项</target>
      </trans-unit>
      <trans-unit id="FMD.flash.0">
        <source>Flash movie</source>
        <target>Flash影片</target>
      </trans-unit>
      <trans-unit id="FMD.flash.1">
        <source>Embeds a Flash movie into the page</source>
        <target>把Flash影片嵌入页面</target>
      </trans-unit>
      <trans-unit id="FMD.randomImage.0">
        <source>Random image</source>
        <target>随机图片</target>
      </trans-unit>
      <trans-unit id="FMD.randomImage.1">
        <source>Adds a random image to the page</source>
        <target>增加随机图片到网页中</target>
      </trans-unit>
      <trans-unit id="FMD.html.0">
        <source>Custom HTML</source>
        <target>自定义HTML代码</target>
      </trans-unit>
      <trans-unit id="FMD.html.1">
        <source>Allows you to add custom HTML code</source>
        <target>允许自定义HTML代码</target>
      </trans-unit>
      <trans-unit id="FMD.rss_reader.0">
        <source>RSS reader</source>
        <target>RSS阅读器</target>
      </trans-unit>
      <trans-unit id="FMD.rss_reader.1">
        <source>Adds an RSS feed to the page</source>
        <target>这个模块允许RSS feeds.</target>
      </trans-unit>
    </body>
  </file>
</xliff><|MERGE_RESOLUTION|>--- conflicted
+++ resolved
@@ -171,10 +171,7 @@
       </trans-unit>
       <trans-unit id="MOD.theme_export">
         <source>Theme export</source>
-<<<<<<< HEAD
-=======
         <target>导入主题</target>
->>>>>>> 01f055e5
       </trans-unit>
       <trans-unit id="FMD.navigationMenu">
         <source>Navigation</source>
