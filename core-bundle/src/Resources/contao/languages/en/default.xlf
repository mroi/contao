--- conflicted
+++ resolved
@@ -215,16 +215,14 @@
       <trans-unit id="ERR.invalidFieldName">
         <source>Please enter only the following characters: A-Z0-9[]_-</source>
       </trans-unit>
-<<<<<<< HEAD
       <trans-unit id="ERR.largeImage">
         <source>Image exceeds the maximum dimensions of %sx%s.</source>
       </trans-unit>
       <trans-unit id="ERR.invalidTwoFactor">
         <source>Invalid verification code!</source>
-=======
+      </trans-unit>
       <trans-unit id="ERR.duplicateSectionId">
         <source>Duplicate layout section ID "%s"!</source>
->>>>>>> e4f933c2
       </trans-unit>
       <trans-unit id="SEC.question1">
         <source>Please add %d and %d.</source>
