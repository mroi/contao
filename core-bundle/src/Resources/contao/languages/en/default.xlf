--- conflicted
+++ resolved
@@ -2012,13 +2012,11 @@
       <trans-unit id="MSC.closeToolbar">
         <source>Close the Contao toolbar</source>
       </trans-unit>
-<<<<<<< HEAD
       <trans-unit id="MSC.noSerpPreview">
         <source>The preview URL cannot be generated, because the route has mandatory parameters.</source>
-=======
+      </trans-unit>
       <trans-unit id="MSC.unknownOption">
         <source>Unknown option</source>
->>>>>>> 8c07a16c
       </trans-unit>
       <trans-unit id="UNITS.0">
         <source>Byte</source>
