<?xml version="1.0" ?><xliff version="1.1">
  <file datatype="php" original="system/modules/core/languages/en/tl_layout.php" source-language="en">
    <body>
      <trans-unit id="tl_layout.name.0">
        <source>Title</source>
        <target>Название</target>
      </trans-unit>
      <trans-unit id="tl_layout.name.1">
        <source>Please enter the layout title.</source>
        <target>Введите название макета.</target>
      </trans-unit>
      <trans-unit id="tl_layout.fallback.0">
        <source>Default layout</source>
        <target>Макет по умолчанию</target>
      </trans-unit>
      <trans-unit id="tl_layout.fallback.1">
        <source>Make the layout the default layout.</source>
        <target>Сделать макетом по умолчанию.</target>
      </trans-unit>
      <trans-unit id="tl_layout.rows.0">
        <source>Rows</source>
        <target>Строки</target>
      </trans-unit>
      <trans-unit id="tl_layout.rows.1">
        <source>Please choose the number of rows.</source>
        <target>Выберите количество строк.</target>
      </trans-unit>
      <trans-unit id="tl_layout.1rw.0">
        <source>Main row only</source>
        <target>Только основная строка</target>
      </trans-unit>
      <trans-unit id="tl_layout.1rw.1">
        <source>Show only one row.</source>
        <target>Показывать только одну строку.</target>
      </trans-unit>
      <trans-unit id="tl_layout.2rwh.0">
        <source>Header and main row</source>
        <target>Верхний колонтитул и основная строка</target>
      </trans-unit>
      <trans-unit id="tl_layout.2rwh.1">
        <source>Show a header above the main row.</source>
        <target>Показывать верхний колонтитул над основной строкой.</target>
      </trans-unit>
      <trans-unit id="tl_layout.2rwf.0">
        <source>Main row and footer</source>
        <target>Основная строка и нижний колонтитул</target>
      </trans-unit>
      <trans-unit id="tl_layout.2rwf.1">
        <source>Show a footer below the main row.</source>
        <target>Показывать нижний колонтитул под основной строкой.</target>
      </trans-unit>
      <trans-unit id="tl_layout.3rw.0">
        <source>Header, main row and footer</source>
        <target>Верхний колонтитул, основная строка и нижний колонтитул</target>
      </trans-unit>
      <trans-unit id="tl_layout.3rw.1">
        <source>Show a header above and a footer below the main row.</source>
        <target>Показывать верхний колонтитул выше и нижний колонтитул ниже основной строки.</target>
      </trans-unit>
      <trans-unit id="tl_layout.headerHeight.0">
        <source>Header height</source>
        <target>Высота верхнего колонтитула</target>
      </trans-unit>
      <trans-unit id="tl_layout.headerHeight.1">
        <source>Please enter the height of the page header.</source>
        <target>Введите высоту верхнего колонтитула.</target>
      </trans-unit>
      <trans-unit id="tl_layout.footerHeight.0">
        <source>Footer height</source>
        <target>Высота нижнего колонтитула</target>
      </trans-unit>
      <trans-unit id="tl_layout.footerHeight.1">
        <source>Please enter the height of the page footer.</source>
        <target>Введите высоту нижнего колонтитула.</target>
      </trans-unit>
      <trans-unit id="tl_layout.cols.0">
        <source>Columns</source>
        <target>Колонки</target>
      </trans-unit>
      <trans-unit id="tl_layout.cols.1">
        <source>Please choose the number of columns.</source>
        <target>Выберите количество и расположение колонок.</target>
      </trans-unit>
      <trans-unit id="tl_layout.1cl.0">
        <source>Main column only</source>
        <target>Основная колонка</target>
      </trans-unit>
      <trans-unit id="tl_layout.1cl.1">
        <source>Show only one column.</source>
        <target>Показать только основную колонку.</target>
      </trans-unit>
      <trans-unit id="tl_layout.2cll.0">
        <source>Left and main column</source>
        <target>Левая и основная колонка</target>
      </trans-unit>
      <trans-unit id="tl_layout.2cll.1">
        <source>Show two columns with the main column on the right side.</source>
        <target>Показать две колонки, где основная колонка с правой стороны.</target>
      </trans-unit>
      <trans-unit id="tl_layout.2clr.0">
        <source>Main and right column</source>
        <target>Основная и правая колонка</target>
      </trans-unit>
      <trans-unit id="tl_layout.2clr.1">
        <source>Show two columns with the main column on the left side.</source>
        <target>Показать две колонки, где основная колонка с левой стороны.</target>
      </trans-unit>
      <trans-unit id="tl_layout.3cl.0">
        <source>Main, left and right column</source>
        <target>Левая, основная и правая колонка</target>
      </trans-unit>
      <trans-unit id="tl_layout.3cl.1">
        <source>Show three columns with the main column in the middle.</source>
        <target>Показать три колонки, где основная колонка посередине, между левой и правой.</target>
      </trans-unit>
      <trans-unit id="tl_layout.widthLeft.0">
        <source>Left column width</source>
        <target>Ширина левой колонки</target>
      </trans-unit>
      <trans-unit id="tl_layout.widthLeft.1">
        <source>Please enter the width of the left column.</source>
        <target>Введите ширину левой колонки</target>
      </trans-unit>
      <trans-unit id="tl_layout.widthRight.0">
        <source>Right column width</source>
        <target>Ширина правой колонки</target>
      </trans-unit>
      <trans-unit id="tl_layout.widthRight.1">
        <source>Please enter the width of the right column.</source>
        <target>Введите ширину правой колонки</target>
      </trans-unit>
      <trans-unit id="tl_layout.sections.0">
        <source>Custom layout sections</source>
        <target>Пользовательские секции макета</target>
      </trans-unit>
      <trans-unit id="tl_layout.sections.1">
        <source>Here you can enter a comma separated list of custom layout sections.</source>
        <target>Введите через запятую секции, которые хотите использовать при вёрстке.</target>
      </trans-unit>
      <trans-unit id="tl_layout.sPosition.0">
        <source>Custom sections position</source>
        <target>Позиция пользовательских секций макета</target>
      </trans-unit>
      <trans-unit id="tl_layout.sPosition.1">
        <source>Please select the position of the custom layout sections.</source>
        <target>Выберите позицию пользовательских секций макета</target>
      </trans-unit>
      <trans-unit id="tl_layout.stylesheet.0">
        <source>Style sheets</source>
        <target>Таблицы стилей</target>
      </trans-unit>
      <trans-unit id="tl_layout.stylesheet.1">
        <source>Please select the style sheets you want to add to the layout.</source>
        <target>Выберите таблицы стилей, которые хотите добавить в макет.</target>
      </trans-unit>
      <trans-unit id="tl_layout.framework.0">
        <source>CSS framework</source>
        <target>CSS фреймворк</target>
      </trans-unit>
      <trans-unit id="tl_layout.framework.1">
        <source>Here you can activate the components of the Contao CSS framework.</source>
        <target>Вы можете активировать компоненты CSS фреймворка Contao.</target>
      </trans-unit>
      <trans-unit id="tl_layout.layout.css.0">
        <source>Layout builder</source>
        <target>Конструктор макетов</target>
      </trans-unit>
      <trans-unit id="tl_layout.layout.css.1">
        <source>Generates a responsive CSS layout based on the page layout settings. This component is required for the page layout generator to work!</source>
        <target>Создает адаптивный CSS макет с учетом настроек макета страницы. Компонент необходим для работы генератора макетов страницы!</target>
      </trans-unit>
      <trans-unit id="tl_layout.responsive.css.0">
        <source>Responsive layout</source>
        <target>Адаптивный макет</target>
      </trans-unit>
      <trans-unit id="tl_layout.responsive.css.1">
        <source>Adds a meta viewport tag to the page header and scales the CSS layout based on the device width.</source>
        <target>Добавляет мета-тег viewport в верхний колонтитул страницы и масштабирует CSS макет в зависимости от ширины устройства.</target>
      </trans-unit>
      <trans-unit id="tl_layout.grid.css.0">
        <source>12-column grid</source>
        <target>12 колоночная сетка</target>
      </trans-unit>
      <trans-unit id="tl_layout.grid.css.1">
        <source>Adds a responsive 12-column grid that is triggered by the CSS classes &quot;grid1&quot; to &quot;grid12&quot; and &quot;offset1&quot; to &quot;offset12&quot;.</source>
        <target>Добавляет адаптивную сетку из 12 колонок, которая создается CSS классами от &quot;grid1&quot; до &quot;grid12&quot; и от &quot;offset1&quot; до &quot;offset12&quot;.</target>
      </trans-unit>
      <trans-unit id="tl_layout.reset.css.0">
        <source>CSS reset</source>
        <target>Сброс CSS</target>
      </trans-unit>
      <trans-unit id="tl_layout.reset.css.1">
        <source>Removes the inconsistent default styling of HTML elements in different browsers.</source>
        <target>Удаляет несовместимые стили по умолчанию для HTML элементов в разных браузерах.</target>
      </trans-unit>
      <trans-unit id="tl_layout.form.css.0">
        <source>Basic forms</source>
        <target>Основные формы </target>
      </trans-unit>
      <trans-unit id="tl_layout.form.css.1">
        <source>Adds basic form elements and buttons formatting.</source>
        <target>Добавляет форматирование элементов и кнопок основной формы.</target>
      </trans-unit>
      <trans-unit id="tl_layout.tinymce.css.0">
        <source>TinyMCE style sheet</source>
        <target>Таблица стилей TinyMCE</target>
      </trans-unit>
      <trans-unit id="tl_layout.tinymce.css.1">
        <source>Includes the &lt;em&gt;tinymce.css&lt;/em&gt; style sheet from your upload directory.</source>
        <target>Включает таблицу стилей &lt;em&gt;tinymce.css&lt;/em&gt; из вашего каталога загрузки.</target>
      </trans-unit>
      <trans-unit id="tl_layout.external.0">
        <source>Additional style sheets</source>
        <target>Дополнительные таблицы стилей</target>
      </trans-unit>
      <trans-unit id="tl_layout.external.1">
        <source>Here you can add additional CSS, SCSS or LESS files from the file system.</source>
        <target>Вы можете добавить дополнительные CSS, SCSS или LESS файлы из файловой системы.</target>
      </trans-unit>
      <trans-unit id="tl_layout.orderExt.0">
        <source>Sort order</source>
        <target>Порядок сортировки</target>
      </trans-unit>
      <trans-unit id="tl_layout.orderExt.1">
        <source>The sort order of the style sheets.</source>
        <target>Порядок сортировки таблиц стилей.</target>
      </trans-unit>
      <trans-unit id="tl_layout.webfonts.0">
        <source>Google web fonts</source>
        <target>Веб-шрифты Google</target>
      </trans-unit>
      <trans-unit id="tl_layout.webfonts.1">
        <source>Here you can add Google web fonts to your website. Specify the font families without the base URL (e.g. &lt;em&gt;Ubuntu|Ubuntu+Mono&lt;/em&gt;).</source>
        <target>Вы можете добавить веб-шрифты Google, для использования на веб-сайте. Укажите семейства шрифтов без URL (напр. &lt;em&gt;Ubuntu|Ubuntu+Mono&lt;/em&gt;).</target>
      </trans-unit>
      <trans-unit id="tl_layout.newsfeeds.0">
        <source>News feeds</source>
        <target>RSS каналы новостей</target>
      </trans-unit>
      <trans-unit id="tl_layout.newsfeeds.1">
        <source>Please select the news feeds you want to add to the layout.</source>
        <target>Выберите каналы новостей, которые хотите добавить в макет.</target>
      </trans-unit>
      <trans-unit id="tl_layout.calendarfeeds.0">
        <source>Calendar feeds</source>
        <target>RSS каналы календаря</target>
      </trans-unit>
      <trans-unit id="tl_layout.calendarfeeds.1">
        <source>Please select the calendar feeds you want to add to the layout.</source>
        <target>Выберите каналы календаря, которые хотите добавить в макет.</target>
      </trans-unit>
      <trans-unit id="tl_layout.modules.0">
        <source>Included modules</source>
        <target>Включенные модули</target>
      </trans-unit>
      <trans-unit id="tl_layout.modules.1">
        <source>If JavaScript is disabled, make sure to save your changes before modifying the order.</source>
        <target>Если JavaScript отключен, следует сохранить изменения до изменения списка!</target>
      </trans-unit>
      <trans-unit id="tl_layout.template.0">
        <source>Page template</source>
        <target>Шаблон макета</target>
      </trans-unit>
      <trans-unit id="tl_layout.template.1">
        <source>Here you can select the page template.</source>
        <target>Вы можете выбрать шаблон макета.</target>
      </trans-unit>
      <trans-unit id="tl_layout.doctype.0">
        <source>Output format</source>
        <target>Формат вывода</target>
      </trans-unit>
      <trans-unit id="tl_layout.doctype.1">
        <source>Here you can set the output format.</source>
        <target>Вы можете выбрать формат вывода.</target>
      </trans-unit>
      <trans-unit id="tl_layout.cssClass.0">
        <source>Body class</source>
        <target>Body class</target>
      </trans-unit>
      <trans-unit id="tl_layout.cssClass.1">
        <source>Here you can add custom classes to the &amp;lt;body&amp;gt; tag.</source>
        <target>Вы можете добавить атрибуты класса для тега &amp;lt;body&amp;gt;.</target>
      </trans-unit>
      <trans-unit id="tl_layout.viewport.0">
        <source>Viewport</source>
        <target>Viewport</target>
      </trans-unit>
      <trans-unit id="tl_layout.viewport.1">
        <source>Here you can overwrite the viewport content (defaults to &lt;em&gt;width=device-width,initial-scale=1.0&lt;/em&gt;).</source>
        <target>Вы можете переписать содержимое viewport (по умолчанию &lt;em&gt;width=device-width,initial-scale=1.0&lt;/em&gt;).</target>
      </trans-unit>
      <trans-unit id="tl_layout.titleTag.0">
        <source>Title tag</source>
        <target>Тэг title (название)</target>
      </trans-unit>
      <trans-unit id="tl_layout.titleTag.1">
<<<<<<< HEAD
        <source>Here you can overwrite the title tag (defaults to &lt;em&gt;{{page::pageTitle}} - {{page::mainTitle}}&lt;/em&gt;).</source>
        <target>Вы можете переписать тэг title (название) (по умолчанию {{page::pageTitle}} - {{page::mainTitle}}).</target>
=======
        <source>Here you can overwrite the title tag (defaults to &lt;em&gt;{{page::pageTitle}} - {{page::rootTitle}}&lt;/em&gt;).</source>
        <target>Вы можете переписать тэг title (название) (по умолчанию &lt;em&gt;{{page::pageTitle}} - {{page::rootTitle}}&lt;/em&gt;).</target>
>>>>>>> 01f055e5
      </trans-unit>
      <trans-unit id="tl_layout.onload.0">
        <source>Body onload</source>
        <target>Body onload</target>
      </trans-unit>
      <trans-unit id="tl_layout.onload.1">
        <source>Here you can add a body &lt;em&gt;onload&lt;/em&gt; attribute.</source>
        <target>Вы можете добавить событие &lt;em&gt;onload&lt;/em&gt; для тега body.</target>
      </trans-unit>
      <trans-unit id="tl_layout.head.0">
        <source>Additional &amp;lt;head&amp;gt; tags</source>
        <target>Дополнительные теги &amp;lt;head&amp;gt;</target>
      </trans-unit>
      <trans-unit id="tl_layout.head.1">
        <source>Here you can add individual tags to the &amp;lt;head&amp;gt; section of the page.</source>
        <target>Вы можете добавить дополнительные теги в раздел &amp;lt;head&amp;gt; страницы.</target>
      </trans-unit>
      <trans-unit id="tl_layout.addJQuery.0">
        <source>Include jQuery</source>
        <target>Включать jQuery</target>
      </trans-unit>
      <trans-unit id="tl_layout.addJQuery.1">
        <source>Include the jQuery library in the layout.</source>
        <target>Включать библиотеку jQuery в макет.</target>
      </trans-unit>
      <trans-unit id="tl_layout.jSource.0">
        <source>jQuery source</source>
        <target>Источник jQuery</target>
      </trans-unit>
      <trans-unit id="tl_layout.jSource.1">
        <source>Here you can select from where to load the jQuery script.</source>
        <target>Вы можете выбрать откуда загружать jQuery скрипт.</target>
      </trans-unit>
      <trans-unit id="tl_layout.jquery.0">
        <source>jQuery templates</source>
        <target>Шаблоны jQuery</target>
      </trans-unit>
      <trans-unit id="tl_layout.jquery.1">
        <source>Here you can select one or more jQuery templates.</source>
        <target>Вы можете выбрать один или несколько jQuery шаблонов.</target>
      </trans-unit>
      <trans-unit id="tl_layout.addMooTools.0">
        <source>Include MooTools</source>
        <target>Включать MooTools</target>
      </trans-unit>
      <trans-unit id="tl_layout.addMooTools.1">
        <source>Include the MooTools library in the layout.</source>
        <target>Включать библиотеку MooTools в макет.</target>
      </trans-unit>
      <trans-unit id="tl_layout.mooSource.0">
        <source>MooTools source</source>
        <target>Источник MooTools</target>
      </trans-unit>
      <trans-unit id="tl_layout.mooSource.1">
        <source>Here you can select from where to load the MooTools scripts.</source>
        <target>Вы можете выбрать откуда загружать MooTools скрипт.</target>
      </trans-unit>
      <trans-unit id="tl_layout.mootools.0">
        <source>MooTools templates</source>
        <target>Шаблоны MooTools</target>
      </trans-unit>
      <trans-unit id="tl_layout.mootools.1">
        <source>Here you can select one or more MooTools templates.</source>
        <target>Вы можете выбрать один или несколько MooTools шаблонов.</target>
      </trans-unit>
      <trans-unit id="tl_layout.analytics.0">
        <source>Analytics templates</source>
        <target>Шаблоны аналитики</target>
      </trans-unit>
      <trans-unit id="tl_layout.analytics.1">
        <source>Here you can activate the analytics templates (e.g. for Google Analytics or Piwik). Note that you have to adjust those templates and add your analytics ID before you can use them!</source>
        <target>Вы можете активировать шаблоны аналитики (напр. для Google Analytics или Piwik). Обратите внимание, что вы должны настроить эти шаблоны и добавить ID прежде, чем их использовать!</target>
      </trans-unit>
      <trans-unit id="tl_layout.script.0">
        <source>Custom JavaScript code</source>
        <target>Пользовательский JavaScript-код</target>
      </trans-unit>
      <trans-unit id="tl_layout.script.1">
        <source>The JavaScript code which will be inserted at the bottom of the page.</source>
        <target>Пользовательский JavaScript-код будет вставлен в нижней части страницы.</target>
      </trans-unit>
      <trans-unit id="tl_layout.static.0">
        <source>Static layout</source>
        <target>Статический макет</target>
      </trans-unit>
      <trans-unit id="tl_layout.static.1">
        <source>Create a static layout with a fixed width and alignment.</source>
        <target>Создайте статической макет с фиксированной шириной и выравниванием.</target>
      </trans-unit>
      <trans-unit id="tl_layout.width.0">
        <source>Overall width</source>
        <target>Общая ширина макета</target>
      </trans-unit>
      <trans-unit id="tl_layout.width.1">
        <source>The overall width will be applied to the wrapper element.</source>
        <target>Введите общую ширину, которая будет задана элементу wrapper.</target>
      </trans-unit>
      <trans-unit id="tl_layout.align.0">
        <source>Alignment</source>
        <target>Выравнивание</target>
      </trans-unit>
      <trans-unit id="tl_layout.align.1">
        <source>Please select the alignment of the page.</source>
        <target>Выберите выравнивание страницы.</target>
      </trans-unit>
      <trans-unit id="tl_layout.title_legend">
        <source>Title</source>
        <target>Название</target>
      </trans-unit>
      <trans-unit id="tl_layout.header_legend">
        <source>Rows</source>
        <target>Строки</target>
      </trans-unit>
      <trans-unit id="tl_layout.column_legend">
        <source>Columns</source>
        <target>Колонки</target>
      </trans-unit>
      <trans-unit id="tl_layout.sections_legend">
        <source>Custom sections</source>
        <target>Пользовательские секции</target>
      </trans-unit>
      <trans-unit id="tl_layout.webfonts_legend">
        <source>Web fonts</source>
        <target>Веб-шрифты</target>
      </trans-unit>
      <trans-unit id="tl_layout.style_legend">
        <source>Style sheets</source>
        <target>Таблицы стилей</target>
      </trans-unit>
      <trans-unit id="tl_layout.feed_legend">
        <source>RSS/Atom feeds</source>
        <target>RSS/Atom каналы</target>
      </trans-unit>
      <trans-unit id="tl_layout.modules_legend">
        <source>Front end modules</source>
        <target>Модули внешнего интерфейса</target>
      </trans-unit>
      <trans-unit id="tl_layout.expert_legend">
        <source>Expert settings</source>
        <target>Экспертные настройки</target>
      </trans-unit>
      <trans-unit id="tl_layout.script_legend">
        <source>Script settings</source>
        <target>Настройки скрипта</target>
      </trans-unit>
      <trans-unit id="tl_layout.static_legend">
        <source>Static layout</source>
        <target>Статический макет</target>
      </trans-unit>
      <trans-unit id="tl_layout.jquery_legend">
        <source>jQuery</source>
        <target>jQuery</target>
      </trans-unit>
      <trans-unit id="tl_layout.j_local">
        <source>Local file</source>
        <target>Локальный файл</target>
      </trans-unit>
      <trans-unit id="tl_layout.j_googleapis">
        <source>CDN (code.jquery.com)</source>
        <target>CDN (code.jquery.com)</target>
      </trans-unit>
      <trans-unit id="tl_layout.j_fallback">
        <source>CDN with local fallback</source>
        <target>CDN с локальной копией</target>
      </trans-unit>
      <trans-unit id="tl_layout.mootools_legend">
        <source>MooTools</source>
        <target>MooTools</target>
      </trans-unit>
      <trans-unit id="tl_layout.moo_local">
        <source>Local file</source>
        <target>Локальный файл</target>
      </trans-unit>
      <trans-unit id="tl_layout.moo_googleapis">
        <source>CDN (googleapis.com)</source>
        <target>CDN (googleapis.com)</target>
      </trans-unit>
      <trans-unit id="tl_layout.moo_fallback">
        <source>CDN with local fallback</source>
        <target>CDN с локальной копией</target>
      </trans-unit>
      <trans-unit id="tl_layout.html5">
        <source>HTML</source>
        <target>HTML</target>
      </trans-unit>
      <trans-unit id="tl_layout.xhtml_strict">
        <source>XHTML Strict</source>
        <target>XHTML Strict</target>
      </trans-unit>
      <trans-unit id="tl_layout.xhtml_trans">
        <source>XHTML Transitional</source>
        <target>XHTML Transitional</target>
      </trans-unit>
      <trans-unit id="tl_layout.top">
        <source>Before the wrapper</source>
        <target>Перед wrapper (обёрткой)</target>
      </trans-unit>
      <trans-unit id="tl_layout.before">
        <source>After the page header</source>
        <target>После верхнего колонтитула</target>
      </trans-unit>
      <trans-unit id="tl_layout.main">
        <source>Inside the main column</source>
        <target>В основной колонке</target>
      </trans-unit>
      <trans-unit id="tl_layout.after">
        <source>Before the page footer</source>
        <target>Перед нижним колонтитулом</target>
      </trans-unit>
      <trans-unit id="tl_layout.bottom">
        <source>After the wrapper</source>
        <target>После wrapper (обёртки)</target>
      </trans-unit>
      <trans-unit id="tl_layout.edit_styles">
        <source>Edit the style sheets</source>
        <target>Редактировать таблицы стилей</target>
      </trans-unit>
      <trans-unit id="tl_layout.edit_module">
        <source>Edit the module</source>
        <target>Редактировать модуль</target>
      </trans-unit>
      <trans-unit id="tl_layout.analytics_google">
        <source>Google</source>
        <target>Google</target>
      </trans-unit>
      <trans-unit id="tl_layout.analytics_piwik">
        <source>Piwik</source>
        <target>Piwik</target>
      </trans-unit>
      <trans-unit id="tl_layout.new.0">
        <source>New layout</source>
        <target>Новый макет</target>
      </trans-unit>
      <trans-unit id="tl_layout.new.1">
        <source>Create a new layout</source>
        <target>Создать новый макет</target>
      </trans-unit>
      <trans-unit id="tl_layout.show.0">
        <source>Layout details</source>
        <target>Детали макета</target>
      </trans-unit>
      <trans-unit id="tl_layout.show.1">
        <source>Show the details of layout ID %s</source>
        <target>Показать детали макета ID %s</target>
      </trans-unit>
      <trans-unit id="tl_layout.edit.0">
        <source>Edit layout</source>
        <target>Редактировать макет</target>
      </trans-unit>
      <trans-unit id="tl_layout.edit.1">
        <source>Edit layout ID %s</source>
        <target>Редактировать макет ID %s</target>
      </trans-unit>
      <trans-unit id="tl_layout.cut.0">
        <source>Move layout</source>
        <target>Переместить макет</target>
      </trans-unit>
      <trans-unit id="tl_layout.cut.1">
        <source>Move layout ID %s</source>
        <target>Переместить макет ID %s</target>
      </trans-unit>
      <trans-unit id="tl_layout.copy.0">
        <source>Duplicate layout</source>
        <target>Дублировать макет</target>
      </trans-unit>
      <trans-unit id="tl_layout.copy.1">
        <source>Duplicate layout ID %s</source>
        <target>Дублировать макет ID %s</target>
      </trans-unit>
      <trans-unit id="tl_layout.delete.0">
        <source>Delete layout</source>
        <target>Удалить макет</target>
      </trans-unit>
      <trans-unit id="tl_layout.delete.1">
        <source>Delete layout ID %s</source>
        <target>Удалить макет ID %s</target>
      </trans-unit>
      <trans-unit id="tl_layout.editheader.0">
        <source>Edit theme</source>
        <target>Редактировать тему</target>
      </trans-unit>
      <trans-unit id="tl_layout.editheader.1">
        <source>Edit the theme settings</source>
        <target>Редактировать настройки темы</target>
      </trans-unit>
    </body>
  </file>
</xliff><|MERGE_RESOLUTION|>--- conflicted
+++ resolved
@@ -294,13 +294,8 @@
         <target>Тэг title (название)</target>
       </trans-unit>
       <trans-unit id="tl_layout.titleTag.1">
-<<<<<<< HEAD
-        <source>Here you can overwrite the title tag (defaults to &lt;em&gt;{{page::pageTitle}} - {{page::mainTitle}}&lt;/em&gt;).</source>
-        <target>Вы можете переписать тэг title (название) (по умолчанию {{page::pageTitle}} - {{page::mainTitle}}).</target>
-=======
         <source>Here you can overwrite the title tag (defaults to &lt;em&gt;{{page::pageTitle}} - {{page::rootTitle}}&lt;/em&gt;).</source>
         <target>Вы можете переписать тэг title (название) (по умолчанию &lt;em&gt;{{page::pageTitle}} - {{page::rootTitle}}&lt;/em&gt;).</target>
->>>>>>> 01f055e5
       </trans-unit>
       <trans-unit id="tl_layout.onload.0">
         <source>Body onload</source>
