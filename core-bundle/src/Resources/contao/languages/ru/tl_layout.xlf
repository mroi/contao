--- conflicted
+++ resolved
@@ -214,13 +214,8 @@
         <target>Дополнительные таблицы стилей</target>
       </trans-unit>
       <trans-unit id="tl_layout.external.1">
-<<<<<<< HEAD
         <source>Here you can add additional CSS, SCSS or LESS files from the file system.</source>
         <target>Вы можете добавить дополнительные CSS, SCSS или LESS файлы из файловой системы.</target>
-=======
-        <source>Here you can add additional CSS files from the file system.</source>
-        <target>Вы можете добавить дополнительные CSS файлы из файловой системы.</target>
->>>>>>> 91345646
       </trans-unit>
       <trans-unit id="tl_layout.orderExt.0">
         <source>Sort order</source>
