--- conflicted
+++ resolved
@@ -83,17 +83,11 @@
       </trans-unit>
       <trans-unit id="tl_module.customTpl.0">
         <source>Custom module template</source>
-<<<<<<< HEAD
-      </trans-unit>
-      <trans-unit id="tl_module.customTpl.1">
-        <source>Here you can overwrite the default module template.</source>
-=======
         <target>Egyedi modul sablon</target>
       </trans-unit>
       <trans-unit id="tl_module.customTpl.1">
         <source>Here you can overwrite the default module template.</source>
         <target>It felülírható az alapértelmezett modul sablon.</target>
->>>>>>> 01f055e5
       </trans-unit>
       <trans-unit id="tl_module.pages.0">
         <source>Pages</source>
