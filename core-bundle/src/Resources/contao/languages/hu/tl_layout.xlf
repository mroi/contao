--- conflicted
+++ resolved
@@ -171,10 +171,7 @@
       </trans-unit>
       <trans-unit id="tl_layout.responsive.css.0">
         <source>Responsive layout</source>
-<<<<<<< HEAD
-=======
         <target>Reszponzív elrendezés</target>
->>>>>>> 717816a2
       </trans-unit>
       <trans-unit id="tl_layout.responsive.css.1">
         <source>Adds a meta viewport tag to the page header and scales the CSS layout based on the device width.</source>
@@ -217,10 +214,7 @@
       </trans-unit>
       <trans-unit id="tl_layout.external.1">
         <source>Here you can add additional CSS, SCSS or LESS files from the file system.</source>
-<<<<<<< HEAD
-=======
         <target>Itt lehet hozzáadni kiegészítő CSS, SCSS vagy LESS fájlokat a helyi fájlrendszerből.</target>
->>>>>>> 717816a2
       </trans-unit>
       <trans-unit id="tl_layout.orderExt.0">
         <source>Sort order</source>
@@ -296,11 +290,7 @@
         <source>Title tag</source>
       </trans-unit>
       <trans-unit id="tl_layout.titleTag.1">
-<<<<<<< HEAD
-        <source>Here you can overwrite the title tag (defaults to &lt;em&gt;{{page::pageTitle}} - {{page::mainTitle}}&lt;/em&gt;).</source>
-=======
         <source>Here you can overwrite the title tag (defaults to &lt;em&gt;{{page::pageTitle}} - {{page::rootTitle}}&lt;/em&gt;).</source>
->>>>>>> 717816a2
       </trans-unit>
       <trans-unit id="tl_layout.onload.0">
         <source>Body onload</source>
@@ -424,10 +414,7 @@
       </trans-unit>
       <trans-unit id="tl_layout.webfonts_legend">
         <source>Web fonts</source>
-<<<<<<< HEAD
-=======
         <target>Web betűk</target>
->>>>>>> 717816a2
       </trans-unit>
       <trans-unit id="tl_layout.style_legend">
         <source>Style sheets</source>
@@ -459,14 +446,6 @@
       </trans-unit>
       <trans-unit id="tl_layout.j_local">
         <source>Local file</source>
-<<<<<<< HEAD
-      </trans-unit>
-      <trans-unit id="tl_layout.j_googleapis">
-        <source>CDN (code.jquery.com)</source>
-      </trans-unit>
-      <trans-unit id="tl_layout.j_fallback">
-        <source>CDN with local fallback</source>
-=======
         <target>Helyi fájl</target>
       </trans-unit>
       <trans-unit id="tl_layout.j_googleapis">
@@ -476,7 +455,6 @@
       <trans-unit id="tl_layout.j_fallback">
         <source>CDN with local fallback</source>
         <target>CDN helyi másolattal</target>
->>>>>>> 717816a2
       </trans-unit>
       <trans-unit id="tl_layout.mootools_legend">
         <source>MooTools</source>
@@ -484,14 +462,6 @@
       </trans-unit>
       <trans-unit id="tl_layout.moo_local">
         <source>Local file</source>
-<<<<<<< HEAD
-      </trans-unit>
-      <trans-unit id="tl_layout.moo_googleapis">
-        <source>CDN (googleapis.com)</source>
-      </trans-unit>
-      <trans-unit id="tl_layout.moo_fallback">
-        <source>CDN with local fallback</source>
-=======
         <target>Helyi fájl</target>
       </trans-unit>
       <trans-unit id="tl_layout.moo_googleapis">
@@ -501,7 +471,6 @@
       <trans-unit id="tl_layout.moo_fallback">
         <source>CDN with local fallback</source>
         <target>CDN helyi másolattal</target>
->>>>>>> 717816a2
       </trans-unit>
       <trans-unit id="tl_layout.html5">
         <source>HTML</source>
