--- conflicted
+++ resolved
@@ -171,11 +171,7 @@
       </trans-unit>
       <trans-unit id="tl_layout.responsive.css.0">
         <source>Responsive layout</source>
-<<<<<<< HEAD
-        <target>Responsive Layout</target>
-=======
         <target>Responsives Layout</target>
->>>>>>> 717816a2
       </trans-unit>
       <trans-unit id="tl_layout.responsive.css.1">
         <source>Adds a meta viewport tag to the page header and scales the CSS layout based on the device width.</source>
@@ -298,13 +294,8 @@
         <target>Title-Tag</target>
       </trans-unit>
       <trans-unit id="tl_layout.titleTag.1">
-<<<<<<< HEAD
-        <source>Here you can overwrite the title tag (defaults to &lt;em&gt;{{page::pageTitle}} - {{page::mainTitle}}&lt;/em&gt;).</source>
-        <target>Hier können Sie das Title-Tag überschreiben (Standard: &lt;em&gt;{{page::pageTitle}} - {{page::mainTitle}}&lt;/em&gt;).</target>
-=======
         <source>Here you can overwrite the title tag (defaults to &lt;em&gt;{{page::pageTitle}} - {{page::rootTitle}}&lt;/em&gt;).</source>
         <target>Hier können Sie das Title-Tag überschreiben (Standard: &lt;em&gt;{{page::pageTitle}} - {{page::rootTitle}}&lt;/em&gt;).</target>
->>>>>>> 717816a2
       </trans-unit>
       <trans-unit id="tl_layout.onload.0">
         <source>Body onload</source>
