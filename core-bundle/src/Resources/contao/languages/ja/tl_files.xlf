<?xml version="1.0" ?><xliff version="1.1">
  <file datatype="php" original="system/modules/core/languages/en/tl_files.php" source-language="en">
    <body>
      <trans-unit id="tl_files.name.0">
        <source>Name</source>
        <target>名前</target>
      </trans-unit>
      <trans-unit id="tl_files.name.1">
        <source>Contao automatically adds the file extension.</source>
        <target>Contaoは自動的にファイルの拡張子を追加します。</target>
      </trans-unit>
      <trans-unit id="tl_files.protected.0">
        <source>Protected</source>
        <target>保護</target>
      </trans-unit>
      <trans-unit id="tl_files.protected.1">
        <source>Prevent accessing the folder via HTTP. The files can still be made available e.g. with the downloads element.</source>
        <target>HTTP経由のフォルダーのアクセスを防止します。引き続き、例えば複数ダウンロードコンテンツ要素等でファイルを利用できます、</target>
      </trans-unit>
      <trans-unit id="tl_files.meta.0">
        <source>Meta information</source>
        <target>メタ情報</target>
      </trans-unit>
      <trans-unit id="tl_files.meta.1">
        <source>Here you can enter the file meta information.</source>
        <target>ファイルのメタ情報を入力できます。</target>
      </trans-unit>
      <trans-unit id="tl_files.htaccessInfo">
        <source>Folder protection is accomplished by adding a .htaccess file which denies access to the folder. It seems that you are not using an Apache server, therefore the feature might not work at all or require to adjust your server configuration. Please double-check before uploading any non-public resources!</source>
        <target>フォルダーの保護はフォルダーのアクセスを拒否する.htaccessファイルを追加することで行っています。Apacheをサーバーに使用していないようですので、この機能はまったく動作しないか、サーバーの構成の調整が必要です。公開を制限するリソースをアップロードする前に、二重にチェックしてください。</target>
      </trans-unit>
      <trans-unit id="tl_files.fileupload.0">
        <source>File upload</source>
        <target>ファイルをアップロード</target>
      </trans-unit>
      <trans-unit id="tl_files.fileupload.1">
        <source>Browse your local computer and select the files you want to upload to the server.</source>
        <target>ローカルのコンピューターを閲覧して、サーバーにアップロードしたいファイルを選択します。</target>
      </trans-unit>
      <trans-unit id="tl_files.editor.0">
        <source>Source editor</source>
        <target>ソースエディター</target>
      </trans-unit>
      <trans-unit id="tl_files.editor.1">
        <source>Here you can edit the file source (press F11 to toggle full screen mode).</source>
        <target>ファイルのソースを編集します。(F11を押すと全画面モードと切り替え)</target>
      </trans-unit>
      <trans-unit id="tl_files.upload">
        <source>Upload files</source>
        <target>ファイルをアップロード</target>
      </trans-unit>
      <trans-unit id="tl_files.uploadNback">
        <source>Upload files and go back</source>
        <target>ファイルをアップロードして戻る</target>
      </trans-unit>
      <trans-unit id="tl_files.editFF">
        <source>Edit a file or folder</source>
        <target>ファイルまたはフォルダーを変更</target>
      </trans-unit>
      <trans-unit id="tl_files.uploadFF">
        <source>Upload files to folder &quot;%s&quot;</source>
        <target>&quot;%s&quot;というフォルダーにファイルをアップロード</target>
      </trans-unit>
      <trans-unit id="tl_files.editFile">
        <source>Edit file &quot;%s&quot;</source>
        <target>&quot;%s&quot;というファイルを編集</target>
      </trans-unit>
      <trans-unit id="tl_files.browseFiles">
        <source>Browse files</source>
        <target>ファイルを閲覧</target>
      </trans-unit>
      <trans-unit id="tl_files.clearList">
        <source>Clear list</source>
        <target>リストを消去</target>
      </trans-unit>
      <trans-unit id="tl_files.startUpload">
        <source>Start upload</source>
        <target>アップロードを開始</target>
      </trans-unit>
      <trans-unit id="tl_files.dropzone">
        <source>Click or drop files here to upload</source>
<<<<<<< HEAD
        <target>アップロードするにはクリック、またはここにファイルをドロップ</target>
=======
        <target>クリック、またはファイルをドロップしてアップロード</target>
>>>>>>> 01f055e5
      </trans-unit>
      <trans-unit id="tl_files.fileLocation">
        <source>File location: %s</source>
        <target>ファイルの場所: %s</target>
      </trans-unit>
      <trans-unit id="tl_files.syncAdded">
        <source>Added the file or folder &quot;%s&quot;</source>
        <target>ファイルまたはフォルダー&quot;%s&quot;を追加しました。</target>
      </trans-unit>
      <trans-unit id="tl_files.syncChanged">
        <source>Updated the hash of the file or folder &quot;%s&quot;</source>
        <target>ファイルまたはフォルダー&quot;%s&quot;のハッシュを更新しました。</target>
      </trans-unit>
      <trans-unit id="tl_files.syncUnchanged">
        <source>Found the file or folder &quot;%s&quot;</source>
        <target>ファイルまたはフォルダー&quot;%s&quot;を発見しました。</target>
      </trans-unit>
      <trans-unit id="tl_files.syncMoved">
        <source>Found the file or folder &quot;%s&quot; at &quot;%s&quot;</source>
        <target>ファイルまたはフォルダー&quot;%s&quot;を&quot;%s&quot;に発見しました。</target>
      </trans-unit>
      <trans-unit id="tl_files.syncDeleted">
        <source>Removed the file or folder &quot;%s&quot;</source>
        <target>&quot;%s&quot;というファイルまたはディレクトリを削除しました。</target>
      </trans-unit>
      <trans-unit id="tl_files.syncComplete">
        <source>The synchronization has been completed</source>
        <target>同期を完了しました</target>
      </trans-unit>
      <trans-unit id="tl_files.syncResult">
        <source>&lt;strong&gt;Result:&lt;/strong&gt; %s added | %s modified | %s unchanged | %s moved | %s deleted</source>
        <target>&lt;strong&gt;結果:&lt;/strong&gt; %s個を追加 | %s個を修正 | %s個は変更なし | %s個を移動 | %s個を削除</target>
      </trans-unit>
      <trans-unit id="tl_files.syncShowUnchanged">
        <source>Show unchanged</source>
        <target>変更なしを表示</target>
      </trans-unit>
      <trans-unit id="tl_files.new.0">
        <source>New folder</source>
        <target>新しいフォルダー</target>
      </trans-unit>
      <trans-unit id="tl_files.new.1">
        <source>Create a new folder</source>
        <target>新しくフォルダーを作成</target>
      </trans-unit>
      <trans-unit id="tl_files.cut.0">
        <source>Move file or folder</source>
        <target>ファイルやフォルダーを移動</target>
      </trans-unit>
      <trans-unit id="tl_files.cut.1">
        <source>Move file or folder &quot;%s&quot;</source>
        <target>&quot;%s&quot;というファイルまたはフォルダーを移動</target>
      </trans-unit>
      <trans-unit id="tl_files.copy.0">
        <source>Duplicate file or folder</source>
        <target>ファイルやフォルダーを複製</target>
      </trans-unit>
      <trans-unit id="tl_files.copy.1">
        <source>Duplicate file or folder &quot;%s&quot;</source>
        <target>&quot;%s&quot;というファイルまたはフォルダーを複製</target>
      </trans-unit>
      <trans-unit id="tl_files.edit.0">
        <source>Edit file or folder</source>
        <target>ファイルまたはフォルダーを変更</target>
      </trans-unit>
      <trans-unit id="tl_files.edit.1">
        <source>Edit file or folder &quot;%s&quot;</source>
        <target>&quot;%s&quot;というファイルまたはフォルダーを変更</target>
      </trans-unit>
      <trans-unit id="tl_files.delete.0">
        <source>Delete file or folder</source>
        <target>ファイルやフォルダーを削除</target>
      </trans-unit>
      <trans-unit id="tl_files.delete.1">
        <source>Delete file or folder &quot;%s&quot;</source>
        <target>&quot;%s&quot;というファイルまたはフォルダーを削除</target>
      </trans-unit>
      <trans-unit id="tl_files.show.0">
        <source>File or folder details</source>
        <target>ファイルやフォルダーの詳細</target>
      </trans-unit>
      <trans-unit id="tl_files.show.1">
        <source>Show the details of file or folder &quot;%s&quot;</source>
        <target>&quot;%s&quot;というファイルまたはフォルダーの詳細</target>
      </trans-unit>
      <trans-unit id="tl_files.source.0">
        <source>Edit file</source>
        <target>ファイルを編集</target>
      </trans-unit>
      <trans-unit id="tl_files.source.1">
        <source>Edit file &quot;%s&quot;</source>
        <target>&quot;%s&quot;というファイルを編集</target>
      </trans-unit>
      <trans-unit id="tl_files.protect.0">
        <source>Protect folder</source>
        <target>フォルダーを保護</target>
      </trans-unit>
      <trans-unit id="tl_files.protect.1">
        <source>Protect folder &quot;%s&quot;</source>
        <target>&quot;%s&quot;というフォルダーに保護を設定</target>
      </trans-unit>
      <trans-unit id="tl_files.unlock.0">
        <source>Remove protection</source>
        <target>保護を解除</target>
      </trans-unit>
      <trans-unit id="tl_files.unlock.1">
        <source>Unprotect folder &quot;%s&quot;</source>
        <target>&quot;%s&quot;というフォルダーの保護を解除</target>
      </trans-unit>
      <trans-unit id="tl_files.move.0">
        <source>File upload</source>
        <target>ファイルをアップロード</target>
      </trans-unit>
      <trans-unit id="tl_files.move.1">
        <source>Upload files to the server</source>
        <target>ファイルをサーバーにアップロード</target>
      </trans-unit>
      <trans-unit id="tl_files.pasteinto.0">
        <source>Paste into</source>
        <target>この中に貼り付け</target>
      </trans-unit>
      <trans-unit id="tl_files.pasteinto.1">
        <source>Paste into this folder</source>
        <target>このフォルダーの中に貼り付け</target>
      </trans-unit>
      <trans-unit id="tl_files.sync.0">
        <source>Synchronize</source>
        <target>同期</target>
      </trans-unit>
      <trans-unit id="tl_files.sync.1">
        <source>Synchronize the file system and the database</source>
        <target>ファイルシステムとデータベースを同期</target>
      </trans-unit>
    </body>
  </file>
</xliff><|MERGE_RESOLUTION|>--- conflicted
+++ resolved
@@ -79,11 +79,7 @@
       </trans-unit>
       <trans-unit id="tl_files.dropzone">
         <source>Click or drop files here to upload</source>
-<<<<<<< HEAD
-        <target>アップロードするにはクリック、またはここにファイルをドロップ</target>
-=======
         <target>クリック、またはファイルをドロップしてアップロード</target>
->>>>>>> 01f055e5
       </trans-unit>
       <trans-unit id="tl_files.fileLocation">
         <source>File location: %s</source>
