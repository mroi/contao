--- conflicted
+++ resolved
@@ -119,11 +119,7 @@
 					break;
 
 				case 'forward':
-<<<<<<< HEAD
-					if (($objNext = $pages[$i]->getRelated('jumpTo')) instanceof PageModel)
-=======
-					if (($objNext = $pages[$i]->getRelated('jumpTo')) !== null || ($objNext = \PageModel::findFirstPublishedRegularByPid($pages[$i]->id)) !== null)
->>>>>>> 5f618ab4
+					if (($objNext = $pages[$i]->getRelated('jumpTo')) instanceof PageModel || ($objNext = \PageModel::findFirstPublishedRegularByPid($pages[$i]->id)) instanceof PageModel)
 					{
 						/** @var PageModel $objNext */
 						$href = $objNext->getFrontendUrl();
