<?php

/**
 * Contao Open Source CMS
 *
 * Copyright (c) 2005-2016 Leo Feyer
 *
 * @license LGPL-3.0+
 */

namespace Contao;

use Patchwork\Utf8;


/**
 * Front end module "change password".
 *
 * @author Leo Feyer <https://github.com/leofeyer>
 */
class ModuleChangePassword extends \Module
{

	/**
	 * Template
	 * @var string
	 */
	protected $strTemplate = 'mod_change_password';


	/**
	 * Display a wildcard in the back end
	 *
	 * @return string
	 */
	public function generate()
	{
		if (TL_MODE == 'BE')
		{
			/** @var BackendTemplate|object $objTemplate */
			$objTemplate = new \BackendTemplate('be_wildcard');

			$objTemplate->wildcard = '### ' . Utf8::strtoupper($GLOBALS['TL_LANG']['FMD']['changePassword'][0]) . ' ###';
			$objTemplate->title = $this->headline;
			$objTemplate->id = $this->id;
			$objTemplate->link = $this->name;
			$objTemplate->href = 'contao/main.php?do=themes&amp;table=tl_module&amp;act=edit&amp;id=' . $this->id;

			return $objTemplate->parse();
		}

		// Return if there is no logged in user
		if (!FE_USER_LOGGED_IN)
		{
			return '';
		}

		return parent::generate();
	}


	/**
	 * Generate the module
	 */
	protected function compile()
	{
		/** @var PageModel $objPage */
		global $objPage;

		$this->import('FrontendUser', 'User');

		$GLOBALS['TL_LANGUAGE'] = $objPage->language;

		\System::loadLanguageFile('tl_member');
		$this->loadDataContainer('tl_member');

		// Old password widget
		$arrFields['oldPassword'] = array
		(
			'name'      => 'oldpassword',
			'label'     => &$GLOBALS['TL_LANG']['MSC']['oldPassword'],
			'inputType' => 'text',
			'eval'      => array('mandatory'=>true, 'preserveTags'=>true, 'hideInput'=>true),
		);

		// New password widget
		$arrFields['newPassword'] = $GLOBALS['TL_DCA']['tl_member']['fields']['password'];
		$arrFields['newPassword']['name'] = 'password';
		$arrFields['newPassword']['label'] = &$GLOBALS['TL_LANG']['MSC']['newPassword'];

		$row = 0;
		$strFields = '';
		$doNotSubmit = false;
		$objMember = \MemberModel::findByPk($this->User->id);
<<<<<<< HEAD
		$strFormId = 'tl_change_password_' . $this->id;
		$flashBag = \System::getContainer()->get('session')->getFlashBag();
=======
		$strTable = $objMember->getTable();

		// Initialize the versioning (see #8301)
		$objVersions = new \Versions($strTable, $objMember->id);
		$objVersions->setUsername($objMember->username);
		$objVersions->setUserId(0);
		$objVersions->setEditUrl('contao/main.php?do=member&act=edit&id=%s&rt=1');
		$objVersions->initialize();
>>>>>>> 981ff66b

		/** @var FormTextField $objOldPassword */
		$objOldPassword = null;

		/** @var FormPassword $objNewPassword */
		$objNewPassword = null;

		// Initialize the widgets
		foreach ($arrFields as $strKey=>$arrField)
		{
			/** @var Widget $strClass */
			$strClass = $GLOBALS['TL_FFL'][$arrField['inputType']];

			// Continue if the class is not defined
			if (!class_exists($strClass))
			{
				continue;
			}

			$arrField['eval']['required'] = $arrField['eval']['mandatory'];

			/** @var Widget $objWidget */
			$objWidget = new $strClass($strClass::getAttributesFromDca($arrField, $arrField['name']));

			$objWidget->storeValues = true;
			$objWidget->rowClass = 'row_' . $row . (($row == 0) ? ' row_first' : '') . ((($row % 2) == 0) ? ' even' : ' odd');

			// Increase the row count if it is a password field
			if ($objWidget instanceof FormPassword)
			{
				$objWidget->rowClassConfirm = 'row_' . ++$row . ((($row % 2) == 0) ? ' even' : ' odd');
			}

			++$row;

			// Store the widget objects
			$strVar  = 'obj' . ucfirst($strKey);
			$$strVar = $objWidget;

			// Validate the widget
			if (\Input::post('FORM_SUBMIT') == $strFormId)
			{
				$objWidget->validate();

				// Validate the old password
				if ($strKey == 'oldPassword')
				{
					if (\Encryption::test($objMember->password))
					{
						$blnAuthenticated = \Encryption::verify($objWidget->value, $objMember->password);
					}
					else
					{
						list($strPassword, $strSalt) = explode(':', $objMember->password);
						$blnAuthenticated = ($strSalt == '') ? ($strPassword === sha1($objWidget->value)) : ($strPassword === sha1($strSalt . $objWidget->value));
					}

					if (!$blnAuthenticated)
					{
						$objWidget->value = '';
						$objWidget->addError($GLOBALS['TL_LANG']['MSC']['oldPasswordWrong']);
						sleep(2); // Wait 2 seconds while brute forcing :)
					}
				}

				if ($objWidget->hasErrors())
				{
					$doNotSubmit = true;
				}
			}

			$strFields .= $objWidget->parse();
		}

		$this->Template->fields = $strFields;
		$this->Template->hasError = $doNotSubmit;

		// Store the new password
		if (\Input::post('FORM_SUBMIT') == $strFormId && !$doNotSubmit)
        {
			$objMember->tstamp = time();
			$objMember->password = $objNewPassword->value;
			$objMember->save();

			// Create a new version
			if ($GLOBALS['TL_DCA'][$strTable]['config']['enableVersioning'])
			{
				$objVersions->create();
			}

			// HOOK: set new password callback
			if (isset($GLOBALS['TL_HOOKS']['setNewPassword']) && is_array($GLOBALS['TL_HOOKS']['setNewPassword']))
			{
				foreach ($GLOBALS['TL_HOOKS']['setNewPassword'] as $callback)
				{
					$this->import($callback[0]);
					$this->{$callback[0]}->{$callback[1]}($objMember, $objNewPassword->value, $this);
				}
			}

			// Check whether there is a jumpTo page
			if (($objJumpTo = $this->objModel->getRelated('jumpTo')) instanceof PageModel)
			{
				$this->jumpToOrReload($objJumpTo->row());
			}

			$flashBag->set('mod_change_password_confirm', $GLOBALS['TL_LANG']['MSC']['newPasswordSet']);
			$this->reload();
		}

		// Confirmation message
		if ($flashBag->has('mod_change_password_confirm'))
		{
			$arrMessages = $flashBag->get('mod_change_password_confirm');
			$this->Template->message = $arrMessages[0];
		}

		$this->Template->formId = $strFormId;
		$this->Template->action = \Environment::get('indexFreeRequest');
		$this->Template->slabel = \StringUtil::specialchars($GLOBALS['TL_LANG']['MSC']['changePassword']);
		$this->Template->rowLast = 'row_' . $row . ' row_last' . ((($row % 2) == 0) ? ' even' : ' odd');
	}
}<|MERGE_RESOLUTION|>--- conflicted
+++ resolved
@@ -92,10 +92,8 @@
 		$strFields = '';
 		$doNotSubmit = false;
 		$objMember = \MemberModel::findByPk($this->User->id);
-<<<<<<< HEAD
 		$strFormId = 'tl_change_password_' . $this->id;
 		$flashBag = \System::getContainer()->get('session')->getFlashBag();
-=======
 		$strTable = $objMember->getTable();
 
 		// Initialize the versioning (see #8301)
@@ -104,7 +102,6 @@
 		$objVersions->setUserId(0);
 		$objVersions->setEditUrl('contao/main.php?do=member&act=edit&id=%s&rt=1');
 		$objVersions->initialize();
->>>>>>> 981ff66b
 
 		/** @var FormTextField $objOldPassword */
 		$objOldPassword = null;
