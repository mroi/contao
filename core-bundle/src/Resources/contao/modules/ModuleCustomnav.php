--- conflicted
+++ resolved
@@ -140,11 +140,7 @@
 						break;
 
 					case 'forward':
-<<<<<<< HEAD
-						if (($objNext = $objModel->getRelated('jumpTo')) instanceof PageModel)
-=======
-						if (($objNext = $objModel->getRelated('jumpTo')) !== null || ($objNext = \PageModel::findFirstPublishedRegularByPid($objModel->id)) !== null)
->>>>>>> 5f618ab4
+						if (($objNext = $objModel->getRelated('jumpTo')) instanceof PageModel || ($objNext = \PageModel::findFirstPublishedRegularByPid($objModel->id)) instanceof PageModel)
 						{
 							/** @var PageModel $objNext */
 							$href = $objNext->getFrontendUrl();
