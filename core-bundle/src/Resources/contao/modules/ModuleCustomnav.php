--- conflicted
+++ resolved
@@ -106,14 +106,7 @@
 		// Add the items to the pre-sorted array
 		while ($objPages->next())
 		{
-<<<<<<< HEAD
-			/** @var PageModel $objPages */
-			$objModel = $objPages->current();
-
-			$arrPages[$objPages->id] = $objModel->loadDetails()->row(); // see #3765
-=======
 			$arrPages[$objPages->id] = $objPages->current();
->>>>>>> b4709770
 		}
 
 		$arrPages = array_values(array_filter($arrPages));
