--- conflicted
+++ resolved
@@ -369,11 +369,7 @@
 				list($path) = explode('?', \Environment::get('request'), 2);
 
 				// Active page
-<<<<<<< HEAD
-				if (($objPage->id == $objSubpage->id || ($objSubpage->type == 'forward' && $objPage->id == $objSubpage->jumpTo)) && !($this instanceof ModuleSitemap) && $href == Environment::get('request'))
-=======
 				if (($objPage->id == $objSubpage->id || ($objSubpage->type == 'forward' && $objPage->id == $objSubpage->jumpTo)) && !($this instanceof ModuleSitemap) && $href == $path)
->>>>>>> c1026282
 				{
 					// Mark active forward pages (see #4822)
 					$strClass = (($objSubpage->type == 'forward' && $objPage->id == $objSubpage->jumpTo) ? 'forward' . ($trail ? ' trail' : '') : 'active') . (($subitems != '') ? ' submenu' : '') . ($objSubpage->protected ? ' protected' : '') . (($objSubpage->cssClass != '') ? ' ' . $objSubpage->cssClass : '');
