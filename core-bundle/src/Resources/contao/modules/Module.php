--- conflicted
+++ resolved
@@ -11,11 +11,7 @@
 namespace Contao;
 
 use Contao\Model\Collection;
-<<<<<<< HEAD
-use FOS\HttpCache\ResponseTagger;
 use Symfony\Component\Routing\Exception\ExceptionInterface;
-=======
->>>>>>> 918884ce
 
 /**
  * Parent class for front end modules.
