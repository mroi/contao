<?php

/**
 * Contao Open Source CMS
 *
 * Copyright (c) 2005-2016 Leo Feyer
 *
 * @license LGPL-3.0+
 */

namespace Contao;

use Patchwork\Utf8;


/**
 * Front end module "article list".
 *
 * @author Leo Feyer <https://github.com/leofeyer>
 */
class ModuleArticlenav extends \Module
{

	/**
	 * Template
	 * @var string
	 */
	protected $strTemplate = 'mod_articlenav';

	/**
	 * Articles
<<<<<<< HEAD
	 * @var Model\Collection
=======
	 * @var \ArticleModel[]
>>>>>>> b4709770
	 */
	protected $objArticles;


	/**
	 * Do not display the module if there are no articles
	 *
	 * @return string
	 */
	public function generate()
	{
		if (TL_MODE == 'BE')
		{
			/** @var BackendTemplate|object $objTemplate */
			$objTemplate = new \BackendTemplate('be_wildcard');

			$objTemplate->wildcard = '### ' . Utf8::strtoupper($GLOBALS['TL_LANG']['FMD']['articlenav'][0]) . ' ###';
			$objTemplate->title = $this->headline;
			$objTemplate->id = $this->id;
			$objTemplate->link = $this->name;
			$objTemplate->href = 'contao/main.php?do=themes&amp;table=tl_module&amp;act=edit&amp;id=' . $this->id;

			return $objTemplate->parse();
		}

		/** @var PageModel $objPage */
		global $objPage;

		$this->objArticles = \ArticleModel::findPublishedWithTeaserByPidAndColumn($objPage->id, $this->strColumn);

		// Return if there are no articles
		if ($this->objArticles === null)
		{
			return '';
		}

		// Redirect to the first article if no article is selected
		if (!\Input::get('articles'))
		{
			if (!$this->loadFirst)
			{
				return '';
			}

			/** @var ArticleModel $objArticle */
			$objArticle = $this->objArticles->current();
			$strAlias = $objArticle->alias ?: $objArticle->id;

			$this->redirect($objPage->getFrontendUrl('/articles/' . $strAlias));
		}

		return parent::generate();
	}


	/**
	 * Generate the module
	 */
	protected function compile()
	{
		/** @var PageModel $objPage */
		global $objPage;

		$intActive = null;
		$articles = array();
		$intCount = 1;

		foreach ($this->objArticles as $objArticle)
		{
<<<<<<< HEAD
			/** @var ArticleModel $objArticle */
			$objArticle = $this->objArticles->current();
			$strAlias = $objArticle->alias ?: $objArticle->id;
=======
			$strAlias = ($objArticle->alias != '' && !\Config::get('disableAlias')) ? $objArticle->alias : $objArticle->id;
>>>>>>> b4709770

			// Active article
			if (\Input::get('articles') == $strAlias)
			{
				$articles[] = array
				(
					'isActive' => true,
					'href' => $objPage->getFrontendUrl('/articles/' . $strAlias),
					'title' => specialchars($objArticle->title, true),
					'link' => $intCount
				);

				$intActive = ($intCount - 1);
			}

			// Inactive article
			else
			{
				$articles[] = array
				(
					'isActive' => false,
					'href' => $objPage->getFrontendUrl('/articles/' . $strAlias),
					'title' => specialchars($objArticle->title, true),
					'link' => $intCount
				);
			}

			++$intCount;
		}

		$this->Template->articles = $articles;
		$total = count($articles);

		// Link to first element
		if ($intActive > 1)
		{
			$this->Template->first = array
			(
				'href' => $articles[0]['href'],
				'title' => $articles[0]['title'],
				'link' => $GLOBALS['TL_LANG']['MSC']['first']
			);
		}

		$key = $intActive - 1;

		// Link to previous element
		if ($intCount > 1 && $key >= 0)
		{
			$this->Template->previous = array
			(
				'href' => $articles[$key]['href'],
				'title' => $articles[$key]['title'],
				'link' => $GLOBALS['TL_LANG']['MSC']['previous']
			);
		}

		$key = $intActive + 1;

		// Link to next element
		if ($intCount > 1 && $key < $total)
		{
			$this->Template->next = array
			(
				'href' => $articles[$key]['href'],
				'title' => $articles[$key]['title'],
				'link' => $GLOBALS['TL_LANG']['MSC']['next']
			);
		}

		$key = $total - 1;

		// Link to last element
		if ($intCount > 1 && $intActive < ($key - 1))
		{
			$this->Template->last = array
			(
				'href' => $articles[$key]['href'],
				'title' => $articles[$key]['title'],
				'link' => $GLOBALS['TL_LANG']['MSC']['last']
			);
		}
	}
}<|MERGE_RESOLUTION|>--- conflicted
+++ resolved
@@ -29,11 +29,7 @@
 
 	/**
 	 * Articles
-<<<<<<< HEAD
-	 * @var Model\Collection
-=======
-	 * @var \ArticleModel[]
->>>>>>> b4709770
+	 * @var ArticleModel[]
 	 */
 	protected $objArticles;
 
@@ -103,13 +99,7 @@
 
 		foreach ($this->objArticles as $objArticle)
 		{
-<<<<<<< HEAD
-			/** @var ArticleModel $objArticle */
-			$objArticle = $this->objArticles->current();
 			$strAlias = $objArticle->alias ?: $objArticle->id;
-=======
-			$strAlias = ($objArticle->alias != '' && !\Config::get('disableAlias')) ? $objArticle->alias : $objArticle->id;
->>>>>>> b4709770
 
 			// Active article
 			if (\Input::get('articles') == $strAlias)
