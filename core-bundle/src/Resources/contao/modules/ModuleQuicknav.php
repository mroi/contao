--- conflicted
+++ resolved
@@ -155,11 +155,7 @@
 				// Check hidden pages
 				if (!$objSubpages->hide || $this->showHidden)
 				{
-<<<<<<< HEAD
-					$href = $this->generateFrontendUrl($objSubpages->row(), null, $language);
-=======
 					$href = $this->generateFrontendUrl($objSubpages->row(), null, $language, true);
->>>>>>> 01f055e5
 
 					$arrPages[] = array
 					(
