/**
 * Contao Open Source CMS
 *
 * Copyright (c) 2005-2016 Leo Feyer
 *
 * @license LGPL-3.0+
 */

/* Body */
body {
	background:#eaeaea;
}
body.popup {
	background:#fff;
}

/* Header */
#header {
	min-height:42px;
	margin-bottom:18px;
	text-align:left;
	background:#f58426;
}
#header .inner {
	width:960px;
	margin:0 auto;
}
#header, #header a {
	color:#fff;
}
#header h1 {
	position:absolute;
}
#header h1 a {
	display:block;
	padding:12px 12px 12px 46px;
	background:url("icons/logo.svg") no-repeat 12px center;
	font-size:1.125rem;
}
#tmenu {
	text-align:right;
}
#tmenu li {
	display:inline;
}
#tmenu a {
	padding:14px;
	display:inline-block;
}
#tmenu sup {
	position:absolute;
	top:9px;
	font-size:.625rem;
	background:#f00;
	padding:1px 2px;
	border-radius:2px;
}
#tmenu .burger {
	display:none;
}

/* Container */
#container {
	width:960px;
	margin:0 auto;
}
.popup #container {
	padding:0;
	width:auto;
}

/* Left */
#left {
	width:205px;
	float:left;
}

/* Main */
#main {
	width:745px;
	margin-left:10px;
	background:#fff;
	float:left;
}
.popup #main {
	padding:0;
	margin:0;
	border:0;
	float:none;
}

/* Footer */
#footer {
	width:960px;
	margin:0 auto;
	padding:12px 0 36px;
	text-align:right;
}
#footer div {
	margin:0;
	padding:0 1px;
}
#footer span {
	padding-left:12px;
}

/* Navigation */
#tl_navigation .tl_level_1 {
	margin-top:6px;
}
#tl_navigation .tl_level_1_group {
	margin-bottom:18px;
	padding:6px !important;
	font-weight:500;
	border-bottom:1px solid #ddd;
}
#tl_navigation .tl_level_2 {
	padding:0 0 18px 6px !important;
}
#tl_navigation .tl_level_2 a {
	display:block;
	margin:2px 0;
	font-weight:300;
}
#tl_navigation .active {
	color:#77ac45;
}
#tl_navigation .tl_parent {
	margin-top:-12px;
}
#tl_navigation .node-collapsed {
	background:url("icons/navexp.svg") right 6px center no-repeat;
}
#tl_navigation .node-expanded {
	background:url("icons/navcol.svg") right 6px center no-repeat;
}

/* Buttons */
#tl_buttons,#tl_buttons_a {
	margin:0;
	padding:9px 9px 0;
	text-align:right;
}
.toggleWrap {
	cursor:pointer;
}
.opacity {
	-moz-opacity:.8;
	opacity:.8;
}

/* Data container */
h1.main_headline {
	margin:0;
	padding:18px 12px;
	border-bottom:1px solid #ddd;
}
.popup h1.main_headline {
	display:none;
}
h2.sub_headline {
	margin:3px 18px 9px;
	padding:7px 0 7px 40px;
	color:#8ab858;
	font-size:1.125rem;
	font-weight:400;
}
h2.sub_headline {
	background:url("icons/current.svg") no-repeat left center;
}
h2.sub_headline_index {
	background:url("icons/index.svg") no-repeat left center;
}
h2.sub_headline_purge {
	background:url("icons/purge.svg") no-repeat left center;
}
.tl_message {
	margin:18px 18px 0;
}
.tl_message_picker {
	margin-top:27px;
	margin-bottom:-9px;
}
.tl_gerror {
	margin:12px 9px 6px;
	padding:3px 0 3px 22px;
	background:url("icons/error.svg") no-repeat left center;
}
.tl_error,.tl_confirm,.tl_info,.tl_new {
	margin:0 0 1px;
	padding:6px 6px 6px 28px;
	line-height:1.2;
}
.tl_error {
	background:#faeeee url("icons/error.svg") no-repeat 6px center;
}
.tl_confirm {
	background:#f3f8ee url("icons/ok.svg") no-repeat 6px center;
}
.tl_info {
	background:#eff5fa url("icons/show.svg") no-repeat 6px center;
}
.tl_new {
	background:#fff3e0 url("icons/featured.svg") no-repeat 6px center;
}
.tl_gerror,.tl_gerror a,.tl_error,.tl_error a {
	color:#c33;
}
.tl_confirm,.tl_confirm a {
	color:#77ac45;
}
.tl_info,.tl_info a {
	color:#4b85ba;
}
.tl_new,.tl_new a {
	color:#d68c23;
}
.nobg .tl_error,.nobg .tl_confirm,.nobg .tl_info,.nobg .tl_new {
	background-color:transparent;
}

/* Filter */
.tl_panel,.tl_version_panel {
	padding:6px 6px 7px 0;
	background:#f3f3f3;
	border-bottom:1px solid #fff;
	text-align:right;
}
.tl_version_panel .tl_select {
	width:240px;
	background:#fff;
}
.safari .tl_version_panel,.ie .tl_version_panel {
	overflow:hidden; /* see #5854 */
}
.tl_version_panel .tl_formbody {
	position:relative;
}
.safari .tl_version_panel .tl_formbody,.ie .tl_version_panel .tl_formbody {
	float:right; /* see #5854 */
}
.tl_img_submit {
	position:relative;
	top:9px;
	vertical-align:top;
}
.tl_subpanel {
	padding-left:24px;
	float:right;
}
.tl_submit_panel {
	padding-left:6px;
}
.tl_panel .active,.tl_panel_bottom .active,#search .active {
	background:#ffd;
}
.tl_panel .tl_select {
	width:116px;
}
.tl_filter .tl_select {
	width:104px;
}
.tl_limit .tl_select {
	width:90px;
}
.tl_search .tl_text {
	width:66px;
	-webkit-appearance:textfield;
	box-sizing:content-box;
}
input[type=search]::-webkit-search-decoration {
	-webkit-appearance:none;
}
.mac .tl_panel select {
	max-width:164px;
}

/* Boxes */
.tl_xpl {
	padding:0 18px;
}
.popup .tl_formbody_edit {
	padding-bottom:52px;
}
.tl_tbox {
	padding:0 18px 26px;
}
.tl_box {
	padding:12px 18px 26px;
	border-top:1px solid #ddd;
}
.tl_box h3,.tl_tbox h3,.tl_xpl h3 {
	margin:0;
	padding:14px 0 1px;
	font-size:.875rem;
}
.tl_box h4,.tl_tbox h4 {
	margin:6px 0 0;
	padding:0;
	font-size:.875rem;
}
.tl_tbox.theme_import h3,.tl_tbox.theme_import h4,.tl_tbox.theme_import p {
	line-height:1.3;
}
.tl_help,.tl_help a {
	margin-bottom:0;
	padding:1px 0;
	line-height:normal;
	font-size:.75rem;
	color:#999;
}
.tl_help a:hover,.tl_help a:focus,.tl_help a:active {
	text-decoration:underline;
}
.tl_formbody_submit {
	border-top:1px solid #ddd;
}
.popup .tl_formbody_submit {
	z-index:5;
	position:fixed;
	left:0;
	bottom:0;
	width:100%;
	max-height:52px;
}
.tl_submit_container {
	padding:12px 18px;
	background:#f3f3f3;
}

/* Maintenance */
.maintenance_inactive .tl_submit_container {
	background:none;
	margin:-12px 0 28px;
	padding-top:0;
	padding-bottom:0;
	border:0;
}
.maintenance_inactive {
	margin-top:48px;
}
#tl_buttons+.maintenance_inactive {
	margin-top:12px;
}

/* Picker search */
#search {
	margin:18px 18px -9px;
	text-align:right;
}
#search .tl_text {
	width:160px;
	-webkit-appearance:textfield;
	box-sizing:content-box;
}

/* Preview image */
.tl_edit_preview {
	margin-top:18px;
}
.tl_edit_preview img {
	padding:2px;
	border:1px solid #ddd;
	background:#fff;
	box-shadow:0 1px 3px #ddd;
}
.tl_edit_preview_enabled {
	position:relative;
	cursor:crosshair;
}
.tl_edit_preview_important_part {
	position:absolute;
	margin:-1px;
	border:1px solid #000;
	box-shadow:0 0 0 1px #fff, inset 0 0 0 1px #fff;
	opacity:0.5;
}

/* Rebuild the search index */
#tl_rebuild_index {
	padding:0 18px 18px;
	line-height:1.3;
}
#index_note {
	margin:24px 0 18px;
	padding:11px 12px 12px;
	background:#ffc;
	border:1px solid #f90;
	font-size:14px;
	font-size:.875rem;
}
#index_loading {
	margin:0 0 12px;
	padding:12px 12px 12px 36px;
	background:url("icons/loading.svg") no-repeat 2px center;
	background-size:24px;
	font-size:1rem;
	color:#4b85ba;
}
#index_complete {
	margin:0 0 12px;
	padding:12px 12px 12px 36px;
	background:url("icons/ok.svg") no-repeat left center;
	background-size:24px;
	font-size:1rem;
	color:#77ac45;
}

/* Listing */
.tl_listing {
	width:709px;
	margin:2px 0 !important;
}
.popup .tl_listing {
	width:auto;
}
.tl_listing_container {
	padding:2px 0;
	margin:24px 18px;
}
.tl_folder_list,.tl_folder_tlist {
	padding:6px 0;
	border-bottom:1px solid #e9e9e9;
	background:#f3f3f3;
	font-weight:500;
}
.tl_folder_tlist {
	border-top:1px solid #e9e9e9;
}
.tl_file,.tl_file_list {
	padding:5px 0;
	border-bottom:1px solid #e9e9e9;
	background:#fff;
}
.tl_file_list {
	padding:6px 0;
}
.tl_file_list .ellipsis {
	height:15px;
	text-overflow:ellipsis;
	overflow:hidden;
	padding-right:18px;
	word-break:break-all;
}
.tl_right_nowrap {
	padding:3px 0;
	text-align:right;
	white-space:nowrap;
}
.tl_right_nowrap img {
	position:relative;
	top:1px;
}
.tl_listing_container .tl_content ul li > * {
	vertical-align:middle;
}

/* List view */
.tl_listing tr.odd td {
	background-color:#fafafa;
}
.tl_listing th,.tl_listing td {
	padding-left:6px !important;
	padding-right:6px !important;
}
.list_view .tl_listing img.theme_preview {
	margin:3px 9px 3px 0;
}
.tl_show {
	width:705px;
	margin:3px 18px 18px;
	padding:9px 0 18px;
}
.tl_bg {
	background:#f6f6f6;
}
.tl_show td {
	padding:6px;
}
.tl_label {
	margin-right:12px;
	font-weight:500;
	white-space:nowrap;
}
.tl_empty {
	margin:0;
	padding:18px;
}
.tl_empty_parent_view {
	margin:0;
	padding:18px 0 0;
}
.tl_noopt {
	margin:0 0 -1px;
}
.tl_select_trigger {
	padding:0 6px 3px 0;
	text-align:right;
}
.tl_select_label {
	margin-right:2px;
	color:#999;
	font-size:.75rem;
}

/* Parent view */
.tl_header {
	width:697px;
	padding:6px;
	background:#f9f9f9;
	border-top:1px solid #ddd;
	border-bottom:1px solid #ddd;
}
.tl_header_table {
	line-height:1.3;
}
.tl_content_header {
	padding:6px;
	border-bottom:1px solid #e9e9e9;
	background:#f6f6f6;
	font-weight:500;
}
.tl_content {
	width:697px;
	padding:6px;
	border-bottom:1px solid #e9e9e9;
	overflow:hidden;
	position:relative;
}
.tl_content.wrapper_start,.tl_content.wrapper_separator,.tl_content.wrapper_stop {
	background:#f3f3f3;
}
.tl_content.wrapper_start,.tl_content.wrapper_separator {
	border-bottom:0;
}
.tl_content.wrapper_stop,.tl_content.wrapper_separator {
	border-top:0;
}
.tl_content.wrapper_start h1 {
	margin:0 0 9px 6px;
}
.tl_content.indent {
	width:677px;
	border-left:10px solid #f3f3f3;
	border-right:10px solid #f3f3f3;
}
.tl_content.indent_1.wrapper_start,.tl_content.indent_1.wrapper_separator,.tl_content.indent_1.wrapper_stop {
	background:#eaeaea;
}
.tl_content.indent_1.wrapper_stop {
	border-bottom-color:#dbdbdb;
}
.tl_content.indent_2 {
	width:657px;
	margin-left:10px;
	margin-right:10px;
	box-shadow:-10px 0 #f3f3f3,10px 0 #f3f3f3;
	border-left-color:#eaeaea;
	border-right-color:#eaeaea;
}
.tl_content.indent_3 {
	width:633px;
	margin-left:20px;
	margin-right:20px;
	box-shadow:-10px 0 #eaeaea,10px 0 #eaeaea,-20px 0 #f3f3f3,20px 0 #f3f3f3;
}
.tl_content.indent_3.wrapper_start,.tl_content.indent_3.wrapper_separator,.tl_content.indent_3.wrapper_stop {
	background:#eaeaea;
}
.tl_content.indent_3.wrapper_stop {
	border-bottom-color:#dbdbdb;
}
.tl_content.indent_4 {
	width:613px;
	margin-left:30px;
	margin-right:30px;
	box-shadow:-10px 0 #f3f3f3,10px 0 #f3f3f3,-20px 0 #eaeaea,20px 0 #eaeaea,-30px 0 #f3f3f3,30px 0 #f3f3f3;
	border-left-color:#eaeaea;
	border-right-color:#eaeaea;
}
.tl_content.indent_5 {
	width:593px;
	margin-left:40px;
	margin-right:40px;
	box-shadow:-10px 0 #eaeaea,10px 0 #eaeaea,-20px 0 #f3f3f3,20px 0 #f3f3f3,-30px 0 #eaeaea,30px 0 #eaeaea,-40px 0 #f3f3f3,40px 0 #f3f3f3;
}
.no_padding {
	padding:6px 6px 4px;
}
.tl_content h1 {
	padding:0;
	margin:0 0 12px;
}
.tl_content pre {
	margin-top:3px;
	margin-bottom:3px;
	word-break:break-all;
	white-space:pre-wrap;
}
.tl_content pre.disabled {
	color:#a6a6a6;
}
.tl_content .ce_text a {
	color:#77ac45;
}
.tl_content span.comment {
	color:#4b85ba;
	display:inline-block;
	margin-bottom:3px;
}
.tl_content_left {
	float:left;
	width:500px;
}
.webkit .tl_content_left {
	margin-top:1px;
	margin-bottom:1px;
}
.tl_content_right {
	float:right;
	text-align:right;
	margin-left:12px;
}
.cte_type {
	width:520px;
	margin-bottom:9px;
	font-size:.75rem;
	color:#c6c6c6;
}
.cte_type.published {
	padding:1px 0 2px 20px;
	background:url("icons/published.svg") no-repeat left center;
}
.cte_type.unpublished {
	padding:1px 0 2px 20px;
	background:url("icons/unpublished.svg") no-repeat left center;
}
.cte_type.published,.cte_type.published a {
	color:#77ac45;
}
.cte_type.unpublished,.cte_type.unpublished a {
	color:#c33;
}
.limit_height {
	overflow:hidden;
	line-height:1.25;
}
.limit_toggler {
	margin-top:9px;
}
.limit_height input[type="file"] {
	position:relative;
}
.tl_form_field_preview td {
	padding-right:6px;
}
.tl_form_field_preview td.col_0 {
	min-width:180px;
}
.tl_form_field_preview .text,.tl_form_field_preview .password {
	width:140px;
}
.tl_form_field_preview .select {
	width:144px;
}
.tl_form_field_preview textarea {
	width:280px;
}

/* Tree view */
.tl_folder_top {
	padding:6px 0;
	border-top:1px solid #e3e3e3;
	border-bottom:1px solid #e3e3e3;
	background:#f0f0f0;
}
.tl_folder {
	padding:5px 0;
	border-bottom:1px solid #e9e9e9;
	background:#f6f6f6;
}
.tl_listing .tl_left {
	float:left;
	width:420px;
	margin-left:40px;
	text-indent:-40px;
}
.tl_tree_xtnd .tl_file .tl_left {
	margin-left:22px;
	text-indent:-22px;
}
ul.level_1 .tl_left {
	width:400px;
}
ul.level_2 .tl_left {
	width:380px;
}
ul.level_3 .tl_left {
	width:360px;
}
ul.level_4 .tl_left {
	width:340px;
}
ul.level_5 .tl_left {
	width:320px;
}
ul.level_6 .tl_left {
	width:300px;
}
ul.level_7 .tl_left {
	width:280px;
}
ul.level_8 .tl_left {
	width:260px;
}
ul.level_9 .tl_left {
	width:240px;
}
.tl_tree_xtnd .tl_folder .tl_left {
	width:460px;
}
.tl_tree_xtnd ul.level_1 .tl_folder .tl_left {
	width:440px;
}
.tl_tree_xtnd ul.level_2 .tl_folder .tl_left {
	width:420px;
}
.tl_tree_xtnd ul.level_3 .tl_folder .tl_left {
	width:400px;
}
.tl_tree_xtnd ul.level_4 .tl_folder .tl_left {
	width:380px;
}
.tl_tree_xtnd ul.level_5 .tl_folder .tl_left {
	width:360px;
}
.tl_tree_xtnd ul.level_6 .tl_folder .tl_left {
	width:340px;
}
.tl_tree_xtnd ul.level_7 .tl_folder .tl_left {
	width:320px;
}
.tl_tree_xtnd ul.level_8 .tl_folder .tl_left {
	width:300px;
}
.tl_tree_xtnd ul.level_9 .tl_folder .tl_left {
	width:280px;
}
.tl_listing .tl_right {
	float:right;
	padding:1px 0;
}
.tl_listing,.tl_listing ul {
	margin:0;
	padding:0;
}
.tl_listing li {
	margin:0;
	padding-left:6px;
	padding-right:6px;
	list-style-type:none;
}
.tl_listing li.parent {
	display:inline;
	padding-left:0;
	padding-right:0;
}
label.tl_change_selected {
	margin-right:2px;
	color:#999;
	font-size:.75rem;
}

/* Breadcrumb */
#tl_breadcrumb {
	margin:0 0 12px;
	padding:6px;
	overflow:hidden;
	background:#ffd;
	border:1px solid #d49822;
}
#tl_breadcrumb li {
	margin:0;
	padding:0 3px;
	list-style-type:none;
	float:left;
}
#tl_breadcrumb li img {
	width:16px;
	height:16px;
	vertical-align:-3px;
}

/* Picker */
.selector_container ul {
	margin-bottom:1px;
	list-style-type:none;
	overflow:hidden;
}
.selector_container li {
	margin-right:9px;
	padding:2px 0;
}
.selector_container p {
	margin-bottom:2px;
}
ul.sgallery {
	overflow:hidden;
}
ul.sgallery li {
	float:left;
	margin-right:0;
}
.gimage {
	margin:2px;
	border:1px solid #808080;
}

/* Welcome screen */
#tl_soverview {
	margin:18px;
}
#tl_soverview table {
	width:709px;
}
#tl_messages,#tl_shortcuts {
	margin-bottom:32px;
}
#tl_messages h2,#tl_shortcuts h2,#tl_versions h2 {
	margin:18px 0 6px;
}
#tl_messages p:not([class]) {
	margin-top:6px;
}
#tl_shortcuts p a {
	text-decoration:underline;
}
#tl_versions {
	margin-top:24px;
}
#tl_versions th {
	background:#f6f6f6;
	padding:6px;
	border-top:1px solid #e9e9e9;
}
#tl_versions th,#tl_versions td {
	border-bottom:1px solid #e9e9e9;
}
#tl_versions td {
	padding:4px;
}
#tl_versions td img {
	position:relative;
	top:1px;
}
#tl_versions td:first-child {
	white-space:nowrap;
}
#tl_versions td:last-child {
	width:32px;
	white-space:nowrap;
	text-align:right;
}
#tl_versions img.undo {
	padding-right:2px;
}

/* CHMOD table */
.tl_chmod th {
	width:97px;
	text-align:center;
	font-weight:300;
	background:#f0f0f0;
}
.tl_chmod td {
	width:97px;
	text-align:center;
	background:#f6f6f6;
}
.tl_chmod th,.tl_chmod td {
	padding:6px;
	border:1px solid #fff;
}

/* Module wizard */
.tl_modulewizard {
	margin-top:2px;
}
.tl_modulewizard td,.tl_modulewizard th {
	padding:0 6px 1px 0;
}
.tl_modulewizard th {
	font-weight:300;
}
.tl_modulewizard img {
	position:relative;
	top:1px;
}
.tl_modulewizard .tl_select {
	width:400px;
}
.tl_modulewizard img.mw_enable,.js .tl_modulewizard input.mw_enable {
	display:none;
}
.js .tl_modulewizard img.mw_enable {
	display:inline;
	cursor:pointer;
}

/* Options wizard */
.tl_optionwizard {
	margin-top:2px;
}
.tl_optionwizard label {
	margin-right:3px;
}
.tl_optionwizard td,.tl_optionwizard th {
	padding:0 4px 1px 0;
}
.tl_optionwizard th {
	font-weight:300;
}
.fw_checkbox {
	margin:0 1px;
}
.tl_optionwizard img {
	position:relative;
	top:1px;
}

/* Table wizard */
#tl_tablewizard {
	width:690px;
	margin-top:2px;
	padding-bottom:2px;
	overflow:auto;
}
.tl_tablewizard td {
	padding:0 6px 0 0;
}
.tl_tablewizard td.tcontainer {
	width:148px;
	height:78px;
	vertical-align:top;
}

/* List wizard */
.tl_listwizard .tl_text {
	width:586px;
}
.tl_listwizard_img {
	position:relative;
	top:3px;
}

/* Checkbox wizard */
.tl_checkbox_wizard .fixed {
	display:block;
	margin-top:1px;
}
.tl_checkbox_wizard .sortable span {
	display:block;
}
.tl_checkbox_wizard .tl_checkbox {
	margin-right:1px;
}

/* Meta wizard */
.tl_metawizard,.tl_metawizard li {
	margin:0 0 6px;
}
.tl_metawizard li {
	overflow:hidden;
	margin-bottom:2px;
	padding:9px;
	background:#fcfcfc;
}
.tl_metawizard li.odd {
	background:#f3f3f3;
}
.tl_metawizard label {
	float:left;
	width:120px;
	margin-top:10px;
}
.tl_metawizard .tl_text {
	float:left;
	width:528px;
}
.tl_metawizard br {
	clear:left;
}
.tl_metawizard .lang {
	display:block;
	margin-bottom:9px;
	font-weight:500;
	position:relative;
}
.tl_metawizard_img {
	position:absolute;
	right:0;
	top:-1px;
	cursor:pointer;
}
.tl_metawizard_new .tl_select {
	width:300px;
}

/* Paste/sort hint */
#paste_hint {
	position:relative;
}
#paste_hint p {
	position:absolute;
	font-family:"Architects Daughter",cursive;
	font-size:1rem;
	color:#838990;
	top:18px;
	right:30px;
	padding:0 36px 24px 0;
	background:url("icons/arrow_right.svg") bottom right no-repeat;
	transform:rotate(-1deg);
}
#paste_hint + .tl_listing_container {
	margin-top:48px !important;
}
.selector_container {
	position:relative;
}
.sort_hint {
	position:absolute;
	font-family:"Architects Daughter",cursive;
	font-size:1rem;
	color:#838990;
	top:-48px;
	left:200px;
	padding:0 6px 24px 42px;
	background:url("icons/arrow_left.svg") 6px bottom no-repeat;
	transform:rotate(-2deg);
}

/* Ajax box */
#tl_ajaxBox {
	width:20%;
	padding:2em;
	position:absolute;
	left:40%;
	background:#fff url("icons/loading.svg") no-repeat right 2em center;
	border:2px solid #111;
	border-radius:2px;
	font-size:1rem;
	text-align:left;
}
#tl_ajaxOverlay {
	width:100%;
	height:100%;
	position:absolute;
	top:0;
	left:0;
	background:#fff;
	opacity: 0.5;
}

/* Misc */
.ce_gallery ul {
	overflow:hidden;
}
.ce_gallery li {
	float:left;
	margin:0 6px 6px 0;
}
.drag-handle {
	cursor:move;
	display:none;
}
.js .drag-handle {
	display:inline;
}
.parent_view .drag-handle,.tl_tablewizard .drag-handle {
	top:0;
}
.tl_listwizard .drag-handle {
	top:3px;
}
.js .button-move {
	width:0;
	height:0;
	left:-1000px;
	top:-1000px;
	position:absolute;
	overflow:hidden;
	display:inline;
}
ul.sortable li {
	cursor:move;
	position:relative;
}
ul.sortable li .dirname {
	display:none;
}
ul.sortable li:hover .dirname {
	display:inline;
}
ul.sortable button {
	position:absolute;
	top:5px;
	right:3px;
	border:0;
	background:rgba(255,255,255,.7);
	margin:0;
	padding:0 0 2px;
	font-size:22px;
	line-height:10px;
	cursor:pointer;
	transition:all .1s linear;
}
ul.sortable button:hover {
	background:rgba(255,255,255,.9);
}
ul.sortable button[disabled] {
	color:#999;
	cursor:not-allowed;
}
ul.sortable button[disabled]:hover {
	background:rgba(255,255,255,.7);
}
#manager {
	padding:7px;
	background:#f9f9f9;
	border-bottom:1px solid #ddd;
}
#manager .open {
	padding:3px 15px 3px 21px;
	background:url("icons/manager.svg") left center no-repeat;
}
#manager .close {
	padding:3px 15px 3px 21px;
	background:url("icons/back.svg") left center no-repeat;
}
.ace_editor {
	padding:3px;
}
.ace_editor,.ace_editor * {
	font-family:"Roboto Mono",monospace !important;
	font-size:.75rem;
	color:inherit;
}
.ace-fullsize {
	overflow:hidden !important;
}
.ace-fullsize .ace_editor {
	position:fixed !important;
	top:0;
	right:0;
	bottom:0;
	left:0;
	width:auto !important;
	height:auto !important;
	margin:0;
	border:0;
	z-index:10000;
}
<<<<<<< HEAD
time[datetime] {
	cursor:help;
=======
.float_left {
	float:left;
}
.float_right {
	float:right;
>>>>>>> 4487ad5b
}

/* Navigation icons */
a.navigation.article {
	background-image:url("icons/article.svg");
}
a.navigation.form {
	background-image:url("icons/form.svg");
}
a.navigation.themes {
	background-image:url("icons/themes.svg");
}
a.navigation.page {
	background-image:url("icons/page.svg");
}
a.navigation.member {
	background-image:url("icons/member.svg");
}
a.navigation.mgroup {
	background-image:url("icons/mgroup.svg");
}
a.navigation.user {
	background-image:url("icons/user.svg");
}
a.navigation.group {
	background-image:url("icons/group.svg");
}
a.navigation.files {
	background-image:url("icons/files.svg");
}
a.navigation.log {
	background-image:url("icons/log.svg");
}
a.navigation.settings {
	background-image:url("icons/settings.svg");
}
a.navigation.maintenance {
	background-image:url("icons/cache.svg");
}
a.navigation.undo {
	background-image:url("icons/undo.svg");
}
a.navigation.login {
	background-image:url("icons/login.svg");
}
a.navigation.tpl_editor {
	background-image:url("icons/template_editor.svg");
}

/* Default icon classes */
a.navigation,.header_icon,.header_home,.header_user,.header_preview,.header_clipboard,.header_logout,.header_back,.header_new,.header_rss,
.header_edit_all,.header_delete_all,.header_new_folder,.header_css_import,.header_theme_import,.header_store,.header_toggle,.header_sync {
	padding:3px 0 3px 21px;
	background-position:left center;
	background-repeat:no-repeat;
	margin-left:15px;
}
a.navigation {
	margin-left:0;
}
.list_icon {
	margin-left:-3px;
	padding-left:20px;
	background-position:left center;
	background-repeat:no-repeat;
}
.list_icon_new {
	width:16px;
	background-position:1px center;
	background-repeat:no-repeat;
}

/* Header icons */
.header_home {
	background-image:url("icons/home.svg");
}
.header_user {
	background-image:url("icons/login.svg");
}
.header_preview {
	background-image:url("icons/preview.svg");
}
.header_clipboard {
	background-image:url("icons/clipboard.svg");
}
.header_logout {
	background-image:url("icons/logout.svg");
}
.header_back {
	background-image:url("icons/back.svg");
}
.header_new {
	padding-left:18px;
	background-image:url("icons/new.svg");
}
.header_rss {
	background-image:url("icons/rss.svg");
}
.header_edit_all {
	background-image:url("icons/all.svg");
}
.header_delete_all {
	background-image:url("icons/deleteAll.svg");
}
.header_new_folder {
	background-image:url("icons/newfolder.svg");
}
.header_css_import {
	background-image:url("icons/cssimport.svg");
}
.header_theme_import {
	background-image:url("icons/theme_import.svg");
}
.header_store {
	padding-left:18px;
	background-image:url("icons/store.svg");
}
.header_toggle {
	background:url("icons/folPlus.svg") no-repeat -1px center;
}
.header_sync {
	background-image:url("icons/sync.svg");
}

/* Visual hint for TRBL fields - thanks to Eugene Rybyakov */
.tl_text_trbl,.tl_imageSize_0,.tl_imageSize_1,#ctrl_gradient input,#ctrl_playerSize input {
	background:url("icons/hints.svg") no-repeat -20px 20px;
}
#ctrl_playerSize_0 {
	background-position:right 1px !important;
}
#ctrl_playerSize_1 {
	background-position:right -18px !important;
}
.tl_imageSize_0 {
	background-position:right 1px !important;
}
.tl_imageSize_1 {
	background-position:right -18px !important;
}
.trbl_top {
	background-position:right -39px !important;
}
.trbl_right {
	background-position:right -59px !important;
}
.trbl_bottom {
	background-position:right -79px !important;
}
.trbl_left {
	background-position:right -99px !important;
}
#ctrl_shadowsize_top {
	background-position:right -119px !important;
}
#ctrl_shadowsize_right {
	background-position:right -139px !important;
}
#ctrl_shadowsize_bottom {
	background-position:right -159px !important;
}
#ctrl_shadowsize_left {
	background-position:right -179px !important;
}
#ctrl_borderradius_top {
	background-position:left -199px !important;
}
#ctrl_borderradius_right {
	background-position:right -219px !important;
}
#ctrl_borderradius_bottom {
	background-position:right -241px !important;
}
#ctrl_borderradius_left {
	background-position:left -261px !important;
}

/* Error messages */
label.error,legend.error {
	color:#c33;
}
.tl_tbox .tl_error,.tl_box .tl_error {
	background:none;
	padding:0;
	font-size:.75rem;
}
.tl_formbody_edit > .tl_error {
	margin-top:18px;
}

/* Fieldsets */
fieldset.tl_tbox {
	margin-top:18px;
}
fieldset.tl_tbox,fieldset.tl_box {
	padding-top:6px;
	border:solid #f6f6f6;
	border-width:26px 0 0;
}
fieldset.tl_tbox.nolegend {
	margin-top:0;
}
fieldset.tl_tbox.nolegend,fieldset.tl_box.nolegend {
	border:0;
}
fieldset.tl_tbox > legend,fieldset.tl_box > legend {
	color:#77ac45;
	padding:6px 0 6px 18px;
	background:#f6f6f6 url("icons/navcol.svg") left center no-repeat;
	cursor:pointer;
}
fieldset.collapsed {
	padding-top:0;
	padding-bottom:12px;
	margin-bottom:0;
}
fieldset.collapsed div {
	display:none !important;
}
fieldset.collapsed > legend {
	background:#f6f6f6 url("icons/navexp.svg") left center no-repeat;
}

/* Maintenance */
#tl_maintenance_cache th,#tl_maintenance_cache td {
	border-bottom:1px solid #e9e9e9;
}
#tl_maintenance_cache th {
	background:#f6f6f6;
	padding:6px;
	border-top:1px solid #e9e9e9;
}
#tl_maintenance_cache td {
	padding:6px;
	line-height:1.2;
}
#tl_maintenance_cache tr:nth-child(even) td {
	background:#fcfcfc;
}
#tl_maintenance_cache td span {
	color:#999;
}
#tl_maintenance_cache td:first-child {
	width:16px;
}
.mac #tl_maintenance_cache td:first-child .tl_checkbox {
	top:-2px;
}
#tl_maintenance_cache .nw {
	white-space:nowrap;
}
#tl_maintenance_cache .tl_checkbox_container label {
	font-weight:500;
}

/* Pagination */
.pagination {
	overflow:hidden;
	background:#f6f6f6;
	margin-top:6px;
	border:solid #e9e9e9;
	border-width:1px 0;
	padding:12px;
}
.pagination ul {
	width:60%;
	float:right;
	text-align:right;
	padding-right:3px;
}
.pagination p {
	width:30%;
	float:left;
	margin-bottom:0;
}
.pagination li {
	display:inline;
	padding-right:3px;
}
.pagination .active {
	color:#999;
}
.pagination-lp {
	border:0;
	border-top:1px solid #ccc;
	padding:12px;
}

/* File synchronization */
#sync-results {
	overflow:hidden;
	margin:6px 18px 0;
}
#sync-results p {
	margin-bottom:0;
}
#sync-results .left {
	float:left;
	padding:2px 0;
}
#sync-results .right {
	float:right;
}

/* DropZone */
.dz-container {
	margin:2px 0;
	padding:6px;
	border:3px dashed #ddd;
}
.dz-message {
	cursor:pointer;
	padding:36px 18px;
	transition:all .15s linear;
}
.dz-message span {
	font-size:21px;
	font-size:1.3125rem;
	color:#ccc;
}

/* Wide screen */
@media (min-width:1200px) {
	#header .inner,#container,#footer {
		width:1140px;
	}
	#main {
		width:925px;
	}
	.tl_listing,.tl_show {
		width:889px;
	}
	.tl_header,.tl_content {
		width:877px;
	}
	.tl_content.indent {
		width:857px;
	}
	.tl_content.indent_2 {
		width:837px;
	}
	.tl_content.indent_3 {
		width:813px;
	}
	.tl_content.indent_4 {
		width:793px;
	}
	.tl_content.indent_5 {
		width:773px;
	}
	.tl_content_left {
		width:680px;
	}
	.cte_type {
		width:700px;
	}
	.tl_listing .tl_left {
		width:600px;
	}
	ul.level_1 .tl_left {
		width:580px;
	}
	ul.level_2 .tl_left {
		width:560px;
	}
	ul.level_3 .tl_left {
		width:540px;
	}
	ul.level_4 .tl_left {
		width:520px;
	}
	ul.level_5 .tl_left {
		width:500px;
	}
	ul.level_6 .tl_left {
		width:480px;
	}
	ul.level_7 .tl_left {
		width:460px;
	}
	ul.level_8 .tl_left {
		width:440px;
	}
	ul.level_9 .tl_left {
		width:420px;
	}
	.tl_tree_xtnd .tl_folder .tl_left {
		width:640px;
	}
	.tl_tree_xtnd ul.level_1 .tl_folder .tl_left {
		width:620px;
	}
	.tl_tree_xtnd ul.level_2 .tl_folder .tl_left {
		width:600px;
	}
	.tl_tree_xtnd ul.level_3 .tl_folder .tl_left {
		width:580px;
	}
	.tl_tree_xtnd ul.level_4 .tl_folder .tl_left {
		width:560px;
	}
	.tl_tree_xtnd ul.level_5 .tl_folder .tl_left {
		width:540px;
	}
	.tl_tree_xtnd ul.level_6 .tl_folder .tl_left {
		width:520px;
	}
	.tl_tree_xtnd ul.level_7 .tl_folder .tl_left {
		width:500px;
	}
	.tl_tree_xtnd ul.level_8 .tl_folder .tl_left {
		width:480px;
	}
	.tl_tree_xtnd ul.level_9 .tl_folder .tl_left {
		width:460px;
	}
	#tl_soverview table {
		width:889px;
	}
	.tl_chmod th,.tl_chmod td {
		width:122px;
	}
	.tl_modulewizard .tl_select {
		width:460px;
	}
	#tl_tablewizard {
		width:870px;
	}
	.tl_listwizard .tl_text,.tl_metawizard .tl_text {
		width:700px;
	}
	.tl_panel .tl_select {
		width:136px;
	}
	.tl_filter .tl_select {
		width:128px;
	}
	.tl_limit .tl_select {
		width:110px;
	}
	.tl_search .tl_text {
		width:86px;
	}
	.mac .tl_panel select {
		max-width:184px;
	}
}

/* Tablet */
@media (max-width:991px) {
	html,body {
		overflow-x:hidden;
	}
	#header .inner,#container {
		width:auto;
	}
	#main,#left {
		float:none;
		overflow:hidden;
	}
	#container,#footer {
		position:relative;
		left:0;
		transition:left .2s ease;
	}
	.show-navigation #container,.show-navigation #footer {
		left:215px;
	}
	#main,#footer {
		width:auto;
		margin-left:10px;
		margin-right:10px;
	}
	#tl_navigation {
		position:absolute;
		top:42px;
		width:205px;
		padding:10px;
		visibility:hidden;
		opacity:0;
		transition:visibility .2s, opacity .2s ease;
	}
	.show-navigation #tl_navigation {
		visibility:visible;
		opacity:1;
	}
	#tl_navigation .tl_level_1_group {
		margin-bottom:24px;
		padding:12px 6px !important;
	}
	#tl_navigation .tl_level_2 a {
		margin:6px 0;
		padding:6px 0 6px 32px;
		background-size:24px;
	}
	#tmenu {
		padding-right:46px;
	}
	#tmenu .burger {
		display:block;
		position:absolute;
		top:8px;
		right:10px;
	}
	#tmenu .burger img {
		cursor:pointer;
	}
}

/* Handheld */
@media (max-width:767px) {
	#header .inner,#left,#main,#footer {
		width:auto;
		margin-left:10px;
		margin-right:10px;
	}
	#footer {
		padding-bottom:18px;
	}
	.header_home,.header_user,.header_preview,.header_logout {
		margin-left:0;
		margin-right:15px;
	}
	div.tl_tbox,div.tl_box,fieldset.tl_tbox > div,fieldset.tl_box > div {
		position:relative;
	}
	.tl_header,.tl_content,.tl_content.indent,.tl_listing {
		width:auto;
	}
	.tl_content_left {
		width:100%;
		float:none;
	}
	table.tl_listing {
		width:100%;
	}
	.tl_listing_container {
		margin-left:10px;
		margin-right:10px;
	}
	.showColumns th, .showColumns td {
		display:block;
	}
	.showColumns th:empty {
		display:none;
	}
	.tl_label {
		white-space:normal;
	}
	.list_view .tl_listing img.theme_preview {
		display:none;
	}
	.tl_listing .tl_left {
		-moz-box-sizing:border-box;
		-webkit-box-sizing:border-box;
		box-sizing:border-box;
		max-width:-webkit-calc(100% - 36px);
		max-width:calc(100% - 36px);
	}
	.tl_search .tl_select {
		width:102px;
	}
	.tl_subpanel {
		float:none;
		position:relative;
		padding:3px 6px;
	}
	.tl_filter strong {
		display:none;
	}
	.tl_filter .tl_select {
		display:block;
		-moz-box-sizing:border-box;
		-webkit-box-sizing:border-box;
		box-sizing:border-box;
		width:-webkit-calc(100% - 6px);
		width:calc(100% - 6px);
	}
	.tl_submit_panel {
		float:right;
		z-index:1;
	}
	input.tl_submit {
		margin-top:3px;
		margin-bottom:3px;
		padding-left:6px !important;
		padding-right:7px !important;
	}
	#tl_tablewizard {
		width:430px;
	}
	.tl_listwizard .tl_text {
		width:-webkit-calc(100% - 54px);
		width:calc(100% - 54px);
	}
	.tl_metawizard .tl_text {
		width:100%;
	}
	.tl_metawizard_new .tl_select {
		width:40%;
	}
	.tl_optionwizard .tl_text_2 {
		width:100%;
	}
	#tl_buttons {
		line-height:2;
	}
	#tl_breadcrumb li {
		padding:3px;
	}
	#tl_versions {
		display:none;
	}
	.mac .tl_panel select {
		max-width:none;
	}
	.tl_version_panel .tl_select {
		width:136px;
	}
	.tl_modulewizard .tl_select {
		width:100px;
	}
	#paste_hint,.sort_hint {
		display:none;
	}
	#tl_maintenance_cache table {
		width:100%;
	}
	#tl_maintenance_cache tr th:last-child,#tl_maintenance_cache tr td:last-child {
		display:none;
	}
	.mod_repository table th, .mod_repository table td {
		display:block;
		width:100% !important;
		-moz-box-sizing:border-box;
		-webkit-box-sizing:border-box;
		box-sizing:border-box;
	}
	.mod_repository table tr.title th {
		overflow:hidden;
	}
	.tl_file_list .ellipsis {
		padding-right:10px;
	}
}

/* Table wizard fix */
@media (max-width:479px) {
	#tl_tablewizard {
		width:272px;
	}
}<|MERGE_RESOLUTION|>--- conflicted
+++ resolved
@@ -1160,16 +1160,14 @@
 	border:0;
 	z-index:10000;
 }
-<<<<<<< HEAD
 time[datetime] {
 	cursor:help;
-=======
+}
 .float_left {
 	float:left;
 }
 .float_right {
 	float:right;
->>>>>>> 4487ad5b
 }
 
 /* Navigation icons */
