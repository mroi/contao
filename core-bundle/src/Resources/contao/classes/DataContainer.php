<?php

/**
 * Contao Open Source CMS
 *
 * Copyright (c) 2005-2014 Leo Feyer
 *
 * @package Core
 * @link    https://contao.org
 * @license http://www.gnu.org/licenses/lgpl-3.0.html LGPL
 */


/**
 * Run in a custom namespace, so the class can be replaced
 */
namespace Contao;


/**
 * Class DataContainer
 *
 * Provide methods to handle data container arrays.
 * @copyright  Leo Feyer 2005-2014
 * @author     Leo Feyer <https://contao.org>
 * @package    Core
 */
class DataContainer extends \Backend
{

	/**
	 * Current ID
	 * @param integer
	 */
	protected $intId;

	/**
	 * Name of the current table
	 * @param string
	 */
	protected $strTable;

	/**
	 * Name of the current field
	 * @param string
	 */
	protected $strField;

	/**
	 * Name attribute of the current input field
	 * @param string
	 */
	protected $strInputName;

	/**
	 * Value of the current field
	 * @param mixed
	 */
	protected $varValue;

	/**
	 * Name of the current palette
	 * @param string
	 */
	protected $strPalette;

	/**
	 * WHERE clause of the database query
	 * @param array
	 */
	protected $procedure = array();

	/**
	 * Values for the WHERE clause of the database query
	 * @param array
	 */
	protected $values = array();

	/**
	 * Form attribute "onsubmit"
	 * @param array
	 */
	protected $onsubmit = array();

	/**
	 * Reload the page after the form has been submitted
	 * @param boolean
	 */
	protected $noReload = false;

	/**
	 * Active record
	 * @param object
	 */
	protected $objActiveRecord;


	/**
	 * Set an object property
	 * @param string
	 * @param mixed
	 */
	public function __set($strKey, $varValue)
	{
		switch ($strKey)
		{
			case 'activeRecord':
				$this->objActiveRecord = $varValue;
				break;

			default;
				$this->$strKey = $varValue; // backwards compatibility
				break;
		}
	}


	/**
	 * Return an object property
	 * @param string
	 * @return mixed
	 */
	public function __get($strKey)
	{
		switch ($strKey)
		{
			case 'id':
				return $this->intId;
				break;

			case 'table':
				return $this->strTable;
				break;

			case 'value':
				return $this->varValue;
				break;

			case 'field':
				return $this->strField;
				break;

			case 'inputName':
				return $this->strInputName;
				break;

			case 'palette':
				return $this->strPalette;
				break;

			case 'activeRecord':
				return $this->objActiveRecord;
				break;
		}

		return parent::__get($strKey);
	}


	/**
	 * Render a row of a box and return it as HTML string
	 * @param string
	 * @return string
	 * @throws \Exception
	 */
	protected function row($strPalette=null)
	{
		$arrData = $GLOBALS['TL_DCA'][$this->strTable]['fields'][$this->strField];

		// Redirect if the field is excluded
		if ($arrData['exclude'])
		{
			$this->log('Field "'.$this->strField.'" of table "'.$this->strTable.'" was excluded from being edited', __METHOD__, TL_ERROR);
			$this->redirect('contao/main.php?act=error');
		}

		$xlabel = '';

		// Toggle line wrap (textarea)
		if ($arrData['inputType'] == 'textarea' && !isset($arrData['eval']['rte']))
		{
			$xlabel .= ' ' . \Image::getHtml('wrap.gif', $GLOBALS['TL_LANG']['MSC']['wordWrap'], 'title="' . specialchars($GLOBALS['TL_LANG']['MSC']['wordWrap']) . '" class="toggleWrap" onclick="Backend.toggleWrap(\'ctrl_'.$this->strInputName.'\')"');
		}

		// Add the help wizard
		if ($arrData['eval']['helpwizard'])
		{
			$xlabel .= ' <a href="contao/help.php?table='.$this->strTable.'&amp;field='.$this->strField.'" title="' . specialchars($GLOBALS['TL_LANG']['MSC']['helpWizard']) . '" onclick="Backend.openModalIframe({\'width\':735,\'height\':405,\'title\':\''.specialchars(str_replace("'", "\\'", $arrData['label'][0])).'\',\'url\':this.href});return false">'.\Image::getHtml('about.gif', $GLOBALS['TL_LANG']['MSC']['helpWizard'], 'style="vertical-align:text-bottom"').'</a>';
		}

		// Add a custom xlabel
		if (is_array($arrData['xlabel']))
		{
			foreach ($arrData['xlabel'] as $callback)
			{
				if (is_array($callback))
				{
					$this->import($callback[0]);
					$xlabel .= $this->$callback[0]->$callback[1]($this);
				}
				elseif (is_callable($callback))
				{
					$xlabel .= $callback($this);
				}
			}
		}

		// Input field callback
		if (is_array($arrData['input_field_callback']))
		{
			$this->import($arrData['input_field_callback'][0]);
			return $this->$arrData['input_field_callback'][0]->$arrData['input_field_callback'][1]($this, $xlabel);
		}
		elseif (is_callable($arrData['input_field_callback']))
		{
			return $arrData['input_field_callback']($this, $xlabel);
		}

		$strClass = $GLOBALS['BE_FFL'][$arrData['inputType']];

		// Return if the widget class does not exists
		if (!class_exists($strClass))
		{
			return '';
		}

		$arrData['eval']['required'] = false;

		// Use strlen() here (see #3277)
		if ($arrData['eval']['mandatory'])
		{
			if (is_array($this->varValue))
			{
				 if (empty($this->varValue))
				 {
				 	$arrData['eval']['required'] = true;
				 }
			}
			else
			{
				if (!strlen($this->varValue))
				{
					$arrData['eval']['required'] = true;
				}
			}
		}

		// Convert insert tags in src attributes (see #5965)
		if (isset($arrData['eval']['rte']) && strncmp($arrData['eval']['rte'], 'tiny', 4) === 0)
		{
			$this->varValue = \String::insertTagToSrc($this->varValue);
		}

		$objWidget = new $strClass($strClass::getAttributesFromDca($arrData, $this->strInputName, $this->varValue, $this->strField, $this->strTable, $this));

		$objWidget->xlabel = $xlabel;
		$objWidget->currentRecord = $this->intId;

		// Validate the field
		if (\Input::post('FORM_SUBMIT') == $this->strTable)
		{
			$key = (\Input::get('act') == 'editAll') ? 'FORM_FIELDS_' . $this->intId : 'FORM_FIELDS';

			// Calculate the current palette
			$postPaletteFields = implode(',', \Input::post($key));
			$postPaletteFields = array_unique(trimsplit('[,;]', $postPaletteFields));

			// Compile the palette if there is none
			if ($strPalette === null)
			{
				$newPaletteFields = trimsplit('[,;]', $this->getPalette());
			}
			else
			{
				// Use the given palette ($strPalette is an array in editAll mode)
				$newPaletteFields = is_array($strPalette) ? $strPalette : trimsplit('[,;]', $strPalette);

				// Re-check the palette if the current field is a selector field
				if (isset($GLOBALS['TL_DCA'][$this->strTable]['palettes']['__selector__']) && in_array($this->strField, $GLOBALS['TL_DCA'][$this->strTable]['palettes']['__selector__']))
				{
					// If the field value has changed, recompile the palette
					if ($this->varValue != \Input::post($this->strInputName))
					{
						$newPaletteFields = trimsplit('[,;]', $this->getPalette());
					}
				}
			}

			// Adjust the names in editAll mode
			if (\Input::get('act') == 'editAll')
			{
				foreach ($newPaletteFields as $k=>$v)
				{
					$newPaletteFields[$k] = $v . '_' . $this->intId;
				}

				if ($this->User->isAdmin)
				{
					$newPaletteFields['pid'] = 'pid_' . $this->intId;
					$newPaletteFields['sorting'] = 'sorting_' . $this->intId;
				}
			}

			$paletteFields = array_intersect($postPaletteFields, $newPaletteFields);

			// Validate and save the field
			if (in_array($this->strInputName, $paletteFields) || \Input::get('act') == 'overrideAll')
			{
				$objWidget->validate();

				if ($objWidget->hasErrors())
				{
					// Skip mandatory fields on auto-submit (see #4077)
					if (\Input::post('SUBMIT_TYPE') != 'auto' || !$objWidget->mandatory || $objWidget->value != '')
					{
						$this->noReload = true;
					}
				}
				elseif ($objWidget->submitInput())
				{
					$varValue = $objWidget->value;

					// Sort array by key (fix for JavaScript wizards)
					if (is_array($varValue))
					{
						ksort($varValue);
						$varValue = serialize($varValue);
					}

					// Convert file paths in src attributes (see #5965)
					if (isset($arrData['eval']['rte']) && strncmp($arrData['eval']['rte'], 'tiny', 4) === 0)
					{
						$varValue = \String::srcToInsertTag($varValue);
					}

					// Save the current value
					try
					{
						$this->save($varValue);
					}
					catch (\Exception $e)
					{
						$this->noReload = true;
						$objWidget->addError($e->getMessage());
					}
				}
			}
		}

		$wizard = '';
		$strHelpClass = '';

		// Date picker
		if ($arrData['eval']['datepicker'])
		{
			$rgxp = $arrData['eval']['rgxp'];
			$format = \Date::formatToJs(\Config::get($rgxp.'Format'));

			switch ($rgxp)
			{
				case 'datim':
					$time = ",\n      timePicker:true";
					break;

				case 'time':
					$time = ",\n      pickOnly:\"time\"";
					break;

				default:
					$time = '';
					break;
			}

			$wizard .= ' <img src="assets/mootools/datepicker/' . $GLOBALS['TL_ASSETS']['DATEPICKER'] . '/icon.gif" width="20" height="20" alt="" title="'.specialchars($GLOBALS['TL_LANG']['MSC']['datepicker']).'" id="toggle_' . $objWidget->id . '" style="vertical-align:-6px;cursor:pointer">
  <script>
    window.addEvent("domready", function() {
      new Picker.Date($("ctrl_' . $objWidget->id . '"), {
        draggable: false,
        toggle: $("toggle_' . $objWidget->id . '"),
        format: "' . $format . '",
        positionOffset: {x:-211,y:-209}' . $time . ',
        pickerClass: "datepicker_bootstrap",
        useFadeInOut: !Browser.ie,
        startDay: ' . $GLOBALS['TL_LANG']['MSC']['weekOffset'] . ',
        titleFormat: "' . $GLOBALS['TL_LANG']['MSC']['titleFormat'] . '"
      });
    });
  </script>';
		}

		// Color picker
		if ($arrData['eval']['colorpicker'])
		{
			// Support single fields as well (see #5240)
			$strKey = $arrData['eval']['multiple'] ? $this->strField . '_0' : $this->strField;

			$wizard .= ' ' . \Image::getHtml('pickcolor.gif', $GLOBALS['TL_LANG']['MSC']['colorpicker'], 'style="vertical-align:top;cursor:pointer" title="'.specialchars($GLOBALS['TL_LANG']['MSC']['colorpicker']).'" id="moo_' . $this->strField . '"') . '
  <script>
    window.addEvent("domready", function() {
      new MooRainbow("moo_' . $this->strField . '", {
        id: "ctrl_' . $strKey . '",
        startColor: ((cl = $("ctrl_' . $strKey . '").value.hexToRgb(true)) ? cl : [255, 0, 0]),
        imgPath: "assets/mootools/colorpicker/' . $GLOBALS['TL_ASSETS']['COLORPICKER'] . '/images/",
        onComplete: function(color) {
          $("ctrl_' . $strKey . '").value = color.hex.replace("#", "");
        }
      });
    });
  </script>';
		}

		// Add a custom wizard
		if (is_array($arrData['wizard']))
		{
			foreach ($arrData['wizard'] as $callback)
			{
				if (is_array($callback))
				{
					$this->import($callback[0]);
					$wizard .= $this->$callback[0]->$callback[1]($this);
				}
				elseif (is_callable($callback))
				{
					$wizard .= $callback($this);
				}
			}
		}

		$objWidget->wizard = $wizard;

		// Set correct form enctype
		if ($objWidget instanceof \uploadable)
		{
			$this->blnUploadable = true;
		}

		// Mark floated single checkboxes
		if ($arrData['inputType'] == 'checkbox' && !$arrData['eval']['multiple'] && strpos($arrData['eval']['tl_class'], 'w50') !== false)
		{
			$arrData['eval']['tl_class'] .= ' cbx';
		}
		elseif ($arrData['inputType'] == 'text' && $arrData['eval']['multiple'] && strpos($arrData['eval']['tl_class'], 'wizard') !== false)
		{
			$arrData['eval']['tl_class'] .= ' inline';
		}

		// No 2-column layout in "edit all" mode
		if (\Input::get('act') == 'editAll' || \Input::get('act') == 'overrideAll')
		{
			$arrData['eval']['tl_class'] = str_replace(array('w50', 'clr', 'wizard', 'long', 'm12', 'cbx'), '', $arrData['eval']['tl_class']);
		}

		$updateMode = '';

		// Replace the textarea with an RTE instance
		if (isset($arrData['eval']['rte']))
		{
			list ($file, $type) = explode('|', $arrData['eval']['rte'], 2);

			if (!file_exists(TL_ROOT . '/system/config/' . $file . '.php'))
			{
				throw new \Exception(sprintf('Cannot find editor configuration file "%s.php"', $file));
			}

<<<<<<< HEAD
=======
			// Backwards compatibility
			$language = substr($GLOBALS['TL_LANGUAGE'], 0, 2);

			if (!file_exists(TL_ROOT . '/assets/tinymce/langs/' . $language . '.js'))
			{
				$language = 'en';
			}

>>>>>>> 717816a2
			$selector = 'ctrl_' . $this->strInputName;

			ob_start();
			include TL_ROOT . '/system/config/' . $file . '.php';
			$updateMode = ob_get_contents();
			ob_end_clean();
		}

		// Handle multi-select fields in "override all" mode
		elseif (\Input::get('act') == 'overrideAll' && ($arrData['inputType'] == 'checkbox' || $arrData['inputType'] == 'checkboxWizard') && $arrData['eval']['multiple'])
		{
			$updateMode = '
</div>
<div>
  <fieldset class="tl_radio_container">
  <legend>' . $GLOBALS['TL_LANG']['MSC']['updateMode'] . '</legend>
    <input type="radio" name="'.$this->strInputName.'_update" id="opt_'.$this->strInputName.'_update_1" class="tl_radio" value="add" onfocus="Backend.getScrollOffset()"> <label for="opt_'.$this->strInputName.'_update_1">' . $GLOBALS['TL_LANG']['MSC']['updateAdd'] . '</label><br>
    <input type="radio" name="'.$this->strInputName.'_update" id="opt_'.$this->strInputName.'_update_2" class="tl_radio" value="remove" onfocus="Backend.getScrollOffset()"> <label for="opt_'.$this->strInputName.'_update_2">' . $GLOBALS['TL_LANG']['MSC']['updateRemove'] . '</label><br>
    <input type="radio" name="'.$this->strInputName.'_update" id="opt_'.$this->strInputName.'_update_0" class="tl_radio" value="replace" checked="checked" onfocus="Backend.getScrollOffset()"> <label for="opt_'.$this->strInputName.'_update_0">' . $GLOBALS['TL_LANG']['MSC']['updateReplace'] . '</label>
  </fieldset>';
		}

		$strPreview = '';

		// Show a preview image (see #4948)
		if ($this->strTable == 'tl_files' && $this->strField == 'name' && $this->objActiveRecord !== null && $this->objActiveRecord->type == 'file')
		{
			$objFile = new \File($this->objActiveRecord->path);

			if ($objFile->isGdImage)
			{
				$strPreview = '

<div class="tl_edit_preview">
' . \Image::getHtml(\Image::get($objFile->path, 700, 150, 'box')) . '
</div>';
			}
		}

		return $strPreview . '
<div' . ($arrData['eval']['tl_class'] ? ' class="' . $arrData['eval']['tl_class'] . '"' : '') . '>' . $objWidget->parse() . $updateMode . (!$objWidget->hasErrors() ? $this->help($strHelpClass) : '') . '
</div>';
	}


	/**
	 * Return the field explanation as HTML string
	 * @param string
	 * @return string
	 */
	public function help($strClass='')
	{
		$return = $GLOBALS['TL_DCA'][$this->strTable]['fields'][$this->strField]['label'][1];

		if (!\Config::get('showHelp') || $GLOBALS['TL_DCA'][$this->strTable]['fields'][$this->strField]['inputType'] == 'password' || $return == '')
		{
			return '';
		}

		return '
  <p class="tl_help tl_tip' . $strClass . '">'.$return.'</p>';
	}


	/**
	 * Generate possible palette names from an array by taking the first value and either adding or not adding the following values
	 * @param array
	 * @return array
	 */
	protected function combiner($names)
	{
		$return = array('');
		$names = array_values($names);

		for ($i=0, $c=count($names); $i<$c; $i++)
		{
			$buffer = array();

			foreach ($return as $k=>$v)
			{
				$buffer[] = ($k%2 == 0) ? $v : $v.$names[$i];
				$buffer[] = ($k%2 == 0) ? $v.$names[$i] : $v;
			}

			$return = $buffer;
		}

		return array_filter($return);
	}


	/**
	 * Return a query string that switches into edit mode
	 * @param integer
	 * @return string
	 */
	protected function switchToEdit($id)
	{
		$arrKeys = array();
		$arrUnset = array('act', 'id', 'table');

		foreach (array_keys($_GET) as $strKey)
		{
			if (!in_array($strKey, $arrUnset))
			{
				$arrKeys[$strKey] = $strKey . '=' . \Input::get($strKey);
			}
		}

		$strUrl = TL_SCRIPT . '?' . implode('&', $arrKeys);
		return $strUrl . (!empty($arrKeys) ? '&' : '') . (\Input::get('table') ? 'table='.\Input::get('table').'&amp;' : '').'act=edit&amp;id='.$id;
	}


	/**
	 * Compile buttons from the table configuration array and return them as HTML
	 * @param array
	 * @param string
	 * @param array
	 * @param boolean
	 * @param array
	 * @param integer
	 * @param integer
	 * @return string
	 */
	protected function generateButtons($arrRow, $strTable, $arrRootIds=array(), $blnCircularReference=false, $arrChildRecordIds=null, $strPrevious=null, $strNext=null)
	{
		if (empty($GLOBALS['TL_DCA'][$strTable]['list']['operations']))
		{
			return '';
		}

		$return = '';

		foreach ($GLOBALS['TL_DCA'][$strTable]['list']['operations'] as $k=>$v)
		{
			$v = is_array($v) ? $v : array($v);
			$id = specialchars(rawurldecode($arrRow['id']));

			$label = $v['label'][0] ?: $k;
			$title = sprintf($v['label'][1] ?: $k, $id);
			$attributes = ($v['attributes'] != '') ? ' ' . ltrim(sprintf($v['attributes'], $id, $id)) : '';

			// Add the key as CSS class
			if (strpos($attributes, 'class="') !== false)
			{
				$attributes = str_replace('class="', 'class="' . $k . ' ', $attributes);
			}
			else
			{
				$attributes = ' class="' . $k . '"' . $attributes;
			}

			// Call a custom function instead of using the default button
			if (is_array($v['button_callback']))
			{
				$this->import($v['button_callback'][0]);
				$return .= $this->$v['button_callback'][0]->$v['button_callback'][1]($arrRow, $v['href'], $label, $title, $v['icon'], $attributes, $strTable, $arrRootIds, $arrChildRecordIds, $blnCircularReference, $strPrevious, $strNext);
				continue;
			}
			elseif (is_callable($v['button_callback']))
			{
				$return .= $v['button_callback']($arrRow, $v['href'], $label, $title, $v['icon'], $attributes, $strTable, $arrRootIds, $arrChildRecordIds, $blnCircularReference, $strPrevious, $strNext);
				continue;
			}

			// Generate all buttons except "move up" and "move down" buttons
			if ($k != 'move' && $v != 'move')
			{
				if ($k == 'show')
				{
					$return .= '<a href="'.$this->addToUrl($v['href'].'&amp;id='.$arrRow['id'].'&amp;popup=1').'" title="'.specialchars($title).'" onclick="Backend.openModalIframe({\'width\':768,\'title\':\''.specialchars(str_replace("'", "\\'", sprintf($GLOBALS['TL_LANG'][$strTable]['show'][1], $arrRow['id']))).'\',\'url\':this.href});return false"'.$attributes.'>'.\Image::getHtml($v['icon'], $label).'</a> ';
				}
				else
				{
					$return .= '<a href="'.$this->addToUrl($v['href'].'&amp;id='.$arrRow['id']).'" title="'.specialchars($title).'"'.$attributes.'>'.\Image::getHtml($v['icon'], $label).'</a> ';
				}

				continue;
			}

			$arrDirections = array('up', 'down');
			$arrRootIds = is_array($arrRootIds) ? $arrRootIds : array($arrRootIds);

			foreach ($arrDirections as $dir)
			{
				$label = $GLOBALS['TL_LANG'][$strTable][$dir][0] ?: $dir;
				$title = $GLOBALS['TL_LANG'][$strTable][$dir][1] ?: $dir;

				$label = \Image::getHtml($dir.'.gif', $label);
				$href = $v['href'] ?: '&amp;act=move';

				if ($dir == 'up')
				{
					$return .= ((is_numeric($strPrevious) && (!in_array($arrRow['id'], $arrRootIds) || empty($GLOBALS['TL_DCA'][$strTable]['list']['sorting']['root']))) ? '<a href="'.$this->addToUrl($href.'&amp;id='.$arrRow['id']).'&amp;sid='.intval($strPrevious).'" title="'.specialchars($title).'"'.$attributes.'>'.$label.'</a> ' : \Image::getHtml('up_.gif')).' ';
					continue;
				}

				$return .= ((is_numeric($strNext) && (!in_array($arrRow['id'], $arrRootIds) || empty($GLOBALS['TL_DCA'][$strTable]['list']['sorting']['root']))) ? '<a href="'.$this->addToUrl($href.'&amp;id='.$arrRow['id']).'&amp;sid='.intval($strNext).'" title="'.specialchars($title).'"'.$attributes.'>'.$label.'</a> ' : \Image::getHtml('down_.gif')).' ';
			}
		}

		return trim($return);
	}


	/**
	 * Compile global buttons from the table configuration array and return them as HTML
	 * @return string
	 */
	protected function generateGlobalButtons()
	{
		if (!is_array($GLOBALS['TL_DCA'][$this->strTable]['list']['global_operations']))
		{
			return '';
		}

		$return = '';

		foreach ($GLOBALS['TL_DCA'][$this->strTable]['list']['global_operations'] as $k=>$v)
		{
			$v = is_array($v) ? $v : array($v);
			$label = is_array($v['label']) ? $v['label'][0] : $v['label'];
			$title = is_array($v['label']) ? $v['label'][1] : $v['label'];
			$attributes = ($v['attributes'] != '') ? ' ' . ltrim($v['attributes']) : '';

			// Custom icon (see #5541)
			if ($v['icon'])
			{
				$v['class'] = trim($v['class'] . ' header_icon');

				// Add the theme path if only the file name is given
				if (strpos($v['icon'], '/') === false)
				{
					$v['icon'] = 'system/themes/' . \Backend::getTheme() . '/images/' . $v['icon'];
				}

				$attributes = sprintf('style="background-image:url(\'%s%s\')"', TL_ASSETS_URL, $v['icon']) . $attributes;
			}

			if ($label == '')
			{
				$label = $k;
			}
			if ($title == '')
			{
				$title = $label;
			}

			// Call a custom function instead of using the default button
			if (is_array($v['button_callback']))
			{
				$this->import($v['button_callback'][0]);
				$return .= $this->$v['button_callback'][0]->$v['button_callback'][1]($v['href'], $label, $title, $v['class'], $attributes, $this->strTable, $this->root);
				continue;
			}
			elseif (is_callable($v['button_callback']))
			{
				$return .= $v['button_callback']($v['href'], $label, $title, $v['class'], $attributes, $this->strTable, $this->root);
				continue;
			}

			$return .= '<a href="'.$this->addToUrl($v['href']).'" class="'.$v['class'].'" title="'.specialchars($title).'"'.$attributes.'>'.$label.'</a> ';
		}

		return $return;
	}
}<|MERGE_RESOLUTION|>--- conflicted
+++ resolved
@@ -462,8 +462,6 @@
 				throw new \Exception(sprintf('Cannot find editor configuration file "%s.php"', $file));
 			}
 
-<<<<<<< HEAD
-=======
 			// Backwards compatibility
 			$language = substr($GLOBALS['TL_LANGUAGE'], 0, 2);
 
@@ -472,7 +470,6 @@
 				$language = 'en';
 			}
 
->>>>>>> 717816a2
 			$selector = 'ctrl_' . $this->strInputName;
 
 			ob_start();
