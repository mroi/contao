<?php

/*
 * This file is part of Contao.
 *
 * (c) Leo Feyer
 *
 * @license LGPL-3.0-or-later
 */

namespace Contao;

use Contao\CoreBundle\Exception\AccessDeniedException;
use Contao\CoreBundle\Exception\ResponseException;
use Contao\CoreBundle\Picker\PickerInterface;
use Contao\Database\Result;
use Symfony\Component\HttpFoundation\RedirectResponse;
use Symfony\Component\HttpFoundation\Response;
use Symfony\Component\HttpFoundation\Session\Attribute\AttributeBagInterface;
use Symfony\Component\HttpFoundation\Session\Session;

/**
 * Provide methods to manage back end controllers.
 *
 * @property Ajax $objAjax
 *
 * @author Leo Feyer <https://github.com/leofeyer>
 */
abstract class Backend extends Controller
{
	/**
	 * Load the database object
	 */
	protected function __construct()
	{
		parent::__construct();
		$this->import(Database::class, 'Database');
		$this->setStaticUrls();
	}

	/**
	 * Return the current theme as string
	 *
	 * @return string The name of the theme
	 */
	public static function getTheme()
	{
		$theme = Config::get('backendTheme');
		$rootDir = System::getContainer()->getParameter('kernel.project_dir');

		if ($theme != '' && $theme != 'flexible' && is_dir($rootDir . '/system/themes/' . $theme))
		{
			return $theme;
		}

		return 'flexible';
	}

	/**
	 * Return the back end themes as array
	 *
	 * @return array An array of available back end themes
	 */
	public static function getThemes()
	{
		$arrReturn = array();
		$rootDir = System::getContainer()->getParameter('kernel.project_dir');
		$arrThemes = scan($rootDir . '/system/themes');

		foreach ($arrThemes as $strTheme)
		{
			if (strncmp($strTheme, '.', 1) === 0 || !is_dir($rootDir . '/system/themes/' . $strTheme))
			{
				continue;
			}

			$arrReturn[$strTheme] = $strTheme;
		}

		return $arrReturn;
	}

	/**
	 * Return the TinyMCE language
	 *
	 * @return string
	 */
	public static function getTinyMceLanguage()
	{
		$lang = $GLOBALS['TL_LANGUAGE'];

		if ($lang == '')
		{
			return 'en';
		}

		$lang = str_replace('-', '_', $lang);
		$rootDir = System::getContainer()->getParameter('kernel.project_dir');

		// The translation exists
		if (file_exists($rootDir . '/assets/tinymce4/js/langs/' . $lang . '.js'))
		{
			return $lang;
		}

		if (($short = substr($GLOBALS['TL_LANGUAGE'], 0, 2)) != $lang)
		{
			// Try the short tag, e.g. "de" instead of "de_CH"
			if (file_exists($rootDir . '/assets/tinymce4/js/langs/' . $short . '.js'))
			{
				return $short;
			}
		}
		elseif (($long = $short . '_' . strtoupper($short)) != $lang)
		{
			// Try the long tag, e.g. "fr_FR" instead of "fr" (see #6952)
			if (file_exists($rootDir . '/assets/tinymce4/js/langs/' . $long . '.js'))
			{
				return $long;
			}
		}

		// Fallback to English
		return 'en';
	}

	/**
	 * Get the Ace code editor type from a file extension
	 *
	 * @param string $ext
	 *
	 * @return string
	 */
	public static function getAceType($ext)
	{
		switch ($ext)
		{
			case 'css':
			case 'diff':
			case 'html':
			case 'ini':
			case 'java':
			case 'json':
			case 'less':
			case 'mysql':
			case 'php':
			case 'scss':
			case 'sql':
			case 'twig':
			case 'xml':
			case 'yaml':
				return $ext;
				break;

			case 'js':
			case 'javascript':
				return 'javascript';
				break;

			case 'md':
			case 'markdown':
				return 'markdown';
				break;

			case 'cgi':
			case 'pl':
				return 'perl';
				break;

			case 'py':
				return 'python';
				break;

			case 'c': case 'cc': case 'cpp': case 'c++':
			case 'h': case 'hh': case 'hpp': case 'h++':
				return 'c_cpp';
				break;

			case 'html5':
			case 'xhtml':
				return 'php';
				break;

			case 'svg':
			case 'svgz':
				return 'xml';
				break;

			default:
				return 'text';
				break;
		}
	}

	/**
	 * Return a list of TinyMCE templates as JSON string
	 *
	 * @return string
	 */
	public static function getTinyTemplates()
	{
		$strDir = Config::get('uploadPath') . '/tiny_templates';
		$rootDir = System::getContainer()->getParameter('kernel.project_dir');

		if (!is_dir($rootDir . '/' . $strDir))
		{
			return '';
		}

		$arrFiles = array();
		$arrTemplates = scan($rootDir . '/' . $strDir);

		foreach ($arrTemplates as $strFile)
		{
			if (strncmp('.', $strFile, 1) !== 0 && is_file($rootDir . '/' . $strDir . '/' . $strFile))
			{
				$arrFiles[] = '{ title: "' . $strFile . '", url: "' . $strDir . '/' . $strFile . '" }';
			}
		}

		return implode(",\n", $arrFiles) . "\n";
	}

	/**
	 * Add the request token to the URL
	 *
	 * @param string  $strRequest
	 * @param boolean $blnAddRef
	 * @param array   $arrUnset
	 *
	 * @return string
	 */
	public static function addToUrl($strRequest, $blnAddRef=true, $arrUnset=array())
	{
		// Unset the "no back button" flag
		$arrUnset[] = 'nb';

		return parent::addToUrl($strRequest . (($strRequest != '') ? '&amp;' : '') . 'rt=' . REQUEST_TOKEN, $blnAddRef, $arrUnset);
	}

	/**
	 * Handle "runonce" files
	 *
	 * @throws \Exception
	 */
	public static function handleRunOnce()
	{
		try
		{
			$files = System::getContainer()->get('contao.resource_locator')->locate('config/runonce.php', null, false);
		}
		catch (\InvalidArgumentException $e)
		{
			return;
		}

		foreach ($files as $file)
		{
			try
			{
				include $file;
			}
			catch (\Exception $e)
			{
			}

			$strRelpath = StringUtil::stripRootDir($file);

			if (!unlink($file))
			{
				throw new \Exception("The file $strRelpath cannot be deleted. Please remove the file manually and correct the file permission settings on your server.");
			}

			System::log("File $strRelpath ran once and has then been removed successfully", __METHOD__, TL_GENERAL);
		}
	}

	/**
	 * Open a back end module and return it as HTML
	 *
	 * @param string               $module
	 * @param PickerInterface|null $picker
	 *
	 * @return string
	 *
	 * @throws AccessDeniedException
	 */
	protected function getBackendModule($module, PickerInterface $picker = null)
	{
		$arrModule = array();

		foreach ($GLOBALS['BE_MOD'] as &$arrGroup)
		{
			if (isset($arrGroup[$module]))
			{
				$arrModule = &$arrGroup[$module];
				break;
			}
		}

		unset($arrGroup);

		$this->import(BackendUser::class, 'User');
		$blnAccess = (isset($arrModule['disablePermissionChecks']) && $arrModule['disablePermissionChecks'] === true) || $this->User->hasAccess($module, 'modules');

		// Check whether the current user has access to the current module
		if (!$blnAccess)
		{
			throw new AccessDeniedException('Back end module "' . $module . '" is not allowed for user "' . $this->User->username . '".');
		}

		// The module does not exist
		if (empty($arrModule))
		{
			throw new \InvalidArgumentException('Back end module "' . $module . '" is not defined in the BE_MOD array');
		}

		/** @var Session $objSession */
		$objSession = System::getContainer()->get('session');

		$arrTables = (array) $arrModule['tables'];
		$strTable = Input::get('table') ?: $arrTables[0];
		$id = (!Input::get('act') && Input::get('id')) ? Input::get('id') : $objSession->get('CURRENT_ID');

		// Store the current ID in the current session
		if ($id != $objSession->get('CURRENT_ID'))
		{
			$objSession->set('CURRENT_ID', $id);
		}

		\define('CURRENT_ID', (Input::get('table') ? $id : Input::get('id')));
		$this->Template->headline = $GLOBALS['TL_LANG']['MOD'][$module][0];

		// Add the module style sheet
		if (isset($arrModule['stylesheet']))
		{
			foreach ((array) $arrModule['stylesheet'] as $stylesheet)
			{
				$GLOBALS['TL_CSS'][] = $stylesheet;
			}
		}

		// Add module javascript
		if (isset($arrModule['javascript']))
		{
			foreach ((array) $arrModule['javascript'] as $javascript)
			{
				$GLOBALS['TL_JAVASCRIPT'][] = $javascript;
			}
		}

		$dc = null;

		// Create the data container object
		if ($strTable != '')
		{
			if (!\in_array($strTable, $arrTables))
			{
				throw new AccessDeniedException('Table "' . $strTable . '" is not allowed in module "' . $module . '".');
			}

			// Load the language and DCA file
			System::loadLanguageFile($strTable);
			$this->loadDataContainer($strTable);

			// Include all excluded fields which are allowed for the current user
			if ($GLOBALS['TL_DCA'][$strTable]['fields'])
			{
				foreach ($GLOBALS['TL_DCA'][$strTable]['fields'] as $k=>$v)
				{
					if ($v['exclude'])
					{
						if ($this->User->hasAccess($strTable . '::' . $k, 'alexf'))
						{
							if ($strTable == 'tl_user_group')
							{
								$GLOBALS['TL_DCA'][$strTable]['fields'][$k]['orig_exclude'] = $GLOBALS['TL_DCA'][$strTable]['fields'][$k]['exclude'];
							}

							$GLOBALS['TL_DCA'][$strTable]['fields'][$k]['exclude'] = false;
						}
					}
				}
			}

			// Fabricate a new data container object
			if ($GLOBALS['TL_DCA'][$strTable]['config']['dataContainer'] == '')
			{
				$this->log('Missing data container for table "' . $strTable . '"', __METHOD__, TL_ERROR);
				trigger_error('Could not create a data container object', E_USER_ERROR);
			}

			$dataContainer = 'DC_' . $GLOBALS['TL_DCA'][$strTable]['config']['dataContainer'];

			/** @var DataContainer $dc */
			$dc = new $dataContainer($strTable, $arrModule);

			if ($picker !== null && $dc instanceof DataContainer)
			{
				$dc->initPicker($picker);
			}
		}

		// Wrap the existing headline
		$this->Template->headline = '<span>' . $this->Template->headline . '</span>';

		// AJAX request
		if ($_POST && Environment::get('isAjaxRequest'))
		{
			$this->objAjax->executePostActions($dc);
		}

		// Trigger the module callback
		elseif (class_exists($arrModule['callback']))
		{
			/** @var Module $objCallback */
			$objCallback = new $arrModule['callback']($dc);

			$this->Template->main .= $objCallback->generate();
		}

		// Custom action (if key is not defined in config.php the default action will be called)
		elseif (Input::get('key') && isset($arrModule[Input::get('key')]))
		{
			$objCallback = System::importStatic($arrModule[Input::get('key')][0]);
			$response = $objCallback->{$arrModule[Input::get('key')][1]}($dc);

			if ($response instanceof RedirectResponse)
			{
				throw new ResponseException($response);
			}

			if ($response instanceof Response)
			{
				$response = $response->getContent();
			}

			$this->Template->main .= $response;

			// Add the name of the parent element
			if (isset($_GET['table']) && !empty($GLOBALS['TL_DCA'][$strTable]['config']['ptable']) && \in_array(Input::get('table'), $arrTables) && Input::get('table') != $arrTables[0])
			{
				$objRow = $this->Database->prepare("SELECT * FROM " . $GLOBALS['TL_DCA'][$strTable]['config']['ptable'] . " WHERE id=(SELECT pid FROM $strTable WHERE id=?)")
										 ->limit(1)
										 ->execute(Input::get('id'));

				if ($objRow->title != '')
				{
					$this->Template->headline .= ' › <span>' . $objRow->title . '</span>';
				}
				elseif ($objRow->name != '')
				{
					$this->Template->headline .= ' › <span>' . $objRow->name . '</span>';
				}
			}

			// Add the name of the submodule
			$this->Template->headline .= ' › <span>' . sprintf($GLOBALS['TL_LANG'][$strTable][Input::get('key')][1], Input::get('id')) . '</span>';
		}

		// Default action
		elseif (\is_object($dc))
		{
			$act = Input::get('act');

			if ($act == '' || $act == 'paste' || $act == 'select')
			{
				$act = ($dc instanceof \listable) ? 'showAll' : 'edit';
			}

			switch ($act)
			{
				case 'delete':
				case 'show':
				case 'showAll':
				case 'undo':
					if (!$dc instanceof \listable)
					{
						$this->log('Data container ' . $strTable . ' is not listable', __METHOD__, TL_ERROR);
						trigger_error('The current data container is not listable', E_USER_ERROR);
					}
					break;

				case 'create':
				case 'cut':
				case 'cutAll':
				case 'copy':
				case 'copyAll':
				case 'move':
				case 'edit':
					if (!$dc instanceof \editable)
					{
						$this->log('Data container ' . $strTable . ' is not editable', __METHOD__, TL_ERROR);
						trigger_error('The current data container is not editable', E_USER_ERROR);
					}
					break;
			}

			// Add the name of the parent elements
			if ($strTable && \in_array($strTable, $arrTables) && $strTable != $arrTables[0])
			{
				$trail = array();

				$pid = $dc->id;
				$table = $strTable;
				$ptable = (Input::get('act') != 'edit') ? $GLOBALS['TL_DCA'][$strTable]['config']['ptable'] : $strTable;

				while ($ptable && !\in_array($GLOBALS['TL_DCA'][$table]['list']['sorting']['mode'], array(5, 6)))
				{
					$objRow = $this->Database->prepare("SELECT * FROM " . $ptable . " WHERE id=?")
											 ->limit(1)
											 ->execute($pid);

					// Add only parent tables to the trail
					if ($table != $ptable)
					{
						// Add table name
						if (isset($GLOBALS['TL_LANG']['MOD'][$table]))
						{
							$trail[] = ' › <span>' . $GLOBALS['TL_LANG']['MOD'][$table] . '</span>';
						}

						// Add object title or name
						if ($objRow->title != '')
						{
							$trail[] = ' › <span>' . $objRow->title . '</span>';
						}
						elseif ($objRow->name != '')
						{
							$trail[] = ' › <span>' . $objRow->name . '</span>';
						}
						elseif ($objRow->headline != '')
						{
							$trail[] = ' › <span>' . $objRow->headline . '</span>';
						}
					}

					System::loadLanguageFile($ptable);
					$this->loadDataContainer($ptable);

					// Next parent table
					$pid = $objRow->pid;
					$table = $ptable;
					$ptable = ($GLOBALS['TL_DCA'][$ptable]['config']['dynamicPtable']) ? $objRow->ptable : $GLOBALS['TL_DCA'][$ptable]['config']['ptable'];
				}

				// Add the last parent table
				if (isset($GLOBALS['TL_LANG']['MOD'][$table]))
				{
					$trail[] = ' › <span>' . $GLOBALS['TL_LANG']['MOD'][$table] . '</span>';
				}

				// Add the breadcrumb trail in reverse order
				foreach (array_reverse($trail) as $breadcrumb)
				{
					$this->Template->headline .= $breadcrumb;
				}
			}

			// Add the current action
			if (Input::get('act') == 'editAll')
			{
				if (isset($GLOBALS['TL_LANG']['MSC']['all'][0]))
				{
					$this->Template->headline .= ' › <span>' . $GLOBALS['TL_LANG']['MSC']['all'][0] . '</span>';
				}
			}
			elseif (Input::get('act') == 'overrideAll')
			{
				if (isset($GLOBALS['TL_LANG']['MSC']['all_override'][0]))
				{
					$this->Template->headline .= ' › <span>' . $GLOBALS['TL_LANG']['MSC']['all_override'][0] . '</span>';
				}
			}
			else
			{
				if (Input::get('id'))
				{
					if (Input::get('do') == 'files' || Input::get('do') == 'tpl_editor')
					{
						// Handle new folders (see #7980)
						if (strpos(Input::get('id'), '__new__') !== false)
						{
							$this->Template->headline .= ' › <span>' . \dirname(Input::get('id')) . '</span> › <span>' . $GLOBALS['TL_LANG'][$strTable]['new'][1] . '</span>';
						}
						else
						{
							$this->Template->headline .= ' › <span>' . Input::get('id') . '</span>';
						}
					}
					elseif (isset($GLOBALS['TL_LANG'][$strTable][$act]))
					{
						if (\is_array($GLOBALS['TL_LANG'][$strTable][$act]))
						{
							$this->Template->headline .= ' › <span>' . sprintf($GLOBALS['TL_LANG'][$strTable][$act][1], Input::get('id')) . '</span>';
						}
						else
						{
							$this->Template->headline .= ' › <span>' . sprintf($GLOBALS['TL_LANG'][$strTable][$act], Input::get('id')) . '</span>';
						}
					}
				}
				elseif (Input::get('pid'))
				{
					if (Input::get('do') == 'files' || Input::get('do') == 'tpl_editor')
					{
						if (Input::get('act') == 'move')
						{
							$this->Template->headline .= ' › <span>' . Input::get('pid') . '</span> › <span>' . $GLOBALS['TL_LANG'][$strTable]['move'][1] . '</span>';
						}
						else
						{
							$this->Template->headline .= ' › <span>' . Input::get('pid') . '</span>';
						}
					}
					elseif (isset($GLOBALS['TL_LANG'][$strTable][$act]))
					{
						if (\is_array($GLOBALS['TL_LANG'][$strTable][$act]))
						{
							$this->Template->headline .= ' › <span>' . sprintf($GLOBALS['TL_LANG'][$strTable][$act][1], Input::get('pid')) . '</span>';
						}
						else
						{
							$this->Template->headline .= ' › <span>' . sprintf($GLOBALS['TL_LANG'][$strTable][$act], Input::get('pid')) . '</span>';
						}
					}
				}
			}

			return $dc->$act();
		}

		return null;
	}

	/**
	 * Get all searchable pages and return them as array
	 *
	 * @param integer $pid
	 * @param string  $domain
	 * @param boolean $blnIsSitemap
	 *
	 * @return array
	 */
	public static function findSearchablePages($pid=0, $domain='', $blnIsSitemap=false)
	{
		$objPages = PageModel::findPublishedByPid($pid, array('ignoreFePreview'=>true));

		if ($objPages === null)
		{
			return array();
		}

		$arrPages = array();

		// Recursively walk through all subpages
		foreach ($objPages as $objPage)
		{
			// Searchable and not protected
			if ($objPage->type == 'regular' && (!$objPage->noSearch || $blnIsSitemap) && (!$blnIsSitemap || $objPage->robots != 'noindex,nofollow') && (!$objPage->protected || \Config::get('indexProtected')))
			{
<<<<<<< HEAD
				// Searchable and not protected
				if ((!$objPage->noSearch || $blnIsSitemap) && (!$objPage->protected || (Config::get('indexProtected') && (!$blnIsSitemap || $objPage->sitemap == 'map_always'))) && (!$blnIsSitemap || $objPage->sitemap != 'map_never') && !$objPage->requireItem)
				{
					$arrPages[] = $objPage->getAbsoluteUrl();

					// Get articles with teaser
					if (($objArticles = ArticleModel::findPublishedWithTeaserByPid($objPage->id, array('ignoreFePreview'=>true))) !== null)
=======
				$arrPages[] = $objPage->getAbsoluteUrl();

				// Get articles with teaser
				if (($objArticles = \ArticleModel::findPublishedWithTeaserByPid($objPage->id, array('ignoreFePreview'=>true))) !== null)
				{
					foreach ($objArticles as $objArticle)
>>>>>>> 08a0dd6f
					{
						$arrPages[] = $objPage->getAbsoluteUrl('/articles/' . ($objArticle->alias ?: $objArticle->id));
					}
				}
			}

			// Get subpages
			if ((!$objPage->protected || Config::get('indexProtected')) && ($arrSubpages = static::findSearchablePages($objPage->id, $domain, $blnIsSitemap)))
			{
				$arrPages = array_merge($arrPages, $arrSubpages);
			}
		}

		return $arrPages;
	}

	/**
	 * Add the file meta information to the request
	 *
	 * @param string  $strUuid
	 * @param string  $strPtable
	 * @param integer $intPid
	 *
	 * @deprecated Deprecated since Contao 4.4, to be removed in Contao 5.0.
	 */
	public static function addFileMetaInformationToRequest($strUuid, $strPtable, $intPid)
	{
		@trigger_error('Using Backend::addFileMetaInformationToRequest() has been deprecated and will no longer work in Contao 5.0.', E_USER_DEPRECATED);

		$objFile = FilesModel::findByUuid($strUuid);

		if ($objFile === null)
		{
			return;
		}

		$arrMeta = StringUtil::deserialize($objFile->meta);

		if (empty($arrMeta))
		{
			return;
		}

		$objPage = null;

		if ($strPtable == 'tl_article')
		{
			$objPage = PageModel::findOneBy(array('tl_page.id=(SELECT pid FROM tl_article WHERE id=?)'), $intPid);
		}
		else
		{
			// HOOK: support custom modules
			if (isset($GLOBALS['TL_HOOKS']['addFileMetaInformationToRequest']) && \is_array($GLOBALS['TL_HOOKS']['addFileMetaInformationToRequest']))
			{
				foreach ($GLOBALS['TL_HOOKS']['addFileMetaInformationToRequest'] as $callback)
				{
					if (($val = System::importStatic($callback[0])->{$callback[1]}($strPtable, $intPid)) !== false)
					{
						$objPage = $val;
					}
				}

				if ($objPage instanceof Result && $objPage->numRows < 1)
				{
					return;
				}

				if (\is_object($objPage) && !($objPage instanceof PageModel))
				{
					$objPage = PageModel::findByPk($objPage->id);
				}
			}
		}

		if ($objPage === null)
		{
			return;
		}

		$objPage->loadDetails();

		// Convert the language to a locale (see #5678)
		$strLanguage = str_replace('-', '_', $objPage->rootLanguage);

		if (isset($arrMeta[$strLanguage]))
		{
			if (!empty($arrMeta[$strLanguage]['title']) && Input::post('title') == '')
			{
				Input::setPost('title', $arrMeta[$strLanguage]['title']);
			}

			if (!empty($arrMeta[$strLanguage]['alt']) && Input::post('alt') == '')
			{
				Input::setPost('alt', $arrMeta[$strLanguage]['alt']);
			}

			if (!empty($arrMeta[$strLanguage]['caption']) && Input::post('caption') == '')
			{
				Input::setPost('caption', $arrMeta[$strLanguage]['caption']);
			}
		}
	}

	/**
	 * Add a breadcrumb menu to the page tree
	 *
	 * @param string $strKey
	 *
	 * @throws AccessDeniedException
	 * @throws \RuntimeException
	 */
	public static function addPagesBreadcrumb($strKey='tl_page_node')
	{
		/** @var AttributeBagInterface $objSession */
		$objSession = System::getContainer()->get('session')->getBag('contao_backend');

		// Set a new node
		if (isset($_GET['pn']))
		{
			// Check the path (thanks to Arnaud Buchoux)
			if (Validator::isInsecurePath(Input::get('pn', true)))
			{
				throw new \RuntimeException('Insecure path ' . Input::get('pn', true));
			}

			$objSession->set($strKey, Input::get('pn', true));
			Controller::redirect(preg_replace('/&pn=[^&]*/', '', Environment::get('request')));
		}

		$intNode = $objSession->get($strKey);

		if ($intNode < 1)
		{
			return;
		}

		// Check the path (thanks to Arnaud Buchoux)
		if (Validator::isInsecurePath($intNode))
		{
			throw new \RuntimeException('Insecure path ' . $intNode);
		}

		$arrIds   = array();
		$arrLinks = array();
		$objUser  = BackendUser::getInstance();

		// Generate breadcrumb trail
		if ($intNode)
		{
			$intId = $intNode;
			$objDatabase = Database::getInstance();

			do
			{
				$objPage = $objDatabase->prepare("SELECT * FROM tl_page WHERE id=?")
									   ->limit(1)
									   ->execute($intId);

				if ($objPage->numRows < 1)
				{
					// Currently selected page does not exist
					if ($intId == $intNode)
					{
						$objSession->set($strKey, 0);

						return;
					}

					break;
				}

				$arrIds[] = $intId;

				// No link for the active page
				if ($objPage->id == $intNode)
				{
					$arrLinks[] = self::addPageIcon($objPage->row(), '', null, '', true) . ' ' . $objPage->title;
				}
				else
				{
<<<<<<< HEAD
					$arrLinks[] = self::addPageIcon($objPage->row(), '', null, '', true) . ' <a href="' . self::addToUrl('pn=' . $objPage->id) . '" title="' . StringUtil::specialchars($GLOBALS['TL_LANG']['MSC']['selectNode']) . '">' . $objPage->title . '</a>';
=======
					$arrLinks[] = \Backend::addPageIcon($objPage->row(), '', null, '', true) . ' <a href="' . \Backend::addToUrl('pn=' . $objPage->id) . '" title="' . \StringUtil::specialchars($GLOBALS['TL_LANG']['MSC']['selectNode']) . '">' . $objPage->title . '</a>';
>>>>>>> 08a0dd6f
				}

				// Do not show the mounted pages
				if (!$objUser->isAdmin && $objUser->hasAccess($objPage->id, 'pagemounts'))
				{
					break;
				}

				$intId = $objPage->pid;
			} while ($intId > 0 && $objPage->type != 'root');
		}

		// Check whether the node is mounted
		if (!$objUser->hasAccess($arrIds, 'pagemounts'))
		{
			$objSession->set($strKey, 0);
			throw new AccessDeniedException('Page ID ' . $intNode . ' is not mounted.');
		}

		// Limit tree
		$GLOBALS['TL_DCA']['tl_page']['list']['sorting']['root'] = array($intNode);

		// Add root link
<<<<<<< HEAD
		$arrLinks[] = Image::getHtml('pagemounts.svg') . ' <a href="' . self::addToUrl('pn=0') . '" title="' . StringUtil::specialchars($GLOBALS['TL_LANG']['MSC']['selectAllNodes']) . '">' . $GLOBALS['TL_LANG']['MSC']['filterAll'] . '</a>';
=======
		$arrLinks[] = \Image::getHtml('pagemounts.svg') . ' <a href="' . \Backend::addToUrl('pn=0') . '" title="' . \StringUtil::specialchars($GLOBALS['TL_LANG']['MSC']['selectAllNodes']) . '">' . $GLOBALS['TL_LANG']['MSC']['filterAll'] . '</a>';
>>>>>>> 08a0dd6f
		$arrLinks = array_reverse($arrLinks);

		// Insert breadcrumb menu
		$GLOBALS['TL_DCA']['tl_page']['list']['sorting']['breadcrumb'] .= '

<nav aria-label="' . $GLOBALS['TL_LANG']['MSC']['breadcrumbMenu'] . '">
  <ul id="tl_breadcrumb">
    <li>' . implode(' › </li><li>', $arrLinks) . '</li>
  </ul>
</nav>';
	}

	/**
	 * Add an image to each page in the tree
	 *
	 * @param array         $row
	 * @param string        $label
	 * @param DataContainer $dc
	 * @param string        $imageAttribute
	 * @param boolean       $blnReturnImage
	 * @param boolean       $blnProtected
	 *
	 * @return string
	 */
	public static function addPageIcon($row, $label, DataContainer $dc=null, $imageAttribute='', $blnReturnImage=false, $blnProtected=false)
	{
		if ($blnProtected)
		{
			$row['protected'] = true;
		}

		$image = Controller::getPageStatusIcon((object) $row);
		$imageAttribute = trim($imageAttribute . ' data-icon="' . Controller::getPageStatusIcon((object) array_merge($row, array('published'=>'1'))) . '" data-icon-disabled="' . Controller::getPageStatusIcon((object) array_merge($row, array('published'=>''))) . '"');

		// Return the image only
		if ($blnReturnImage)
		{
			return Image::getHtml($image, '', $imageAttribute);
		}

		// Mark root pages
		if ($row['type'] == 'root' || Input::get('do') == 'article')
		{
			$label = '<strong>' . $label . '</strong>';
		}

		// Add the breadcrumb link
<<<<<<< HEAD
		$label = '<a href="' . self::addToUrl('pn=' . $row['id']) . '" title="' . StringUtil::specialchars($GLOBALS['TL_LANG']['MSC']['selectNode']) . '">' . $label . '</a>';

		// Return the image
		return '<a href="contao/main.php?do=feRedirect&amp;page=' . $row['id'] . '" title="' . StringUtil::specialchars($GLOBALS['TL_LANG']['MSC']['view']) . '" target="_blank">' . Image::getHtml($image, '', $imageAttribute) . '</a> ' . $label;
=======
		$label = '<a href="' . \Backend::addToUrl('pn=' . $row['id']) . '" title="' . \StringUtil::specialchars($GLOBALS['TL_LANG']['MSC']['selectNode']) . '">' . $label . '</a>';

		// Return the image
		return '<a href="contao/main.php?do=feRedirect&amp;page=' . $row['id'] . '" title="' . \StringUtil::specialchars($GLOBALS['TL_LANG']['MSC']['view']) . '"' . (($dc->table != 'tl_page') ? ' class="tl_gray"' : '') . ' target="_blank">' . \Image::getHtml($image, '', $imageAttribute) . '</a> ' . $label;
>>>>>>> 08a0dd6f
	}

	/**
	 * Return the system messages as HTML
	 *
	 * @return string The messages HTML markup
	 */
	public static function getSystemMessages()
	{
		$strMessages = '';

		// HOOK: add custom messages
		if (isset($GLOBALS['TL_HOOKS']['getSystemMessages']) && \is_array($GLOBALS['TL_HOOKS']['getSystemMessages']))
		{
			$arrMessages = array();

			foreach ($GLOBALS['TL_HOOKS']['getSystemMessages'] as $callback)
			{
				$strBuffer = System::importStatic($callback[0])->{$callback[1]}();

				if ($strBuffer != '')
				{
					$arrMessages[] = $strBuffer;
				}
			}

			if (!empty($arrMessages))
			{
				$strMessages .= implode("\n", $arrMessages);
			}
		}

		return $strMessages;
	}

	/**
	 * Add a breadcrumb menu to the file tree
	 *
	 * @param string $strKey
	 *
	 * @throws AccessDeniedException
	 * @throws \RuntimeException
	 */
	public static function addFilesBreadcrumb($strKey='tl_files_node')
	{
		/** @var AttributeBagInterface $objSession */
		$objSession = System::getContainer()->get('session')->getBag('contao_backend');

		// Set a new node
		if (isset($_GET['fn']))
		{
			// Check the path (thanks to Arnaud Buchoux)
			if (Validator::isInsecurePath(Input::get('fn', true)))
			{
				throw new \RuntimeException('Insecure path ' . Input::get('fn', true));
			}

			$objSession->set($strKey, Input::get('fn', true));
			Controller::redirect(preg_replace('/[?&]fn=[^&]*/', '', Environment::get('request')));
		}

		$strNode = $objSession->get($strKey);

		if ($strNode == '')
		{
			return;
		}

		// Check the path (thanks to Arnaud Buchoux)
		if (Validator::isInsecurePath($strNode))
		{
			throw new \RuntimeException('Insecure path ' . $strNode);
		}

		$rootDir = System::getContainer()->getParameter('kernel.project_dir');

		// Currently selected folder does not exist
		if (!is_dir($rootDir . '/' . $strNode))
		{
			$objSession->set($strKey, '');

			return;
		}

		$objUser  = BackendUser::getInstance();
		$strPath  = Config::get('uploadPath');
		$arrNodes = explode('/', preg_replace('/^' . preg_quote(Config::get('uploadPath'), '/') . '\//', '', $strNode));
		$arrLinks = array();

		// Add root link
<<<<<<< HEAD
		$arrLinks[] = Image::getHtml('filemounts.svg') . ' <a href="' . self::addToUrl('fn=') . '" title="' . StringUtil::specialchars($GLOBALS['TL_LANG']['MSC']['selectAllNodes']) . '">' . $GLOBALS['TL_LANG']['MSC']['filterAll'] . '</a>';
=======
		$arrLinks[] = \Image::getHtml('filemounts.svg') . ' <a href="' . \Backend::addToUrl('fn=') . '" title="' . \StringUtil::specialchars($GLOBALS['TL_LANG']['MSC']['selectAllNodes']) . '">' . $GLOBALS['TL_LANG']['MSC']['filterAll'] . '</a>';
>>>>>>> 08a0dd6f

		// Generate breadcrumb trail
		foreach ($arrNodes as $strFolder)
		{
			$strPath .= '/' . $strFolder;

			// Do not show pages which are not mounted
			if (!$objUser->hasAccess($strPath, 'filemounts'))
			{
				continue;
			}

			// No link for the active folder
			if ($strPath == $strNode)
			{
				$arrLinks[] = Image::getHtml('folderC.svg') . ' ' . $strFolder;
			}
			else
			{
<<<<<<< HEAD
				$arrLinks[] = Image::getHtml('folderC.svg') . ' <a href="' . self::addToUrl('fn=' . $strPath) . '" title="' . StringUtil::specialchars($GLOBALS['TL_LANG']['MSC']['selectNode']) . '">' . $strFolder . '</a>';
=======
				$arrLinks[] = \Image::getHtml('folderC.svg') . ' <a href="' . \Backend::addToUrl('fn=' . $strPath) . '" title="' . \StringUtil::specialchars($GLOBALS['TL_LANG']['MSC']['selectNode']) . '">' . $strFolder . '</a>';
>>>>>>> 08a0dd6f
			}
		}

		// Check whether the node is mounted
		if (!$objUser->hasAccess($strNode, 'filemounts'))
		{
			$objSession->set($strKey, '');
			throw new AccessDeniedException('Folder ID "' . $strNode . '" is not mounted');
		}

		// Limit tree
		$GLOBALS['TL_DCA']['tl_files']['list']['sorting']['root'] = array($strNode);

		// Insert breadcrumb menu
		$GLOBALS['TL_DCA']['tl_files']['list']['sorting']['breadcrumb'] .= '

<nav aria-label="' . $GLOBALS['TL_LANG']['MSC']['breadcrumbMenu'] . '">
  <ul id="tl_breadcrumb">
    <li>' . implode(' › </li><li>', $arrLinks) . '</li>
  </ul>
</nav>';
	}

	/**
	 * Convert an array of layout section IDs to an associative array with IDs and labels
	 *
	 * @param array $arrSections
	 *
	 * @return array
	 */
	public static function convertLayoutSectionIdsToAssociativeArray($arrSections)
	{
		$arrSections = array_flip(array_values(array_unique($arrSections)));

		foreach (array_keys($arrSections) as $k)
		{
			$arrSections[$k] = $GLOBALS['TL_LANG']['COLS'][$k];
		}

		asort($arrSections);

		return $arrSections;
	}

	/**
	 * Generate the DCA picker wizard
	 *
	 * @param boolean|array $extras
	 * @param string        $table
	 * @param string        $field
	 * @param string        $inputName
	 *
	 * @return string
	 */
	public static function getDcaPickerWizard($extras, $table, $field, $inputName)
	{
		$context = 'link';
		$extras = \is_array($extras) ? $extras : array();
		$providers = (isset($extras['providers']) && \is_array($extras['providers'])) ? $extras['providers'] : null;

		if (isset($extras['context']))
		{
			$context = $extras['context'];
			unset($extras['context']);
		}

		$factory = System::getContainer()->get('contao.picker.builder');

		if (!$factory->supportsContext($context, $providers))
		{
			return '';
		}

		return ' <a href="' . ampersand($factory->getUrl($context, $extras)) . '" title="' . StringUtil::specialchars($GLOBALS['TL_LANG']['MSC']['pagepicker']) . '" id="pp_' . $inputName . '">' . Image::getHtml((\is_array($extras) && isset($extras['icon']) ? $extras['icon'] : 'pickpage.svg'), $GLOBALS['TL_LANG']['MSC']['pagepicker']) . '</a>
  <script>
    $("pp_' . $inputName . '").addEvent("click", function(e) {
      e.preventDefault();
      Backend.openModalSelector({
        "id": "tl_listing",
<<<<<<< HEAD
        "title": ' . json_encode($GLOBALS['TL_DCA'][$table]['fields'][$field]['label'][0]) . ',
=======
        "title": "' . \StringUtil::specialchars(str_replace("'", "\\'", $GLOBALS['TL_DCA'][$table]['fields'][$field]['label'][0])) . '",
>>>>>>> 08a0dd6f
        "url": this.href + "&value=" + document.getElementById("ctrl_' . $inputName . '").value,
        "callback": function(picker, value) {
          $("ctrl_' . $inputName . '").value = value.join(",");
          $("ctrl_' . $inputName . '").fireEvent("change");
        }.bind(this)
      });
    });
  </script>';
	}

	/**
	 * Return the decoded host name
	 *
	 * @return string
	 */
	public static function getDecodedHostname()
	{
		$host = Environment::get('host');

		if (strncmp($host, 'xn--', 4) === 0)
		{
			$host = Idna::decode($host);
		}

		return $host;
	}

	/**
	 * Add the custom layout section references
	 */
	public function addCustomLayoutSectionReferences()
	{
		$objLayout = $this->Database->getInstance()->query("SELECT sections FROM tl_layout WHERE sections!=''");

		while ($objLayout->next())
		{
			$arrCustom = StringUtil::deserialize($objLayout->sections);

			// Add the custom layout sections
			if (!empty($arrCustom) && \is_array($arrCustom))
			{
				foreach ($arrCustom as $v)
				{
					if (!empty($v['id']))
					{
						$GLOBALS['TL_LANG']['COLS'][$v['id']] = $v['title'];
					}
				}
			}
		}
	}

	/**
	 * Get all allowed pages and return them as string
	 *
	 * @return string
	 */
	public function createPageList()
	{
		$this->import(BackendUser::class, 'User');

		if ($this->User->isAdmin)
		{
			return $this->doCreatePageList();
		}

		$return = '';
		$processed = array();

		foreach ($this->eliminateNestedPages($this->User->pagemounts) as $page)
		{
			$objPage = PageModel::findWithDetails($page);

			// Root page mounted
			if ($objPage->type == 'root')
			{
				$title = $objPage->title;
				$start = $objPage->id;
			}

			// Regular page mounted
			else
			{
				$title = $objPage->rootTitle;
				$start = $objPage->rootId;
			}

			// Do not process twice
			if (\in_array($start, $processed))
			{
				continue;
			}

			// Skip websites that run under a different domain (see #2387)
			if ($objPage->domain && $objPage->domain != Environment::get('host'))
			{
				continue;
			}

			$processed[] = $start;
			$return .= '<optgroup label="' . $title . '">' . $this->doCreatePageList($start) . '</optgroup>';
		}

		return $return;
	}

	/**
	 * Recursively get all allowed pages and return them as string
	 *
	 * @param integer $intId
	 * @param integer $level
	 *
	 * @return string
	 */
	protected function doCreatePageList($intId=0, $level=-1)
	{
		$objPages = $this->Database->prepare("SELECT id, title, type, dns FROM tl_page WHERE pid=? ORDER BY sorting")
								   ->execute($intId);

		if ($objPages->numRows < 1)
		{
			return '';
		}

		++$level;
		$strOptions = '';

		while ($objPages->next())
		{
			if ($objPages->type == 'root')
			{
				// Skip websites that run under a different domain
				if ($objPages->dns && $objPages->dns != Environment::get('host'))
				{
					continue;
				}

				$strOptions .= '<optgroup label="' . $objPages->title . '">';
				$strOptions .= $this->doCreatePageList($objPages->id, -1);
				$strOptions .= '</optgroup>';
			}
			else
			{
				$strOptions .= sprintf('<option value="{{link_url::%s}}"%s>%s%s</option>', $objPages->id, (('{{link_url::' . $objPages->id . '}}' == Input::get('value')) ? ' selected="selected"' : ''), str_repeat(' &nbsp; &nbsp; ', $level), StringUtil::specialchars($objPages->title));
				$strOptions .= $this->doCreatePageList($objPages->id, $level);
			}
		}

		return $strOptions;
	}

	/**
	 * Get all allowed files and return them as string
	 *
	 * @param string  $strFilter
	 * @param boolean $filemount
	 *
	 * @return string
	 */
	public function createFileList($strFilter='', $filemount=false)
	{
		// Deprecated since Contao 4.0, to be removed in Contao 5.0
		if ($strFilter === true)
		{
			@trigger_error('Passing "true" to Backend::createFileList() has been deprecated and will no longer work in Contao 5.0.', E_USER_DEPRECATED);

			$strFilter = 'gif,jpg,jpeg,png';
		}

		$this->import(BackendUser::class, 'User');

		if ($this->User->isAdmin)
		{
			return $this->doCreateFileList(Config::get('uploadPath'), -1, $strFilter);
		}

		$return = '';
		$processed = array();

		// Set custom filemount
		if ($filemount)
		{
			$this->User->filemounts = array($filemount);
		}

		// Limit nodes to the filemounts of the user
		foreach ($this->eliminateNestedPaths($this->User->filemounts) as $path)
		{
			if (\in_array($path, $processed))
			{
				continue;
			}

			$processed[] = $path;
			$return .= $this->doCreateFileList($path, -1, $strFilter);
		}

		return $return;
	}

	/**
	 * Recursively get all allowed files and return them as string
	 *
	 * @param string  $strFolder
	 * @param integer $level
	 * @param string  $strFilter
	 *
	 * @return string
	 */
	protected function doCreateFileList($strFolder=null, $level=-1, $strFilter='')
	{
		// Deprecated since Contao 4.0, to be removed in Contao 5.0
		if ($strFilter === true)
		{
			@trigger_error('Passing "true" to Backend::doCreateFileList() has been deprecated and will no longer work in Contao 5.0.', E_USER_DEPRECATED);

			$strFilter = 'gif,jpg,jpeg,png';
		}

		$rootDir = System::getContainer()->getParameter('kernel.project_dir');
		$arrPages = scan($rootDir . '/' . $strFolder);

		// Empty folder
		if (empty($arrPages))
		{
			return '';
		}

		// Protected folder
		if (\in_array('.htaccess', $arrPages))
		{
			return '';
		}

		++$level;
		$strFolders = '';
		$strFiles = '';

		// Recursively list all files and folders
		foreach ($arrPages as $strFile)
		{
			if (strncmp($strFile, '.', 1) === 0)
			{
				continue;
			}

			// Folders
			if (is_dir($rootDir . '/' . $strFolder . '/' . $strFile))
			{
				$strFolders .=  $this->doCreateFileList($strFolder . '/' . $strFile, $level, $strFilter);
			}

			// Files
			else
			{
				// Filter images
				if ($strFilter != '' && !preg_match('/\.(' . str_replace(',', '|', $strFilter) . ')$/i', $strFile))
				{
					continue;
				}

				$strFiles .= sprintf('<option value="%s"%s>%s</option>', $strFolder . '/' . $strFile, (($strFolder . '/' . $strFile == Input::get('value')) ? ' selected="selected"' : ''), StringUtil::specialchars($strFile));
			}
		}

		if ($strFiles)
		{
			return '<optgroup label="' . StringUtil::specialchars($strFolder) . '">' . $strFiles . $strFolders . '</optgroup>';
		}

		return $strFiles . $strFolders;
	}
}

class_alias(Backend::class, 'Backend');<|MERGE_RESOLUTION|>--- conflicted
+++ resolved
@@ -657,24 +657,14 @@
 		foreach ($objPages as $objPage)
 		{
 			// Searchable and not protected
-			if ($objPage->type == 'regular' && (!$objPage->noSearch || $blnIsSitemap) && (!$blnIsSitemap || $objPage->robots != 'noindex,nofollow') && (!$objPage->protected || \Config::get('indexProtected')))
-			{
-<<<<<<< HEAD
-				// Searchable and not protected
-				if ((!$objPage->noSearch || $blnIsSitemap) && (!$objPage->protected || (Config::get('indexProtected') && (!$blnIsSitemap || $objPage->sitemap == 'map_always'))) && (!$blnIsSitemap || $objPage->sitemap != 'map_never') && !$objPage->requireItem)
-				{
-					$arrPages[] = $objPage->getAbsoluteUrl();
-
-					// Get articles with teaser
-					if (($objArticles = ArticleModel::findPublishedWithTeaserByPid($objPage->id, array('ignoreFePreview'=>true))) !== null)
-=======
+			if ($objPage->type == 'regular' && !$objPage->requireItem && (!$objPage->noSearch || $blnIsSitemap) && (!$blnIsSitemap || $objPage->robots != 'noindex,nofollow') && (!$objPage->protected || \Config::get('indexProtected')))
+			{
 				$arrPages[] = $objPage->getAbsoluteUrl();
 
 				// Get articles with teaser
-				if (($objArticles = \ArticleModel::findPublishedWithTeaserByPid($objPage->id, array('ignoreFePreview'=>true))) !== null)
+				if (($objArticles = ArticleModel::findPublishedWithTeaserByPid($objPage->id, array('ignoreFePreview'=>true))) !== null)
 				{
 					foreach ($objArticles as $objArticle)
->>>>>>> 08a0dd6f
 					{
 						$arrPages[] = $objPage->getAbsoluteUrl('/articles/' . ($objArticle->alias ?: $objArticle->id));
 					}
@@ -855,11 +845,7 @@
 				}
 				else
 				{
-<<<<<<< HEAD
 					$arrLinks[] = self::addPageIcon($objPage->row(), '', null, '', true) . ' <a href="' . self::addToUrl('pn=' . $objPage->id) . '" title="' . StringUtil::specialchars($GLOBALS['TL_LANG']['MSC']['selectNode']) . '">' . $objPage->title . '</a>';
-=======
-					$arrLinks[] = \Backend::addPageIcon($objPage->row(), '', null, '', true) . ' <a href="' . \Backend::addToUrl('pn=' . $objPage->id) . '" title="' . \StringUtil::specialchars($GLOBALS['TL_LANG']['MSC']['selectNode']) . '">' . $objPage->title . '</a>';
->>>>>>> 08a0dd6f
 				}
 
 				// Do not show the mounted pages
@@ -883,11 +869,7 @@
 		$GLOBALS['TL_DCA']['tl_page']['list']['sorting']['root'] = array($intNode);
 
 		// Add root link
-<<<<<<< HEAD
 		$arrLinks[] = Image::getHtml('pagemounts.svg') . ' <a href="' . self::addToUrl('pn=0') . '" title="' . StringUtil::specialchars($GLOBALS['TL_LANG']['MSC']['selectAllNodes']) . '">' . $GLOBALS['TL_LANG']['MSC']['filterAll'] . '</a>';
-=======
-		$arrLinks[] = \Image::getHtml('pagemounts.svg') . ' <a href="' . \Backend::addToUrl('pn=0') . '" title="' . \StringUtil::specialchars($GLOBALS['TL_LANG']['MSC']['selectAllNodes']) . '">' . $GLOBALS['TL_LANG']['MSC']['filterAll'] . '</a>';
->>>>>>> 08a0dd6f
 		$arrLinks = array_reverse($arrLinks);
 
 		// Insert breadcrumb menu
@@ -935,17 +917,10 @@
 		}
 
 		// Add the breadcrumb link
-<<<<<<< HEAD
 		$label = '<a href="' . self::addToUrl('pn=' . $row['id']) . '" title="' . StringUtil::specialchars($GLOBALS['TL_LANG']['MSC']['selectNode']) . '">' . $label . '</a>';
 
 		// Return the image
 		return '<a href="contao/main.php?do=feRedirect&amp;page=' . $row['id'] . '" title="' . StringUtil::specialchars($GLOBALS['TL_LANG']['MSC']['view']) . '" target="_blank">' . Image::getHtml($image, '', $imageAttribute) . '</a> ' . $label;
-=======
-		$label = '<a href="' . \Backend::addToUrl('pn=' . $row['id']) . '" title="' . \StringUtil::specialchars($GLOBALS['TL_LANG']['MSC']['selectNode']) . '">' . $label . '</a>';
-
-		// Return the image
-		return '<a href="contao/main.php?do=feRedirect&amp;page=' . $row['id'] . '" title="' . \StringUtil::specialchars($GLOBALS['TL_LANG']['MSC']['view']) . '"' . (($dc->table != 'tl_page') ? ' class="tl_gray"' : '') . ' target="_blank">' . \Image::getHtml($image, '', $imageAttribute) . '</a> ' . $label;
->>>>>>> 08a0dd6f
 	}
 
 	/**
@@ -1036,11 +1011,7 @@
 		$arrLinks = array();
 
 		// Add root link
-<<<<<<< HEAD
 		$arrLinks[] = Image::getHtml('filemounts.svg') . ' <a href="' . self::addToUrl('fn=') . '" title="' . StringUtil::specialchars($GLOBALS['TL_LANG']['MSC']['selectAllNodes']) . '">' . $GLOBALS['TL_LANG']['MSC']['filterAll'] . '</a>';
-=======
-		$arrLinks[] = \Image::getHtml('filemounts.svg') . ' <a href="' . \Backend::addToUrl('fn=') . '" title="' . \StringUtil::specialchars($GLOBALS['TL_LANG']['MSC']['selectAllNodes']) . '">' . $GLOBALS['TL_LANG']['MSC']['filterAll'] . '</a>';
->>>>>>> 08a0dd6f
 
 		// Generate breadcrumb trail
 		foreach ($arrNodes as $strFolder)
@@ -1060,11 +1031,7 @@
 			}
 			else
 			{
-<<<<<<< HEAD
 				$arrLinks[] = Image::getHtml('folderC.svg') . ' <a href="' . self::addToUrl('fn=' . $strPath) . '" title="' . StringUtil::specialchars($GLOBALS['TL_LANG']['MSC']['selectNode']) . '">' . $strFolder . '</a>';
-=======
-				$arrLinks[] = \Image::getHtml('folderC.svg') . ' <a href="' . \Backend::addToUrl('fn=' . $strPath) . '" title="' . \StringUtil::specialchars($GLOBALS['TL_LANG']['MSC']['selectNode']) . '">' . $strFolder . '</a>';
->>>>>>> 08a0dd6f
 			}
 		}
 
@@ -1144,11 +1111,7 @@
       e.preventDefault();
       Backend.openModalSelector({
         "id": "tl_listing",
-<<<<<<< HEAD
         "title": ' . json_encode($GLOBALS['TL_DCA'][$table]['fields'][$field]['label'][0]) . ',
-=======
-        "title": "' . \StringUtil::specialchars(str_replace("'", "\\'", $GLOBALS['TL_DCA'][$table]['fields'][$field]['label'][0])) . '",
->>>>>>> 08a0dd6f
         "url": this.href + "&value=" + document.getElementById("ctrl_' . $inputName . '").value,
         "callback": function(picker, value) {
           $("ctrl_' . $inputName . '").value = value.join(",");
