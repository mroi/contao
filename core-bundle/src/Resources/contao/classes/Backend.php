--- conflicted
+++ resolved
@@ -445,24 +445,13 @@
 										 ->limit(1)
 										 ->execute(\Input::get('id'));
 
-<<<<<<< HEAD
-					if ($objRow->title != '')
-					{
-						$this->Template->headline .= ' › <span>' . $objRow->title . '</span>';
-					}
-					elseif ($objRow->name != '')
-					{
-						$this->Template->headline .= ' › <span>' . $objRow->name . '</span>';
-					}
-=======
 				if ($objRow->title != '')
 				{
-					$this->Template->headline .= ' › <span>' . $objRow->title . '</span>';
+					$this->Template->headline .= ' › <span>' . $objRow->title . '</span>';
 				}
 				elseif ($objRow->name != '')
 				{
-					$this->Template->headline .= ' › <span>' . $objRow->name . '</span>';
->>>>>>> 6d2e3e62
+					$this->Template->headline .= ' › <span>' . $objRow->name . '</span>';
 				}
 			}
 
