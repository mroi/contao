--- conflicted
+++ resolved
@@ -892,11 +892,7 @@
 				}
 				else
 				{
-<<<<<<< HEAD
-					$arrLinks[] = \Backend::addPageIcon($objPage->row(), '', null, '', true) . ' <a href="' . \Backend::addToUrl('node='.$objPage->id) . '" title="'.specialchars($GLOBALS['TL_LANG']['MSC']['selectNode']).'">' . $objPage->title . '</a>';
-=======
-					$arrLinks[] = \Backend::addPageIcon($objPage->row(), '', null, '', true) . ' <a href="' . \Controller::addToUrl('pn='.$objPage->id) . '" title="'.specialchars($GLOBALS['TL_LANG']['MSC']['selectNode']).'">' . $objPage->title . '</a>';
->>>>>>> 9a72ea70
+					$arrLinks[] = \Backend::addPageIcon($objPage->row(), '', null, '', true) . ' <a href="' . \Backend::addToUrl('pn='.$objPage->id) . '" title="'.specialchars($GLOBALS['TL_LANG']['MSC']['selectNode']).'">' . $objPage->title . '</a>';
 				}
 
 				// Do not show the mounted pages
@@ -921,11 +917,7 @@
 		$GLOBALS['TL_DCA']['tl_page']['list']['sorting']['root'] = array($intNode);
 
 		// Add root link
-<<<<<<< HEAD
-		$arrLinks[] = \Image::getHtml('pagemounts.gif') . ' <a href="' . \Backend::addToUrl('node=0') . '" title="'.specialchars($GLOBALS['TL_LANG']['MSC']['selectAllNodes']).'">' . $GLOBALS['TL_LANG']['MSC']['filterAll'] . '</a>';
-=======
-		$arrLinks[] = \Image::getHtml('pagemounts.gif') . ' <a href="' . \Controller::addToUrl('pn=0') . '" title="'.specialchars($GLOBALS['TL_LANG']['MSC']['selectAllNodes']).'">' . $GLOBALS['TL_LANG']['MSC']['filterAll'] . '</a>';
->>>>>>> 9a72ea70
+		$arrLinks[] = \Image::getHtml('pagemounts.gif') . ' <a href="' . \Backend::addToUrl('pn=0') . '" title="'.specialchars($GLOBALS['TL_LANG']['MSC']['selectAllNodes']).'">' . $GLOBALS['TL_LANG']['MSC']['filterAll'] . '</a>';
 		$arrLinks = array_reverse($arrLinks);
 
 		// Insert breadcrumb menu
@@ -972,11 +964,7 @@
 		}
 
 		// Add the breadcrumb link
-<<<<<<< HEAD
-		$label = '<a href="' . \Backend::addToUrl('node='.$row['id']) . '" title="'.specialchars($GLOBALS['TL_LANG']['MSC']['selectNode']).'">' . $label . '</a>';
-=======
-		$label = '<a href="' . \Controller::addToUrl('pn='.$row['id']) . '" title="'.specialchars($GLOBALS['TL_LANG']['MSC']['selectNode']).'">' . $label . '</a>';
->>>>>>> 9a72ea70
+		$label = '<a href="' . \Backend::addToUrl('pn='.$row['id']) . '" title="'.specialchars($GLOBALS['TL_LANG']['MSC']['selectNode']).'">' . $label . '</a>';
 
 		// Return the image
 		return '<a href="contao/main.php?do=feRedirect&amp;page='.$row['id'].'" title="'.specialchars($GLOBALS['TL_LANG']['MSC']['view']).'"' . (($dc->table != 'tl_page') ? ' class="tl_gray"' : '') . ' target="_blank">'.\Image::getHtml($image, '', $imageAttribute).'</a> '.$label;
@@ -1036,11 +1024,7 @@
 		$arrLinks = array();
 
 		// Add root link
-<<<<<<< HEAD
-		$arrLinks[] = \Image::getHtml('filemounts.gif') . ' <a href="' . \Backend::addToUrl('node=') . '" title="'.specialchars($GLOBALS['TL_LANG']['MSC']['selectAllNodes']).'">' . $GLOBALS['TL_LANG']['MSC']['filterAll'] . '</a>';
-=======
-		$arrLinks[] = \Image::getHtml('filemounts.gif') . ' <a href="' . \Controller::addToUrl('fn=') . '" title="'.specialchars($GLOBALS['TL_LANG']['MSC']['selectAllNodes']).'">' . $GLOBALS['TL_LANG']['MSC']['filterAll'] . '</a>';
->>>>>>> 9a72ea70
+		$arrLinks[] = \Image::getHtml('filemounts.gif') . ' <a href="' . \Backend::addToUrl('fn=') . '" title="'.specialchars($GLOBALS['TL_LANG']['MSC']['selectAllNodes']).'">' . $GLOBALS['TL_LANG']['MSC']['filterAll'] . '</a>';
 
 		// Generate breadcrumb trail
 		foreach ($arrNodes as $strFolder)
@@ -1060,11 +1044,7 @@
 			}
 			else
 			{
-<<<<<<< HEAD
-				$arrLinks[] = \Image::getHtml('folderC.gif') . ' <a href="' . \Backend::addToUrl('node='.$strPath) . '" title="'.specialchars($GLOBALS['TL_LANG']['MSC']['selectNode']).'">' . $strFolder . '</a>';
-=======
-				$arrLinks[] = \Image::getHtml('folderC.gif') . ' <a href="' . \Controller::addToUrl('fn='.$strPath) . '" title="'.specialchars($GLOBALS['TL_LANG']['MSC']['selectNode']).'">' . $strFolder . '</a>';
->>>>>>> 9a72ea70
+				$arrLinks[] = \Image::getHtml('folderC.gif') . ' <a href="' . \Backend::addToUrl('fn='.$strPath) . '" title="'.specialchars($GLOBALS['TL_LANG']['MSC']['selectNode']).'">' . $strFolder . '</a>';
 			}
 		}
 
