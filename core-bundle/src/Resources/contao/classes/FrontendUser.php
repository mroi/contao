<?php

/*
 * This file is part of Contao.
 *
 * (c) Leo Feyer
 *
 * @license LGPL-3.0-or-later
 */

namespace Contao;

/**
 * Provide methods to manage front end users.
 *
 * @property array   $allGroups
 * @property string  $loginPage
 *
 * @author Leo Feyer <https://github.com/leofeyer>
 */
class FrontendUser extends User
{

	/**
	 * Symfony Security session key
	 * @var string
	 */
	const SECURITY_SESSION_KEY = '_security_contao_frontend';

	/**
	 * Current object instance (do not remove)
	 * @var FrontendUser
	 */
	protected static $objInstance;

	/**
	 * Name of the corresponding table
	 * @var string
	 */
	protected $strTable = 'tl_member';

	/**
	 * Name of the current cookie
	 * @var string
	 */
	protected $strCookie = 'FE_USER_AUTH';

	/**
	 * Group login page
	 * @var string
	 */
	protected $strLoginPage;

	/**
	 * Groups
	 * @var array
	 */
	protected $arrGroups;

	/**
	 * Symfony security roles
	 * @var array
	 */
	protected $roles = array('ROLE_MEMBER');

	/**
	 * Initialize the object
	 */
	protected function __construct()
	{
		parent::__construct();

		$this->strIp = \Environment::get('ip');
		$this->strHash = \Input::cookie($this->strCookie);
	}

	/**
	 * Instantiate a new user object
	 *
	 * @return static|User The object instance
	 */
	public static function getInstance()
	{
		if (static::$objInstance !== null)
		{
			return static::$objInstance;
		}

		$objToken = \System::getContainer()->get('security.token_storage')->getToken();

		// Load the user from the security storage
		if ($objToken !== null && is_a($objToken->getUser(), static::class))
		{
			return static::loadUserByUsername($objToken->getUser()->getUsername());
		}

		// Check for an authenticated user in the session
		$strUser = \System::getContainer()->get('contao.security.token_checker')->getFrontendUsername();

		if ($strUser !== null)
		{
			return static::loadUserByUsername($strUser);
		}

		return parent::getInstance();
	}

	/**
	 * Extend parent setter class and modify some parameters
	 *
	 * @param string $strKey
	 * @param mixed  $varValue
	 */
	public function __set($strKey, $varValue)
	{
		switch ($strKey)
		{
			case 'allGroups':
				$this->arrGroups = $varValue;
				break;

			default:
				parent::__set($strKey, $varValue);
				break;
		}
	}

	/**
	 * Extend parent getter class and modify some parameters
	 *
	 * @param string $strKey
	 *
	 * @return mixed
	 */
	public function __get($strKey)
	{
		switch ($strKey)
		{
			case 'allGroups':
				return $this->arrGroups;
				break;

			case 'loginPage':
				return $this->strLoginPage;
				break;
		}

		return parent::__get($strKey);
	}

	/**
	 * Authenticate a user
	 *
	 * @return boolean
	 *
	 * @deprecated Deprecated since Contao 4.5, to be removed in Contao 5.0.
	 *             Use Symfony security instead.
	 */
	public function authenticate()
	{
		@trigger_error('Using FrontendUser::authenticate() has been deprecated and will no longer work in Contao 5.0. Use Symfony security instead.', E_USER_DEPRECATED);

		return \System::getContainer()->get('contao.security.token_checker')->hasFrontendUser();
	}

	/**
	 * Try to login the current user
	 *
	 * @return boolean True if the user could be logged in
	 *
	 * @deprecated Deprecated since Contao 4.5, to be removed in Contao 5.0.
	 *             Use Symfony security instead.
	 */
	public function login()
	{
		@trigger_error('Using FrontendUser::login() has been deprecated and will no longer work in Contao 5.0. Use Symfony security instead.', E_USER_DEPRECATED);

<<<<<<< HEAD
		return \System::getContainer()->get('contao.security.token_checker')->hasFrontendUser();
=======
		return true;
	}

	/**
	 * Remove the auto login resources
	 *
	 * @return boolean
	 */
	public function logout()
	{
		// Default routine
		if (parent::logout() == false)
		{
			return false;
		}

		// Reset the auto login data
		$this->autologin = null;
		$this->createdOn = 0;
		$this->save();

		// Remove the auto login cookie
		$this->setCookie('FE_AUTO_LOGIN', $this->autologin, (time() - 86400), null, null, \Environment::get('ssl'), true);

		return true;
>>>>>>> 6d2e3e62
	}

	/**
	 * Save the original group membership
	 *
	 * @param string $strColumn
	 * @param mixed  $varValue
	 *
	 * @return boolean
	 */
	public function findBy($strColumn, $varValue)
	{
		if (parent::findBy($strColumn, $varValue) === false)
		{
			return false;
		}

		$this->arrGroups = $this->groups;

		return true;
	}

	/**
	 * Restore the original group membership
	 */
	public function save()
	{
		$groups = $this->groups;
		$this->arrData['groups'] = $this->arrGroups;
		parent::save();
		$this->groups = $groups;
	}

	/**
	 * Set all user properties from a database record
	 */
	protected function setUserFromDb()
	{
		$this->intId = $this->id;

		// Unserialize values
		foreach ($this->arrData as $k=>$v)
		{
			if (!is_numeric($v))
			{
				$this->$k = \StringUtil::deserialize($v);
			}
		}

		$GLOBALS['TL_USERNAME'] = $this->username;

		// Make sure that groups is an array
		if (!\is_array($this->groups))
		{
			$this->groups = ($this->groups != '') ? array($this->groups) : array();
		}

		// Skip inactive groups
		if (($objGroups = \MemberGroupModel::findAllActive()) !== null)
		{
			$this->groups = array_intersect($this->groups, $objGroups->fetchEach('id'));
		}

		// Get the group login page
		if ($this->groups[0] > 0)
		{
			$objGroup = \MemberGroupModel::findPublishedById($this->groups[0]);

			if ($objGroup !== null && $objGroup->redirect && $objGroup->jumpTo)
			{
				$this->strLoginPage = $objGroup->jumpTo;
			}
		}
	}

	/**
	 * {@inheritdoc}
	 */
	public function getRoles()
	{
		return $this->roles;
	}
}<|MERGE_RESOLUTION|>--- conflicted
+++ resolved
@@ -175,35 +175,7 @@
 	{
 		@trigger_error('Using FrontendUser::login() has been deprecated and will no longer work in Contao 5.0. Use Symfony security instead.', E_USER_DEPRECATED);
 
-<<<<<<< HEAD
 		return \System::getContainer()->get('contao.security.token_checker')->hasFrontendUser();
-=======
-		return true;
-	}
-
-	/**
-	 * Remove the auto login resources
-	 *
-	 * @return boolean
-	 */
-	public function logout()
-	{
-		// Default routine
-		if (parent::logout() == false)
-		{
-			return false;
-		}
-
-		// Reset the auto login data
-		$this->autologin = null;
-		$this->createdOn = 0;
-		$this->save();
-
-		// Remove the auto login cookie
-		$this->setCookie('FE_AUTO_LOGIN', $this->autologin, (time() - 86400), null, null, \Environment::get('ssl'), true);
-
-		return true;
->>>>>>> 6d2e3e62
 	}
 
 	/**
