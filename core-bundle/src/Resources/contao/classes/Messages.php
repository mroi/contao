--- conflicted
+++ resolved
@@ -69,11 +69,7 @@
 	{
 		$arrRoots = array();
 		$time = Date::floorToMinute();
-<<<<<<< HEAD
-		$objRoots = $this->Database->execute("SELECT fallback, dns FROM tl_page WHERE type='root' AND published='1' AND (start='' OR start<='$time') AND (stop='' OR stop>'" . ($time + 60) . "') ORDER BY dns");
-=======
 		$objRoots = $this->Database->execute("SELECT fallback, dns FROM tl_page WHERE type='root' AND published='1' AND (start='' OR start<='$time') AND (stop='' OR stop>'$time') ORDER BY dns");
->>>>>>> de1d4b93
 
 		while ($objRoots->next())
 		{
