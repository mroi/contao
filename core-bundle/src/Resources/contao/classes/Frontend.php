<?php

/**
 * Contao Open Source CMS
 *
 * Copyright (c) 2005-2015 Leo Feyer
 *
 * @license LGPL-3.0+
 */

namespace Contao;

use Contao\CoreBundle\Exception\NoRootPageFoundException;
use Symfony\Component\HttpFoundation\Response;
use Symfony\Component\HttpFoundation\Session\Attribute\AttributeBagInterface;


/**
 * Provide methods to manage front end controllers.
 *
 * @author Leo Feyer <https://github.com/leofeyer>
 */
abstract class Frontend extends \Controller
{

	/**
	 * Meta array
	 * @var array
	 */
	protected $arrMeta = array();

	/**
	 * Aux array
	 * @var array
	 */
	protected $arrAux = array();

	/**
	 * Processed files array
	 * @var array
	 */
	protected $arrProcessed = array();


	/**
	 * Load the database object
	 *
	 * Make the constructor public, so pages can be instantiated (see #6182)
	 */
	public function __construct()
	{
		parent::__construct();
		$this->import('Database');
	}


	/**
	 * Split the current request into fragments, strip the URL suffix, recreate the $_GET array and return the page ID
	 *
	 * @return mixed
	 */
	public static function getPageIdFromUrl()
	{
		$strRequest = \Environment::get('relativeRequest');

		if ($strRequest == '')
		{
			return null;
		}

		// Get the request without the query string
		list($strRequest) = explode('?', $strRequest, 2);

		// URL decode here (see #6232)
		$strRequest = rawurldecode($strRequest);

		// The request string must not contain "auto_item" (see #4012)
		if (strpos($strRequest, '/auto_item/') !== false)
		{
			return false;
		}

		// Remove the URL suffix if not just a language root (e.g. en/) is requested
		if ($strRequest != '' && (!\Config::get('addLanguageToUrl') || !preg_match('@^[a-z]{2}(-[A-Z]{2})?/$@', $strRequest)))
		{
			$intSuffixLength = strlen(\Config::get('urlSuffix'));

			// Return false if the URL suffix does not match (see #2864)
			if ($intSuffixLength > 0)
			{
				if (substr($strRequest, -$intSuffixLength) != \Config::get('urlSuffix'))
				{
					return false;
				}

				$strRequest = substr($strRequest, 0, -$intSuffixLength);
			}
		}

		// Extract the language
		if (\Config::get('addLanguageToUrl'))
		{
			$arrMatches = array();

			// Use the matches instead of substr() (thanks to Mario Müller)
			if (preg_match('@^([a-z]{2}(-[A-Z]{2})?)/(.*)$@', $strRequest, $arrMatches))
			{
				\Input::setGet('language', $arrMatches[1]);

				// Trigger the root page if only the language was given
				if ($arrMatches[3] == '')
				{
					return null;
				}

				$strRequest = $arrMatches[3];
			}
			else
			{
				return false; // Language not provided
			}
		}

		$arrFragments = null;

		// Use folder-style URLs
		if (\Config::get('folderUrl') && strpos($strRequest, '/') !== false)
		{
			$strAlias = $strRequest;
			$arrOptions = array($strAlias);

			// Compile all possible aliases by applying dirname() to the request (e.g. news/archive/item, news/archive, news)
			while ($strAlias != '/' && strpos($strAlias, '/') !== false)
			{
				$strAlias = dirname($strAlias);
				$arrOptions[] = $strAlias;
			}

			// Check if there are pages with a matching alias
			$objPages = \PageModel::findByAliases($arrOptions);

			if ($objPages !== null)
			{
				$arrPages = array();

				// Order by domain and language
				while ($objPages->next())
				{
					/** @var PageModel $objModel */
					$objModel = $objPages->current();
					$objPage  = $objModel->loadDetails();

					$domain = $objPage->domain ?: '*';
					$arrPages[$domain][$objPage->rootLanguage][] = $objPage;

					// Also store the fallback language
					if ($objPage->rootIsFallback)
					{
						$arrPages[$domain]['*'][] = $objPage;
					}
				}

				$strHost = \Environment::get('host');

				// Look for a root page whose domain name matches the host name
				if (isset($arrPages[$strHost]))
				{
					$arrLangs = $arrPages[$strHost];
				}
				else
				{
					$arrLangs = $arrPages['*'] ?: array(); // empty domain
				}

				$arrAliases = array();

				// Use the first result (see #4872)
				if (!\Config::get('addLanguageToUrl'))
				{
					$arrAliases = current($arrLangs);
				}
				// Try to find a page matching the language parameter
				elseif (($lang = \Input::get('language')) != '' && isset($arrLangs[$lang]))
				{
					$arrAliases = $arrLangs[$lang];
				}

				// Return if there are no matches
				if (empty($arrAliases))
				{
					return false;
				}

				$objPage = $arrAliases[0];

				// The request consists of the alias only
				if ($strRequest == $objPage->alias)
				{
					$arrFragments = array($strRequest);
				}
				// Remove the alias from the request string, explode it and then re-insert the alias at the beginning
				else
				{
					$arrFragments = explode('/', substr($strRequest, strlen($objPage->alias) + 1));
					array_unshift($arrFragments, $objPage->alias);
				}
			}
		}

		// If folderUrl is deactivated or did not find a matching page
		if ($arrFragments === null)
		{
			if ($strRequest == '/')
			{
				return false;
			}
			else
			{
				$arrFragments = explode('/', $strRequest);
			}
		}

		// Add the second fragment as auto_item if the number of fragments is even
		if (\Config::get('useAutoItem') && count($arrFragments) % 2 == 0)
		{
			array_insert($arrFragments, 1, array('auto_item'));
		}

		// HOOK: add custom logic
		if (isset($GLOBALS['TL_HOOKS']['getPageIdFromUrl']) && is_array($GLOBALS['TL_HOOKS']['getPageIdFromUrl']))
		{
			foreach ($GLOBALS['TL_HOOKS']['getPageIdFromUrl'] as $callback)
			{
				$arrFragments = static::importStatic($callback[0])->{$callback[1]}($arrFragments);
			}
		}

		// Return if the alias is empty (see #4702 and #4972)
		if ($arrFragments[0] == '' && count($arrFragments) > 1)
		{
			return false;
		}

		// Add the fragments to the $_GET array
		for ($i=1, $c=count($arrFragments); $i<$c; $i+=2)
		{
			// Skip key value pairs if the key is empty (see #4702)
			if ($arrFragments[$i] == '')
			{
				continue;
			}

			// Return false if there is a duplicate parameter (duplicate content) (see #4277)
			if (isset($_GET[$arrFragments[$i]]))
			{
				return false;
			}

			// Return false if the request contains an auto_item keyword (duplicate content) (see #4012)
			if (\Config::get('useAutoItem') && in_array($arrFragments[$i], $GLOBALS['TL_AUTO_ITEM']))
			{
				return false;
			}

			\Input::setGet(urldecode($arrFragments[$i]), urldecode($arrFragments[$i+1]), true);
		}

		return $arrFragments[0] ?: null;
	}


	/**
	 * Return the root page ID
	 *
	 * @return integer
	 *
	 * @deprecated Deprecated since Contao 4.0, to be removed in Contao 5.0.
	 *             Use Frontend::getRootPageFromUrl()->id instead.
	 */
	public static function getRootIdFromUrl()
	{
		@trigger_error('Using Frontend::getRootIdFromUrl() has been deprecated and will no longer work in Contao 5.0. Use Frontend::getRootPageFromUrl()->id instead.', E_USER_DEPRECATED);

		return static::getRootPageFromUrl()->id;
	}


	/**
	 * Try to find a root page based on language and URL
	 *
	 * @return PageModel
	 */
	public static function getRootPageFromUrl()
	{
		// HOOK: add custom logic
		if (isset($GLOBALS['TL_HOOKS']['getRootPageFromUrl']) && is_array($GLOBALS['TL_HOOKS']['getRootPageFromUrl']))
		{
			foreach ($GLOBALS['TL_HOOKS']['getRootPageFromUrl'] as $callback)
			{
<<<<<<< HEAD
				/** @var PageModel $objRootPage */
				if (is_object(($objRootPage = static::importStatic($callback[0])->$callback[1]())))
=======
				/** @var \PageModel $objRootPage */
				if (is_object(($objRootPage = static::importStatic($callback[0])->{$callback[1]}())))
>>>>>>> c05376a3
				{
					return $objRootPage;
				}
			}
		}

		$host = \Environment::get('host');

		// The language is set in the URL
		if (\Config::get('addLanguageToUrl') && !empty($_GET['language']))
		{
			$objRootPage = \PageModel::findFirstPublishedRootByHostAndLanguage($host, \Input::get('language'));

			// No matching root page found
			if ($objRootPage === null)
			{
				\System::log('No root page found (host "' . $host . '", language "'. \Input::get('language') .'")', __METHOD__, TL_ERROR);
				throw new NoRootPageFoundException('No root page found');
			}
		}

		// No language given
		else
		{
			$accept_language = \Environment::get('httpAcceptLanguage');

			// Find the matching root pages (thanks to Andreas Schempp)
			$objRootPage = \PageModel::findFirstPublishedRootByHostAndLanguage($host, $accept_language);

			// No matching root page found
			if ($objRootPage === null)
			{
				\System::log('No root page found (host "' . \Environment::get('host') . '", languages "'.implode(', ', \Environment::get('httpAcceptLanguage')).'")', __METHOD__, TL_ERROR);
				throw new NoRootPageFoundException('No root page found');
			}

			// Redirect to the language root (e.g. en/)
			if (\Config::get('addLanguageToUrl') && !\Config::get('doNotRedirectEmpty') && \Environment::get('relativeRequest') == '')
			{
				$arrParams = array('_locale' => $objRootPage->language);

				$strUrl = \System::getContainer()->get('router')->generate('contao_index', $arrParams);
				$strUrl = substr($strUrl, strlen(\Environment::get('path')) + 1);

				static::redirect($strUrl, 301);
			}
		}

		return $objRootPage;
	}


	/**
	 * Overwrite the parent method as front end URLs are handled differently
	 *
	 * @param string  $strRequest
	 * @param boolean $blnIgnoreParams
	 * @param array   $arrUnset
	 *
	 * @return string
	 */
	public static function addToUrl($strRequest, $blnIgnoreParams=false, $arrUnset=array())
	{
		$arrGet = $blnIgnoreParams ? array() : $_GET;

		// Clean the $_GET values (thanks to thyon)
		foreach (array_keys($arrGet) as $key)
		{
			$arrGet[$key] = \Input::get($key, true, true);
		}

		$arrFragments = preg_split('/&(amp;)?/i', $strRequest);

		// Merge the new request string
		foreach ($arrFragments as $strFragment)
		{
			list($key, $value) = explode('=', $strFragment);

			if ($value == '')
			{
				unset($arrGet[$key]);
			}
			else
			{
				$arrGet[$key] = $value;
			}
		}

		// Unset the language parameter
		if (\Config::get('addLanguageToUrl'))
		{
			unset($arrGet['language']);
		}

		$strParams    = '';
		$strConnector = '/';
		$strSeparator = '/';

		// Compile the parameters string
		foreach ($arrGet as $k=>$v)
		{
			// Omit the key if it is an auto_item key (see #5037)
			if (\Config::get('useAutoItem') && ($k == 'auto_item' || in_array($k, $GLOBALS['TL_AUTO_ITEM'])))
			{
				$strParams .= $strConnector . urlencode($v);
			}
			else
			{
				$strParams .= $strConnector . urlencode($k) . $strSeparator . urlencode($v);
			}
		}

		/** @var PageModel $objPage */
		global $objPage;

		$pageId = $objPage->alias ?: $objPage->id;

		// Get the page ID from URL if not set
		if (empty($pageId))
		{
			$pageId = static::getPageIdFromUrl();
		}

		$arrParams = array();
		$arrParams['alias'] = $pageId . $strParams;
		$arrParams['_locale'] = $objPage->rootLanguage;

		$strUrl = \System::getContainer()->get('router')->generate('contao_frontend', $arrParams);
		$strUrl = substr($strUrl, strlen(\Environment::get('path')) + 1);

		return $strUrl;
	}


	/**
	 * Redirect to a jumpTo page or reload the current page
	 *
	 * @param integer|array $intId
	 * @param string        $strParams
	 * @param string        $strForceLang
	 */
	protected function jumpToOrReload($intId, $strParams=null, $strForceLang=null)
	{
		/** @var PageModel $objPage */
		global $objPage;

		// Always redirect if there are additional arguments (see #5734)
		$blnForceRedirect = ($strParams !== null || $strForceLang !== null);

		if (is_array($intId))
		{
			if ($intId['id'] != '')
			{
				if ($intId['id'] != $objPage->id  || $blnForceRedirect)
				{
					$this->redirect($this->generateFrontendUrl($intId, $strParams, $strForceLang));
				}
			}
		}
		elseif ($intId > 0)
		{
			if ($intId != $objPage->id || $blnForceRedirect)
			{
				if (($objNextPage = \PageModel::findPublishedById($intId)) !== null)
				{
					$this->redirect($this->generateFrontendUrl($objNextPage->row(), $strParams, $strForceLang));
				}
			}
		}

		$this->reload();
	}


	/**
	 * Check whether a back end or front end user is logged in
	 *
	 * @param string $strCookie
	 *
	 * @return boolean
	 */
	protected function getLoginStatus($strCookie)
	{
		$hash = $this->getSessionHash($strCookie);

		// Validate the cookie hash
		if (\Input::cookie($strCookie) == $hash)
		{
			// Try to find the session
			$objSession = \SessionModel::findByHashAndName($hash, $strCookie);

			// Validate the session ID and timeout
			if ($objSession !== null && $objSession->sessionID == \System::getContainer()->get('session')->getId() && (\Config::get('disableIpCheck') || $objSession->ip == \Environment::get('ip')) && ($objSession->tstamp + \Config::get('sessionTimeout')) > time())
			{
				// Disable the cache if a back end user is logged in
				if (TL_MODE == 'FE' && $strCookie == 'BE_USER_AUTH')
				{
					$_SESSION['DISABLE_CACHE'] = true;

					// Always return false if we are not in preview mode (show hidden elements)
					if (!\Input::cookie('FE_PREVIEW'))
					{
						return false;
					}
				}

				// The session could be verified
				return true;
			}
		}

		// Reset the cache settings
		if (TL_MODE == 'FE' && $strCookie == 'BE_USER_AUTH')
		{
			$_SESSION['DISABLE_CACHE'] = false;
		}

		// Remove the cookie if it is invalid to enable loading cached pages
		$this->setCookie($strCookie, $hash, (time() - 86400), null, null, false, true);

		return false;
	}


	/**
	 * Get the meta data from a serialized string
	 *
	 * @param string $strData
	 * @param string $strLanguage
	 *
	 * @return array
	 */
	public static function getMetaData($strData, $strLanguage)
	{
		$arrData = deserialize($strData);

		// Convert the language to a locale (see #5678)
		$strLanguage = str_replace('-', '_', $strLanguage);

		if (!is_array($arrData) || !isset($arrData[$strLanguage]))
		{
			return array();
		}

		return $arrData[$strLanguage];
	}


	/**
	 * Prepare a text to be used in the meta description tag
	 *
	 * @param string $strText
	 *
	 * @return string
	 */
	protected function prepareMetaDescription($strText)
	{
		$strText = $this->replaceInsertTags($strText);
		$strText = strip_tags($strText);
		$strText = str_replace("\n", ' ', $strText);
		$strText = \StringUtil::substr($strText, 180);

		return trim($strText);
	}


	/**
	 * Return the cron timeout in seconds
	 *
	 * @return integer
	 */
	public static function getCronTimeout()
	{
		if (!empty($GLOBALS['TL_CRON']['minutely']))
		{
			return 60;
		}
		elseif (!empty($GLOBALS['TL_CRON']['hourly']))
		{
			return 3600;
		}
		else
		{
			return 86400; // daily
		}
	}


	/**
	 * Index a page if applicable
	 *
	 * @param Response $objResponse
	 */
	public static function indexPageIfApplicable(Response $objResponse)
	{
		global $objPage;

		if ($objPage === null)
		{
			return;
		}

		// Index page if searching is allowed and there is no back end user
		if (\Config::get('enableSearch') && $objPage->type == 'regular' && !BE_USER_LOGGED_IN && !$objPage->noSearch)
		{
			// Index protected pages if enabled
			if (\Config::get('indexProtected') || (!FE_USER_LOGGED_IN && !$objPage->protected))
			{
				$blnIndex = true;

				// Do not index the page if certain parameters are set
				foreach (array_keys($_GET) as $key)
				{
					if (in_array($key, $GLOBALS['TL_NOINDEX_KEYS']) || strncmp($key, 'page_', 5) === 0)
					{
						$blnIndex = false;
						break;
					}
				}

				if ($blnIndex)
				{
					$arrData = array(
						'url'       => \Environment::get('relativeRequest'),
						'content'   => $objResponse->getContent(),
						'title'     => $objPage->pageTitle ?: $objPage->title,
						'protected' => ($objPage->protected ? '1' : ''),
						'groups'    => $objPage->groups,
						'pid'       => $objPage->id,
						'language'  => $objPage->language
					);

					\Search::indexPage($arrData);
				}
			}
		}
	}


	/**
	 * Check whether there is a cached version of the page and return a response object
	 *
	 * @return Response|null
	 */
	public static function getResponseFromCache()
	{
		// Build the page if a user is (potentially) logged in or there is POST data
		if (!empty($_POST) || \Input::cookie('FE_USER_AUTH') || \Input::cookie('FE_AUTO_LOGIN') || $_SESSION['DISABLE_CACHE'] || isset($_SESSION['LOGIN_ERROR']) || \Config::get('debugMode'))
		{
			return null;
		}

		$strCacheDir = \System::getContainer()->getParameter('kernel.cache_dir');

		// Try to map the empty request
		if (\Environment::get('relativeRequest') == '')
		{
			// Return if the language is added to the URL and the empty domain will be redirected
			if (\Config::get('addLanguageToUrl') && !\Config::get('doNotRedirectEmpty'))
			{
				return null;
			}

			$strCacheKey = null;
			$arrLanguage = \Environment::get('httpAcceptLanguage');
			$strMappingFile = $strCacheDir . '/contao/config/mapping.php';

			// Try to get the cache key from the mapper array
			if (file_exists($strMappingFile))
			{
				$arrMapper = include $strMappingFile;
				$arrPaths = array(\Environment::get('host'), '*');

				// Try the language specific keys
				foreach ($arrLanguage as $strLanguage)
				{
					foreach ($arrPaths as $strPath)
					{
						$strKey = $strPath . '/empty.' . $strLanguage;

						if (isset($arrMapper[$strKey]))
						{
							$strCacheKey = $arrMapper[$strKey];
							break;
						}
					}
				}

				// Try the fallback key
				if ($strCacheKey === null)
				{
					foreach ($arrPaths as $strPath)
					{
						$strKey = $strPath . '/empty.fallback';

						if (isset($arrMapper[$strKey]))
						{
							$strCacheKey = $arrMapper[$strKey];
							break;
						}
					}
				}
			}

			// Fall back to the first accepted language
			if ($strCacheKey === null)
			{
				$strCacheKey = \Environment::get('host') . '/empty.' . $arrLanguage[0];
			}
		}
		else
		{
			$strCacheKey = \Environment::get('host') . '/' . \Environment::get('relativeRequest');
		}

		// HOOK: add custom logic
		if (isset($GLOBALS['TL_HOOKS']['getCacheKey']) && is_array($GLOBALS['TL_HOOKS']['getCacheKey']))
		{
			foreach ($GLOBALS['TL_HOOKS']['getCacheKey'] as $callback)
			{
				$strCacheKey = \System::importStatic($callback[0])->$callback[1]($strCacheKey);
			}
		}

		$blnFound = false;
		$strCacheFile = null;

		// Check for a mobile layout
		if (\Input::cookie('TL_VIEW') == 'mobile' || (\Environment::get('agent')->mobile && \Input::cookie('TL_VIEW') != 'desktop'))
		{
			$strMd5CacheKey = md5($strCacheKey . '.mobile');
			$strCacheFile = $strCacheDir . '/contao/html/' . substr($strMd5CacheKey, 0, 1) . '/' . $strMd5CacheKey . '.html';

			if (file_exists($strCacheFile))
			{
				$blnFound = true;
			}
		}

		// Check for a desktop layout (see #7826)
		else
		{
			$strMd5CacheKey = md5($strCacheKey . '.desktop');
			$strCacheFile = $strCacheDir . '/contao/html/' . substr($strMd5CacheKey, 0, 1) . '/' . $strMd5CacheKey . '.html';

			if (file_exists($strCacheFile))
			{
				$blnFound = true;
			}
		}

		// Check for a regular layout
		if (!$blnFound)
		{
			$strMd5CacheKey = md5($strCacheKey);
			$strCacheFile = $strCacheDir . '/contao/html/' . substr($strMd5CacheKey, 0, 1) . '/' . $strMd5CacheKey . '.html';

			if (file_exists($strCacheFile))
			{
				$blnFound = true;
			}
		}

		// Return if the file does not exist
		if (!$blnFound)
		{
			return null;
		}

		$expire = null;
		$content = null;
		$type = null;
		$files = null;
		$assets = null;

		// Include the file
		ob_start();
		require_once $strCacheFile;

		// The file has expired
		if ($expire < time())
		{
			ob_end_clean();

			return null;
		}

		// Define the static URL constants (see #7914)
		define('TL_FILES_URL', $files);
		define('TL_ASSETS_URL', $assets);

		// Read the buffer
		$strBuffer = ob_get_clean();

		/** @var AttributeBagInterface $session */
		$session = \System::getContainer()->get('session')->getBag('contao_frontend');

		// Session required to determine the referer
		$data = $session->all();

		// Set the new referer
		if (!isset($_GET['pdf']) && !isset($_GET['file']) && !isset($_GET['id']) && $data['referer']['current'] != \Environment::get('requestUri'))
		{
			$data['referer']['last'] = $data['referer']['current'];
			$data['referer']['current'] = substr(\Environment::get('requestUri'), strlen(\Environment::get('path')) + 1);
		}

		// Store the session data
		$session->replace($data);

		// Load the default language file (see #2644)
		\System::loadLanguageFile('default');

		// Replace the insert tags and then re-replace the request_token tag in case a form element has been loaded via insert tag
		$strBuffer = \Controller::replaceInsertTags($strBuffer, false);
		$strBuffer = str_replace(array('{{request_token}}', '[{]', '[}]'), array(REQUEST_TOKEN, '{{', '}}'), $strBuffer);

		// HOOK: allow to modify the compiled markup (see #4291 and #7457)
		if (isset($GLOBALS['TL_HOOKS']['modifyFrontendPage']) && is_array($GLOBALS['TL_HOOKS']['modifyFrontendPage']))
		{
			foreach ($GLOBALS['TL_HOOKS']['modifyFrontendPage'] as $callback)
			{
				$strBuffer = \System::importStatic($callback[0])->$callback[1]($strBuffer, null);
			}
		}

		// Content type
		if (!$content)
		{
			$content = 'text/html';
		}

		$response = new Response($strBuffer);

		// Send the status header (see #6585)
		if ($type == 'error_403')
		{
			$response->setStatusCode(Response::HTTP_FORBIDDEN);
		}
		elseif ($type == 'error_404')
		{
			$response->setStatusCode(Response::HTTP_NOT_FOUND);
		}

		$response->headers->set('Vary', 'User-Agent', false);
		$response->headers->set('Content-Type', $content . '; charset=' . \Config::get('characterSet'));

		// Send the cache headers
		if ($expire !== null && (\Config::get('cacheMode') == 'both' || \Config::get('cacheMode') == 'browser'))
		{
			$response->headers->set('Cache-Control', 'public, max-age=' . ($expire - time()));
			$response->headers->set('Pragma', 'public');
			$response->headers->set('Last-Modified', gmdate('D, d M Y H:i:s', time()) . ' GMT');
			$response->headers->set('Expires', gmdate('D, d M Y H:i:s', $expire) . ' GMT');
		}
		else
		{
			$response->headers->set('Cache-Control', 'no-store, no-cache, must-revalidate, post-check=0, pre-check=0');
			$response->headers->set('Pragma', 'no-cache');
			$response->headers->set('Last-Modified', gmdate('D, d M Y H:i:s') . ' GMT');
			$response->headers->set('Expires', 'Fri, 06 Jun 1975 15:10:00 GMT');
		}

		return $response;
	}
}<|MERGE_RESOLUTION|>--- conflicted
+++ resolved
@@ -297,13 +297,8 @@
 		{
 			foreach ($GLOBALS['TL_HOOKS']['getRootPageFromUrl'] as $callback)
 			{
-<<<<<<< HEAD
 				/** @var PageModel $objRootPage */
-				if (is_object(($objRootPage = static::importStatic($callback[0])->$callback[1]())))
-=======
-				/** @var \PageModel $objRootPage */
 				if (is_object(($objRootPage = static::importStatic($callback[0])->{$callback[1]}())))
->>>>>>> c05376a3
 				{
 					return $objRootPage;
 				}
