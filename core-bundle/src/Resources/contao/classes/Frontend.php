--- conflicted
+++ resolved
@@ -365,18 +365,10 @@
 				static::redirect($strUrl, 301);
 			}
 
-<<<<<<< HEAD
 			// Redirect if the page alias is not "index" or "/" (see #8498, #8560 and #1210)
 			elseif ($objRootPage->type !== 'root' && !\in_array($objRootPage->alias, array('index', '/')))
 			{
-				static::redirect($objRootPage->getAbsoluteUrl(), 302);
-=======
-				// Redirect if the page alias is not "index" or "/" (see #8498, #8560 and #1210)
-				elseif (($objPage = \PageModel::findFirstPublishedByPid($objRootPage->id)) !== null && !\in_array($objPage->alias, array('index', '/')))
-				{
-					static::redirect($objPage->getFrontendUrl());
-				}
->>>>>>> e994176d
+				static::redirect($objRootPage->getAbsoluteUrl());
 			}
 		}
 
