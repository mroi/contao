<?php

/**
 * Contao Open Source CMS
 *
 * Copyright (c) 2005-2016 Leo Feyer
 *
 * @license LGPL-3.0+
 */

namespace Contao;

use Contao\CoreBundle\Exception\NoRootPageFoundException;
use Symfony\Component\HttpFoundation\Response;


/**
 * Provide methods to manage front end controllers.
 *
 * @author Leo Feyer <https://github.com/leofeyer>
 */
abstract class Frontend extends \Controller
{

	/**
	 * Meta array
	 * @var array
	 */
	protected $arrMeta = array();

	/**
	 * Aux array
	 * @var array
	 */
	protected $arrAux = array();

	/**
	 * Processed files array
	 * @var array
	 */
	protected $arrProcessed = array();


	/**
	 * Load the database object
	 *
	 * Make the constructor public, so pages can be instantiated (see #6182)
	 */
	public function __construct()
	{
		parent::__construct();
		$this->import('Database');
	}


	/**
	 * Split the current request into fragments, strip the URL suffix, recreate the $_GET array and return the page ID
	 *
	 * @return mixed
	 */
	public static function getPageIdFromUrl()
	{
		$strRequest = \Environment::get('relativeRequest');

		if ($strRequest == '')
		{
			return null;
		}

		// Get the request without the query string
		list($strRequest) = explode('?', $strRequest, 2);

		// URL decode here (see #6232)
		$strRequest = rawurldecode($strRequest);

		// The request string must not contain "auto_item" (see #4012)
		if (strpos($strRequest, '/auto_item/') !== false)
		{
			return false;
		}

		// Remove the URL suffix if not just a language root (e.g. en/) is requested
		if ($strRequest != '' && (!\Config::get('addLanguageToUrl') || !preg_match('@^[a-z]{2}(-[A-Z]{2})?/$@', $strRequest)))
		{
			$intSuffixLength = strlen(\Config::get('urlSuffix'));

			// Return false if the URL suffix does not match (see #2864)
			if ($intSuffixLength > 0)
			{
				if (substr($strRequest, -$intSuffixLength) != \Config::get('urlSuffix'))
				{
					return false;
				}

				$strRequest = substr($strRequest, 0, -$intSuffixLength);
			}
		}

		// Extract the language
		if (\Config::get('addLanguageToUrl'))
		{
			$arrMatches = array();

			// Use the matches instead of substr() (thanks to Mario Müller)
			if (preg_match('@^([a-z]{2}(-[A-Z]{2})?)/(.*)$@', $strRequest, $arrMatches))
			{
				\Input::setGet('language', $arrMatches[1]);

				// Trigger the root page if only the language was given
				if ($arrMatches[3] == '')
				{
					return null;
				}

				$strRequest = $arrMatches[3];
			}
			else
			{
				return false; // Language not provided
			}
		}

		$arrFragments = null;

		// Use folder-style URLs
		if (\Config::get('folderUrl') && strpos($strRequest, '/') !== false)
		{
			$strAlias = $strRequest;
			$arrOptions = array($strAlias);

			// Compile all possible aliases by applying dirname() to the request (e.g. news/archive/item, news/archive, news)
			while ($strAlias != '/' && strpos($strAlias, '/') !== false)
			{
				$strAlias = dirname($strAlias);
				$arrOptions[] = $strAlias;
			}

			// Check if there are pages with a matching alias
			$objPages = \PageModel::findByAliases($arrOptions);

			if ($objPages !== null)
			{
				$arrPages = array();

				// Order by domain and language
				while ($objPages->next())
				{
					/** @var PageModel $objModel */
					$objModel = $objPages->current();
					$objPage  = $objModel->loadDetails();

					$domain = $objPage->domain ?: '*';
					$arrPages[$domain][$objPage->rootLanguage][] = $objPage;

					// Also store the fallback language
					if ($objPage->rootIsFallback)
					{
						$arrPages[$domain]['*'][] = $objPage;
					}
				}

				$strHost = \Environment::get('host');

				// Look for a root page whose domain name matches the host name
				if (isset($arrPages[$strHost]))
				{
					$arrLangs = $arrPages[$strHost];
				}
				else
				{
					$arrLangs = $arrPages['*'] ?: array(); // empty domain
				}

				$arrAliases = array();

				// Use the first result (see #4872)
				if (!\Config::get('addLanguageToUrl'))
				{
					$arrAliases = current($arrLangs);
				}
				// Try to find a page matching the language parameter
				elseif (($lang = \Input::get('language')) != '' && isset($arrLangs[$lang]))
				{
					$arrAliases = $arrLangs[$lang];
				}

				// Return if there are no matches
				if (empty($arrAliases))
				{
					return false;
				}

				$objPage = $arrAliases[0];

				// The request consists of the alias only
				if ($strRequest == $objPage->alias)
				{
					$arrFragments = array($strRequest);
				}
				// Remove the alias from the request string, explode it and then re-insert the alias at the beginning
				else
				{
					$arrFragments = explode('/', substr($strRequest, strlen($objPage->alias) + 1));
					array_unshift($arrFragments, $objPage->alias);
				}
			}
		}

		// If folderUrl is deactivated or did not find a matching page
		if ($arrFragments === null)
		{
			if ($strRequest == '/')
			{
				return false;
			}
			else
			{
				$arrFragments = explode('/', $strRequest);
			}
		}

		// Add the second fragment as auto_item if the number of fragments is even
		if (\Config::get('useAutoItem') && count($arrFragments) % 2 == 0)
		{
			array_insert($arrFragments, 1, array('auto_item'));
		}

		// HOOK: add custom logic
		if (isset($GLOBALS['TL_HOOKS']['getPageIdFromUrl']) && is_array($GLOBALS['TL_HOOKS']['getPageIdFromUrl']))
		{
			foreach ($GLOBALS['TL_HOOKS']['getPageIdFromUrl'] as $callback)
			{
				$arrFragments = static::importStatic($callback[0])->{$callback[1]}($arrFragments);
			}
		}

		// Return if the alias is empty (see #4702 and #4972)
		if ($arrFragments[0] == '' && count($arrFragments) > 1)
		{
			return false;
		}

		// Add the fragments to the $_GET array
		for ($i=1, $c=count($arrFragments); $i<$c; $i+=2)
		{
			// Skip key value pairs if the key is empty (see #4702)
			if ($arrFragments[$i] == '')
			{
				continue;
			}

			// Return false if there is a duplicate parameter (duplicate content) (see #4277)
			if (isset($_GET[$arrFragments[$i]]))
			{
				return false;
			}

			// Return false if the request contains an auto_item keyword (duplicate content) (see #4012)
			if (\Config::get('useAutoItem') && in_array($arrFragments[$i], $GLOBALS['TL_AUTO_ITEM']))
			{
				return false;
			}

			\Input::setGet(urldecode($arrFragments[$i]), urldecode($arrFragments[$i+1]), true);
		}

		return $arrFragments[0] ?: null;
	}


	/**
	 * Return the root page ID
	 *
	 * @return integer
	 *
	 * @deprecated Deprecated since Contao 4.0, to be removed in Contao 5.0.
	 *             Use Frontend::getRootPageFromUrl()->id instead.
	 */
	public static function getRootIdFromUrl()
	{
		@trigger_error('Using Frontend::getRootIdFromUrl() has been deprecated and will no longer work in Contao 5.0. Use Frontend::getRootPageFromUrl()->id instead.', E_USER_DEPRECATED);

		return static::getRootPageFromUrl()->id;
	}


	/**
	 * Try to find a root page based on language and URL
	 *
	 * @return PageModel
	 */
	public static function getRootPageFromUrl()
	{
		// HOOK: add custom logic
		if (isset($GLOBALS['TL_HOOKS']['getRootPageFromUrl']) && is_array($GLOBALS['TL_HOOKS']['getRootPageFromUrl']))
		{
			foreach ($GLOBALS['TL_HOOKS']['getRootPageFromUrl'] as $callback)
			{
				/** @var PageModel $objRootPage */
				if (is_object(($objRootPage = static::importStatic($callback[0])->{$callback[1]}())))
				{
					return $objRootPage;
				}
			}
		}

		$host = \Environment::get('host');

		// The language is set in the URL
		if (\Config::get('addLanguageToUrl') && !empty($_GET['language']))
		{
			$objRootPage = \PageModel::findFirstPublishedRootByHostAndLanguage($host, \Input::get('language'));

			// No matching root page found
			if ($objRootPage === null)
			{
				\System::log('No root page found (host "' . $host . '", language "'. \Input::get('language') .'")', __METHOD__, TL_ERROR);
				throw new NoRootPageFoundException('No root page found');
			}
		}

		// No language given
		else
		{
			$accept_language = \Environment::get('httpAcceptLanguage');

			// Always load the language fall back root if "doNotRedirectEmpty" is enabled
			if (\Config::get('addLanguageToUrl') && \Config::get('doNotRedirectEmpty'))
			{
				$accept_language = '-';
			}

			// Find the matching root pages (thanks to Andreas Schempp)
			$objRootPage = \PageModel::findFirstPublishedRootByHostAndLanguage($host, $accept_language);

			// No matching root page found
			if ($objRootPage === null)
			{
				\System::log('No root page found (host "' . \Environment::get('host') . '", languages "'.implode(', ', \Environment::get('httpAcceptLanguage')).'")', __METHOD__, TL_ERROR);
				throw new NoRootPageFoundException('No root page found');
			}

			// Redirect to the website root or language root (e.g. en/)
			if (\Environment::get('relativeRequest') == '')
			{
				if (\Config::get('addLanguageToUrl') && !\Config::get('doNotRedirectEmpty'))
				{
					$arrParams = array('_locale' => $objRootPage->language);

					$strUrl = \System::getContainer()->get('router')->generate('contao_index', $arrParams);
					$strUrl = substr($strUrl, strlen(\Environment::get('path')) + 1);

					static::redirect($strUrl, 301);
				}
				elseif (($objPage = \PageModel::findFirstPublishedByPid($objRootPage->id)) !== null)
				{
					// Redirect if the page is not the language fall back or the alias is not "index" or "/" (see #8498 and #8560)
					if (!$objRootPage->fallback || !in_array($objPage->alias, array('index', '/')))
					{
						static::redirect($objPage->getFrontendUrl(), 302);
					}
				}
			}
		}

		return $objRootPage;
	}


	/**
	 * Overwrite the parent method as front end URLs are handled differently
	 *
	 * @param string  $strRequest
	 * @param boolean $blnIgnoreParams
	 * @param array   $arrUnset
	 *
	 * @return string
	 */
	public static function addToUrl($strRequest, $blnIgnoreParams=false, $arrUnset=array())
	{
		$arrGet = $blnIgnoreParams ? array() : $_GET;

		// Clean the $_GET values (thanks to thyon)
		foreach (array_keys($arrGet) as $key)
		{
			$arrGet[$key] = \Input::get($key, true, true);
		}

		$arrFragments = preg_split('/&(amp;)?/i', $strRequest);

		// Merge the new request string
		foreach ($arrFragments as $strFragment)
		{
			list($key, $value) = explode('=', $strFragment);

			if ($value == '')
			{
				unset($arrGet[$key]);
			}
			else
			{
				$arrGet[$key] = $value;
			}
		}

		// Unset the language parameter
		if (\Config::get('addLanguageToUrl'))
		{
			unset($arrGet['language']);
		}

		$strParams    = '';
		$strConnector = '/';
		$strSeparator = '/';

		// Compile the parameters string
		foreach ($arrGet as $k=>$v)
		{
			// Omit the key if it is an auto_item key (see #5037)
			if (\Config::get('useAutoItem') && ($k == 'auto_item' || in_array($k, $GLOBALS['TL_AUTO_ITEM'])))
			{
				$strParams = $strConnector . urlencode($v) . $strParams;
			}
			else
			{
				$strParams .= $strConnector . urlencode($k) . $strSeparator . urlencode($v);
			}
		}

		/** @var PageModel $objPage */
		global $objPage;

		$pageId = $objPage->alias ?: $objPage->id;

		// Get the page ID from URL if not set
		if (empty($pageId))
		{
			$pageId = static::getPageIdFromUrl();
		}

		$arrParams = array();
		$arrParams['alias'] = $pageId . $strParams;
		$arrParams['_locale'] = $objPage->rootLanguage;

		$strUrl = \System::getContainer()->get('router')->generate('contao_frontend', $arrParams);
		$strUrl = substr($strUrl, strlen(\Environment::get('path')) + 1);

		return $strUrl;
	}


	/**
	 * Redirect to a jumpTo page or reload the current page
	 *
	 * @param integer|array $intId
	 * @param string        $strParams
	 * @param string        $strForceLang
	 */
	protected function jumpToOrReload($intId, $strParams=null, $strForceLang=null)
	{
		if ($strForceLang !== null)
		{
			@trigger_error('Using Frontend::jumpToOrReload() with $strForceLang has been deprecated and will no longer work in Contao 5.0.', E_USER_DEPRECATED);
		}

		/** @var PageModel $objPage */
		global $objPage;

		// Always redirect if there are additional arguments (see #5734)
		$blnForceRedirect = ($strParams !== null || $strForceLang !== null);

		if (is_array($intId))
		{
			if ($intId['id'] != '')
			{
				if ($intId['id'] != $objPage->id  || $blnForceRedirect)
				{
					$this->redirect($this->generateFrontendUrl($intId, $strParams, $strForceLang, true));
				}
			}
		}
		elseif ($intId > 0)
		{
			if ($intId != $objPage->id || $blnForceRedirect)
			{
				if (($objNextPage = \PageModel::findPublishedById($intId)) !== null)
				{
					$this->redirect($objNextPage->getFrontendUrl($strParams, $strForceLang));
				}
			}
		}

		$this->reload();
	}


	/**
	 * Check whether a back end or front end user is logged in
	 *
	 * @param string $strCookie
	 *
	 * @return boolean
	 */
	protected function getLoginStatus($strCookie)
	{
		$cookie = \Input::cookie($strCookie);

		if ($cookie === null)
		{
			return false;
		}

		$hash = $this->getSessionHash($strCookie);

		// Validate the cookie hash
		if ($cookie == $hash)
		{
			// Try to find the session
			$objSession = \SessionModel::findByHashAndName($hash, $strCookie);

			// Validate the session ID and timeout
			if ($objSession !== null && $objSession->sessionID == \System::getContainer()->get('session')->getId() && (\System::getContainer()->getParameter('contao.security.disable_ip_check') || $objSession->ip == \Environment::get('ip')) && ($objSession->tstamp + \Config::get('sessionTimeout')) > time())
			{
				// Disable the cache if a back end user is logged in
				if (TL_MODE == 'FE' && $strCookie == 'BE_USER_AUTH')
				{
					$_SESSION['DISABLE_CACHE'] = true;

					// Always return false if we are not in preview mode (show hidden elements)
					if (!\Input::cookie('FE_PREVIEW'))
					{
						return false;
					}
				}

				// The session could be verified
				return true;
			}
		}

		// Reset the cache settings
		if (TL_MODE == 'FE' && $strCookie == 'BE_USER_AUTH')
		{
			$_SESSION['DISABLE_CACHE'] = false;
		}

		// Remove the cookie if it is invalid to enable loading cached pages
		$this->setCookie($strCookie, $hash, (time() - 86400), null, null, \Environment::get('ssl'), true);

		return false;
	}


	/**
	 * Get the meta data from a serialized string
	 *
	 * @param string $strData
	 * @param string $strLanguage
	 *
	 * @return array
	 */
	public static function getMetaData($strData, $strLanguage)
	{
<<<<<<< HEAD
		$arrData = \StringUtil::deserialize($strData);
=======
		if (empty($strLanguage))
		{
			return array();
		}

		$arrData = deserialize($strData);
>>>>>>> 2b7e5a81

		// Convert the language to a locale (see #5678)
		$strLanguage = str_replace('-', '_', $strLanguage);

		if (!is_array($arrData) || !isset($arrData[$strLanguage]))
		{
			return array();
		}

		return $arrData[$strLanguage];
	}


	/**
	 * Prepare a text to be used in the meta description tag
	 *
	 * @param string $strText
	 *
	 * @return string
	 */
	protected function prepareMetaDescription($strText)
	{
		$strText = $this->replaceInsertTags($strText, false);
		$strText = strip_tags($strText);
		$strText = str_replace("\n", ' ', $strText);
		$strText = \StringUtil::substr($strText, 180);

		return trim($strText);
	}


	/**
	 * Return the cron timeout in seconds
	 *
	 * @return integer
	 */
	public static function getCronTimeout()
	{
		if (!empty($GLOBALS['TL_CRON']['minutely']))
		{
			return 60;
		}
		elseif (!empty($GLOBALS['TL_CRON']['hourly']))
		{
			return 3600;
		}
		else
		{
			return 86400; // daily
		}
	}


	/**
	 * Index a page if applicable
	 *
	 * @param Response $objResponse
	 */
	public static function indexPageIfApplicable(Response $objResponse)
	{
		global $objPage;

		if ($objPage === null)
		{
			return;
		}

		// Index page if searching is allowed and there is no back end user
		if (\Config::get('enableSearch') && $objPage->type == 'regular' && !BE_USER_LOGGED_IN && !$objPage->noSearch)
		{
			// Index protected pages if enabled
			if (\Config::get('indexProtected') || (!FE_USER_LOGGED_IN && !$objPage->protected))
			{
				$blnIndex = true;

				// Do not index the page if certain parameters are set
				foreach (array_keys($_GET) as $key)
				{
					if (in_array($key, $GLOBALS['TL_NOINDEX_KEYS']) || strncmp($key, 'page_', 5) === 0)
					{
						$blnIndex = false;
						break;
					}
				}

				if ($blnIndex)
				{
					$arrData = array(
						'url'       => \Environment::get('base') . \Environment::get('relativeRequest'),
						'content'   => $objResponse->getContent(),
						'title'     => $objPage->pageTitle ?: $objPage->title,
						'protected' => ($objPage->protected ? '1' : ''),
						'groups'    => $objPage->groups,
						'pid'       => $objPage->id,
						'language'  => $objPage->language
					);

					\Search::indexPage($arrData);
				}
			}
		}
	}


	/**
	 * Check whether there is a cached version of the page and return a response object
	 *
	 * @return Response|null
	 *
	 * @deprecated Deprecated since Contao 4.3, to be removed in Contao 5.0.
	 *             Use proper response caching headers instead.
	 */
	public static function getResponseFromCache()
	{
		@trigger_error('Using Frontend::getResponseFromCache() has been deprecated and will no longer work in Contao 5.0. Use proper response caching headers instead.', E_USER_DEPRECATED);

		return null;
	}
}<|MERGE_RESOLUTION|>--- conflicted
+++ resolved
@@ -561,16 +561,12 @@
 	 */
 	public static function getMetaData($strData, $strLanguage)
 	{
-<<<<<<< HEAD
+		if (empty($strLanguage))
+		{
+			return array();
+		}
+
 		$arrData = \StringUtil::deserialize($strData);
-=======
-		if (empty($strLanguage))
-		{
-			return array();
-		}
-
-		$arrData = deserialize($strData);
->>>>>>> 2b7e5a81
 
 		// Convert the language to a locale (see #5678)
 		$strLanguage = str_replace('-', '_', $strLanguage);
