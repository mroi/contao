--- conflicted
+++ resolved
@@ -510,13 +510,8 @@
 							}
 						}
 
-<<<<<<< HEAD
-						// Adjust the file paths in style sheets
-						elseif (($table == 'tl_style_sheet' || $table == 'tl_style') && strpos($value, 'files') !== false)
-=======
 						// Adjust the file paths in style sheets and tl_files
 						elseif (\Config::get('uploadPath') != 'files' && ($table == 'tl_style_sheet' || $table == 'tl_style' || ($table == 'tl_files' && $name == 'path')) && strpos($value, 'files') !== false)
->>>>>>> 8ffcd1e4
 						{
 							$tmp = deserialize($value);
 
@@ -961,11 +956,7 @@
 	 * @param \Database\Result|object $objData
 	 * @param array                   $arrOrder
 	 */
-<<<<<<< HEAD
-	protected function addDataRow(\DOMDocument $xml, \DOMNode $table, \Database\Result $objData, array $arrOrder=array())
-=======
 	protected function addDataRow(\DOMDocument $xml, \DOMElement $table, array $arrRow, array $arrOrder=array())
->>>>>>> 8ffcd1e4
 	{
 		$t = $table->getAttribute('name');
 
