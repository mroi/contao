<?php

/*
 * This file is part of Contao.
 *
 * (c) Leo Feyer
 *
 * @license LGPL-3.0-or-later
 */

namespace Contao;

use Contao\CoreBundle\Exception\ResponseException;

/**
 * Provide methods to handle versioning.
 *
 * @author Leo Feyer <https://github.com/leofeyer>
 */
class Versions extends Controller
{
	/**
	 * Table
	 * @var string
	 */
	protected $strTable;

	/**
	 * Parent ID
	 * @var integer
	 */
	protected $intPid;

	/**
	 * Edit URL
	 * @var string
	 */
	protected $strEditUrl;

	/**
	 * Username
	 * @var string
	 */
	protected $strUsername;

	/**
	 * User ID
	 * @var integer
	 */
	protected $intUserId;

	/**
	 * Initialize the object
	 *
	 * @param string  $strTable
	 * @param integer $intPid
	 *
	 * @throws \InvalidArgumentException
	 */
	public function __construct($strTable, $intPid)
	{
		$this->import(Database::class, 'Database');
		parent::__construct();

		$this->loadDataContainer($strTable);

		if (!isset($GLOBALS['TL_DCA'][$strTable]))
		{
			throw new \InvalidArgumentException(sprintf('"%s" is not a valid table', StringUtil::specialchars($strTable)));
		}

		$this->strTable = $strTable;
		$this->intPid = (int) $intPid;
	}

	/**
	 * Set the edit URL
	 *
	 * @param string $strEditUrl
	 */
	public function setEditUrl($strEditUrl)
	{
		$this->strEditUrl = $strEditUrl;
	}

	/**
	 * Set the username
	 *
	 * @param string $strUsername
	 */
	public function setUsername($strUsername)
	{
		$this->strUsername = $strUsername;
	}

	/**
	 * Set the user ID
	 *
	 * @param integer $intUserId
	 */
	public function setUserId($intUserId)
	{
		$this->intUserId = $intUserId;
	}

	/**
	 * Returns the latest version
	 *
	 * @return integer|null
	 */
	public function getLatestVersion()
	{
		if (!$GLOBALS['TL_DCA'][$this->strTable]['config']['enableVersioning'])
		{
			return null;
		}

		$objVersion = $this->Database->prepare("SELECT MAX(version) AS version FROM tl_version WHERE fromTable=? AND pid=?")
									 ->limit(1)
									 ->execute($this->strTable, $this->intPid);

		return (int) $objVersion->version;
	}

	/**
	 * Create the initial version of a record
	 */
	public function initialize()
	{
		if (!$GLOBALS['TL_DCA'][$this->strTable]['config']['enableVersioning'])
		{
			return;
		}

		$objVersion = $this->Database->prepare("SELECT COUNT(*) AS count FROM tl_version WHERE fromTable=? AND pid=?")
									 ->limit(1)
									 ->execute($this->strTable, $this->intPid);

		if ($objVersion->count > 0)
		{
			return;
		}

		$this->create(true);
	}

	/**
	 * Create a new version of a record
	 *
	 * @param boolean $blnHideUser
	 */
	public function create($blnHideUser=false)
	{
		if (!$GLOBALS['TL_DCA'][$this->strTable]['config']['enableVersioning'])
		{
			return;
		}

		// Delete old versions from the database
		$tstamp = time() - (int) Config::get('versionPeriod');
		$this->Database->query("DELETE FROM tl_version WHERE tstamp<$tstamp");

		// Get the new record
		$objRecord = $this->Database->prepare("SELECT * FROM " . $this->strTable . " WHERE id=?")
									->limit(1)
									->execute($this->intPid);

		if ($objRecord->numRows < 1 || $objRecord->tstamp < 1)
		{
			return;
		}

		$data = $objRecord->row();

		// Remove fields that are excluded from versioning
		foreach (array_keys($data) as $k)
		{
			if (isset($GLOBALS['TL_DCA'][$this->strTable]['fields'][$k]['eval']['versionize']) && $GLOBALS['TL_DCA'][$this->strTable]['fields'][$k]['eval']['versionize'] === false)
			{
				unset($data[$k]);
			}
		}

		// Store the content if it is an editable file
		if ($this->strTable == 'tl_files')
		{
			$objModel = FilesModel::findByPk($this->intPid);

			if ($objModel !== null && \in_array($objModel->extension, StringUtil::trimsplit(',', strtolower(Config::get('editableFiles')))))
			{
				$objFile = new File($objModel->path);

				if ($objFile->extension == 'svgz')
				{
					$data['content'] = gzdecode($objFile->getContent());
				}
				else
				{
					$data['content'] = $objFile->getContent();
				}
			}
		}

		$intVersion = 1;

		$objVersion = $this->Database->prepare("SELECT MAX(version) AS version FROM tl_version WHERE pid=? AND fromTable=?")
									 ->execute($this->intPid, $this->strTable);

		if ($objVersion->version !== null)
		{
			$intVersion = $objVersion->version + 1;
		}

		$strDescription = '';

		if (!empty($data['title']))
		{
			$strDescription = $data['title'];
		}
		elseif (!empty($data['name']))
		{
			$strDescription = $data['name'];
		}
		elseif (!empty($data['firstname']))
		{
			$strDescription = $data['firstname'] . ' ' . $data['lastname'];
		}
		elseif (!empty($data['headline']))
		{
			$chunks = StringUtil::deserialize($data['headline']);

			if (\is_array($chunks) && isset($chunks['value']))
			{
				$strDescription = $chunks['value'];
			}
			else
			{
				$strDescription = $data['headline'];
			}
		}
		elseif (!empty($data['selector']))
		{
			$strDescription = $data['selector'];
		}
		elseif (!empty($data['subject']))
		{
			$strDescription = $data['subject'];
		}

		$this->Database->prepare("UPDATE tl_version SET active='' WHERE pid=? AND fromTable=?")
					   ->execute($this->intPid, $this->strTable);

		$this->Database->prepare("INSERT INTO tl_version (pid, tstamp, version, fromTable, username, userid, description, editUrl, active, data) VALUES (?, ?, ?, ?, ?, ?, ?, ?, 1, ?)")
					   ->execute($this->intPid, time(), $intVersion, $this->strTable, $blnHideUser ? null : $this->getUsername(), $blnHideUser ? 0 : $this->getUserId(), $strDescription, $this->getEditUrl(), serialize($data));

		// Trigger the oncreate_version_callback
		if (\is_array($GLOBALS['TL_DCA'][$this->strTable]['config']['oncreate_version_callback']))
		{
			foreach ($GLOBALS['TL_DCA'][$this->strTable]['config']['oncreate_version_callback'] as $callback)
			{
				if (\is_array($callback))
				{
					$this->import($callback[0]);
					$this->{$callback[0]}->{$callback[1]}($this->strTable, $this->intPid, $intVersion, $data);
				}
				elseif (\is_callable($callback))
				{
					$callback($this->strTable, $this->intPid, $intVersion, $data);
				}
			}
		}

		$this->log('Version ' . $intVersion . ' of record "' . $this->strTable . '.id=' . $this->intPid . '" has been created' . $this->getParentEntries($this->strTable, $this->intPid), __METHOD__, TL_GENERAL);
	}

	/**
	 * Restore a version
	 *
	 * @param integer $intVersion
	 */
	public function restore($intVersion)
	{
		if (!$GLOBALS['TL_DCA'][$this->strTable]['config']['enableVersioning'])
		{
			return;
		}

		$objData = $this->Database->prepare("SELECT * FROM tl_version WHERE fromTable=? AND pid=? AND version=?")
								  ->limit(1)
								  ->execute($this->strTable, $this->intPid, $intVersion);

		if ($objData->numRows < 1)
		{
			return;
		}

		$data = StringUtil::deserialize($objData->data);

		if (!\is_array($data))
		{
			return;
		}

		// Restore the content if it is an editable file
		if ($this->strTable == 'tl_files')
		{
			$objModel = FilesModel::findByPk($this->intPid);

			if ($objModel !== null && \in_array($objModel->extension, StringUtil::trimsplit(',', strtolower(Config::get('editableFiles')))))
			{
				$objFile = new File($objModel->path);

				if ($objFile->extension == 'svgz')
				{
					$objFile->write(gzencode($data['content']));
				}
				else
				{
					$objFile->write($data['content']);
				}

				$objFile->close();
			}
		}

		// Get the currently available fields
		$arrFields = array_flip($this->Database->getFieldNames($this->strTable));

		// Unset fields that do not exist (see #5219)
		$data = array_intersect_key($data, $arrFields);

		// Reset fields added after storing the version to their default value (see #7755)
		foreach (array_diff_key($arrFields, $data) as $k=>$v)
		{
			$data[$k] = Widget::getEmptyValueByFieldType($GLOBALS['TL_DCA'][$this->strTable]['fields'][$k]['sql']);
		}

		foreach ($data as $k=>$v)
		{
			// Remove fields that are excluded from versioning
			if (isset($GLOBALS['TL_DCA'][$this->strTable]['fields'][$k]['eval']['versionize']) && $GLOBALS['TL_DCA'][$this->strTable]['fields'][$k]['eval']['versionize'] === false)
			{
				unset($data[$k]);
				continue;
			}

			// Reset unique fields if the restored value already exists (see #698)
			if (isset($GLOBALS['TL_DCA'][$this->strTable]['fields'][$k]['eval']['unique']) && $GLOBALS['TL_DCA'][$this->strTable]['fields'][$k]['eval']['unique'] === true)
			{
				$objResult = $this->Database->prepare("SELECT COUNT(*) AS cnt FROM " . $this->strTable . " WHERE " . Database::quoteIdentifier($k) . "=? AND id!=?")
											->execute($v, $this->intPid);

				if ($objResult->cnt > 0)
				{
					$data[$k] = Widget::getEmptyValueByFieldType($GLOBALS['TL_DCA'][$this->strTable]['fields'][$k]['sql']);
				}
			}
		}

		$this->Database->prepare("UPDATE " . $this->strTable . " %s WHERE id=?")
					   ->set($data)
					   ->execute($this->intPid);

		$this->Database->prepare("UPDATE tl_version SET active='' WHERE fromTable=? AND pid=?")
					   ->execute($this->strTable, $this->intPid);

		$this->Database->prepare("UPDATE tl_version SET active=1 WHERE fromTable=? AND pid=? AND version=?")
					   ->execute($this->strTable, $this->intPid, $intVersion);

		// Trigger the onrestore_version_callback
		if (\is_array($GLOBALS['TL_DCA'][$this->strTable]['config']['onrestore_version_callback']))
		{
			foreach ($GLOBALS['TL_DCA'][$this->strTable]['config']['onrestore_version_callback'] as $callback)
			{
				if (\is_array($callback))
				{
					$this->import($callback[0]);
					$this->{$callback[0]}->{$callback[1]}($this->strTable, $this->intPid, $intVersion, $data);
				}
				elseif (\is_callable($callback))
				{
					$callback($this->strTable, $this->intPid, $intVersion, $data);
				}
			}
		}

		// Trigger the deprecated onrestore_callback
		if (\is_array($GLOBALS['TL_DCA'][$this->strTable]['config']['onrestore_callback']))
		{
			@trigger_error('Using the "onrestore_callback" has been deprecated and will no longer work in Contao 5.0. Use the "onrestore_version_callback" instead.', E_USER_DEPRECATED);

			foreach ($GLOBALS['TL_DCA'][$this->strTable]['config']['onrestore_callback'] as $callback)
			{
				if (\is_array($callback))
				{
					$this->import($callback[0]);
					$this->{$callback[0]}->{$callback[1]}($this->intPid, $this->strTable, $data, $intVersion);
				}
				elseif (\is_callable($callback))
				{
					$callback($this->intPid, $this->strTable, $data, $intVersion);
				}
			}
		}

		$this->log('Version ' . $intVersion . ' of record "' . $this->strTable . '.id=' . $this->intPid . '" has been restored' . $this->getParentEntries($this->strTable, $this->intPid), __METHOD__, TL_GENERAL);
	}

	/**
	 * Compare versions
	 *
	 * @param bool $blnReturnBuffer
	 *
	 * @return string
	 *
	 * @throws ResponseException
	 */
	public function compare($blnReturnBuffer=false)
	{
		$strBuffer = '';
		$arrVersions = array();
		$intTo = 0;
		$intFrom = 0;

		$objVersions = $this->Database->prepare("SELECT * FROM tl_version WHERE pid=? AND fromTable=? ORDER BY version DESC")
									  ->execute($this->intPid, $this->strTable);

		if ($objVersions->numRows < 2)
		{
			$strBuffer = '<p>There are no versions of ' . $this->strTable . '.id=' . $this->intPid . '</p>';
		}
		else
		{
			$intIndex = 0;
			$from = array();

			// Store the versions and mark the active one
			while ($objVersions->next())
			{
				if ($objVersions->active)
				{
					$intIndex = $objVersions->version;
				}

				$arrVersions[$objVersions->version] = $objVersions->row();
				$arrVersions[$objVersions->version]['info'] = $GLOBALS['TL_LANG']['MSC']['version'] . ' ' . $objVersions->version . ' (' . Date::parse(Config::get('datimFormat'), $objVersions->tstamp) . ') ' . $objVersions->username;
			}

			// To
			if (Input::post('to') && isset($arrVersions[Input::post('to')]))
			{
				$intTo = Input::post('to');
				$to = StringUtil::deserialize($arrVersions[Input::post('to')]['data']);
			}
			elseif (Input::get('to') && isset($arrVersions[Input::get('to')]))
			{
				$intTo = Input::get('to');
				$to = StringUtil::deserialize($arrVersions[Input::get('to')]['data']);
			}
			else
			{
				$intTo = $intIndex;
				$to = StringUtil::deserialize($arrVersions[$intTo]['data']);
			}

			// From
			if (Input::post('from') && isset($arrVersions[Input::post('from')]))
			{
				$intFrom = Input::post('from');
				$from = StringUtil::deserialize($arrVersions[Input::post('from')]['data']);
			}
			elseif (Input::get('from') && isset($arrVersions[Input::get('from')]))
			{
				$intFrom = Input::get('from');
				$from = StringUtil::deserialize($arrVersions[Input::get('from')]['data']);
			}
			elseif ($objVersions->numRows > $intIndex)
			{
				$intFrom = $objVersions->first()->version;
				$from = StringUtil::deserialize($arrVersions[$intFrom]['data']);
			}
			elseif ($intIndex > 1)
			{
				$intFrom = $intIndex - 1;
				$from = StringUtil::deserialize($arrVersions[$intFrom]['data']);
			}

			// Only continue if both version numbers are set
			if ($intTo > 0 && $intFrom > 0)
			{
				System::loadLanguageFile($this->strTable);

				// Get the order fields
				$objDcaExtractor = DcaExtractor::getInstance($this->strTable);
				$arrFields = $objDcaExtractor->getFields();
				$arrOrderFields = $objDcaExtractor->getOrderFields();

				// Find the changed fields and highlight the changes
				foreach ($to as $k=>$v)
				{
					if ($from[$k] != $to[$k])
					{
						if ($GLOBALS['TL_DCA'][$this->strTable]['fields'][$k]['eval']['doNotShow'] || $GLOBALS['TL_DCA'][$this->strTable]['fields'][$k]['eval']['hideInput'])
						{
							continue;
						}

						$blnIsBinary = strncmp($arrFields[$k], 'binary(', 7) === 0 || strncmp($arrFields[$k], 'blob ', 5) === 0;

						// Decrypt the values
						if ($GLOBALS['TL_DCA'][$this->strTable]['fields'][$k]['eval']['encrypt'])
						{
							$to[$k] = Encryption::decrypt($to[$k]);
							$from[$k] = Encryption::decrypt($from[$k]);
						}

						if ($GLOBALS['TL_DCA'][$this->strTable]['fields'][$k]['eval']['multiple'] || \in_array($k, $arrOrderFields))
						{
							if (isset($GLOBALS['TL_DCA'][$this->strTable]['fields'][$k]['eval']['csv']))
							{
								$delimiter = $GLOBALS['TL_DCA'][$this->strTable]['fields'][$k]['eval']['csv'];

								if (isset($to[$k]))
								{
									$to[$k] = preg_replace('/' . preg_quote($delimiter, ' ?/') . '/', $delimiter . ' ', $to[$k]);
								}

								if (isset($from[$k]))
								{
									$from[$k] = preg_replace('/' . preg_quote($delimiter, ' ?/') . '/', $delimiter . ' ', $from[$k]);
								}
							}
							else
							{
								// Convert serialized arrays into strings
								if (\is_array(($tmp = StringUtil::deserialize($to[$k]))) && !\is_array($to[$k]))
								{
									$to[$k] = $this->implodeRecursive($tmp, $blnIsBinary);
								}

								if (\is_array(($tmp = StringUtil::deserialize($from[$k]))) && !\is_array($from[$k]))
								{
									$from[$k] = $this->implodeRecursive($tmp, $blnIsBinary);
								}
							}
						}

						unset($tmp);

						// Convert binary UUIDs to their hex equivalents (see #6365)
						if ($blnIsBinary)
						{
							if (Validator::isBinaryUuid($to[$k]))
							{
								$to[$k] = StringUtil::binToUuid($to[$k]);
							}

							if (Validator::isBinaryUuid($from[$k]))
							{
<<<<<<< HEAD
								$to[$k] = StringUtil::binToUuid($from[$k]);
=======
								$from[$k] = \StringUtil::binToUuid($from[$k]);
>>>>>>> 42a01480
							}
						}

						// Convert date fields
						if ($GLOBALS['TL_DCA'][$this->strTable]['fields'][$k]['eval']['rgxp'] == 'date')
						{
							$to[$k] = Date::parse(Config::get('dateFormat'), $to[$k] ?: '');
							$from[$k] = Date::parse(Config::get('dateFormat'), $from[$k] ?: '');
						}
						elseif ($GLOBALS['TL_DCA'][$this->strTable]['fields'][$k]['eval']['rgxp'] == 'time')
						{
							$to[$k] = Date::parse(Config::get('timeFormat'), $to[$k] ?: '');
							$from[$k] = Date::parse(Config::get('timeFormat'), $from[$k] ?: '');
						}
						elseif ($GLOBALS['TL_DCA'][$this->strTable]['fields'][$k]['eval']['rgxp'] == 'datim' || $k == 'tstamp')
						{
							$to[$k] = Date::parse(Config::get('datimFormat'), $to[$k] ?: '');
							$from[$k] = Date::parse(Config::get('datimFormat'), $from[$k] ?: '');
						}

						// Decode entities if the "decodeEntities" flag is not set (see #360)
						if (empty($GLOBALS['TL_DCA'][$this->strTable]['fields'][$k]['eval']['decodeEntities']))
						{
							$to[$k] = StringUtil::decodeEntities($to[$k]);
							$from[$k] = StringUtil::decodeEntities($from[$k]);
						}

						// Convert strings into arrays
						if (!\is_array($to[$k]))
						{
							$to[$k] = explode("\n", $to[$k]);
						}

						if (!\is_array($from[$k]))
						{
							$from[$k] = explode("\n", $from[$k]);
						}

						$objDiff = new \Diff($from[$k], $to[$k]);
						$strBuffer .= $objDiff->render(new DiffRenderer(array('field'=>($GLOBALS['TL_DCA'][$this->strTable]['fields'][$k]['label'][0] ?: (isset($GLOBALS['TL_LANG']['MSC'][$k]) ? (\is_array($GLOBALS['TL_LANG']['MSC'][$k]) ? $GLOBALS['TL_LANG']['MSC'][$k][0] : $GLOBALS['TL_LANG']['MSC'][$k]) : $k)))));
					}
				}
			}
		}

		// Identical versions
		if ($strBuffer == '')
		{
			$strBuffer = '<p>' . $GLOBALS['TL_LANG']['MSC']['identicalVersions'] . '</p>';
		}

		if ($blnReturnBuffer)
		{
			return $strBuffer;
		}

		$objTemplate = new BackendTemplate('be_diff');
		$objTemplate->content = $strBuffer;
		$objTemplate->versions = $arrVersions;
		$objTemplate->to = $intTo;
		$objTemplate->from = $intFrom;
		$objTemplate->showLabel = StringUtil::specialchars($GLOBALS['TL_LANG']['MSC']['showDifferences']);
		$objTemplate->theme = Backend::getTheme();
		$objTemplate->base = Environment::get('base');
		$objTemplate->language = $GLOBALS['TL_LANGUAGE'];
		$objTemplate->title = StringUtil::specialchars($GLOBALS['TL_LANG']['MSC']['showDifferences']);
		$objTemplate->charset = Config::get('characterSet');
		$objTemplate->action = ampersand(Environment::get('request'));

		throw new ResponseException($objTemplate->getResponse());
	}

	/**
	 * Render the versions dropdown menu
	 *
	 * @return string
	 */
	public function renderDropdown()
	{
		$objVersion = $this->Database->prepare("SELECT tstamp, version, username, active FROM tl_version WHERE fromTable=? AND pid=? ORDER BY version DESC")
									 ->execute($this->strTable, $this->intPid);

		if ($objVersion->numRows < 2)
		{
			return '';
		}

		$versions = '';

		while ($objVersion->next())
		{
			$versions .= '
  <option value="' . $objVersion->version . '"' . ($objVersion->active ? ' selected="selected"' : '') . '>' . $GLOBALS['TL_LANG']['MSC']['version'] . ' ' . $objVersion->version . ' (' . Date::parse(Config::get('datimFormat'), $objVersion->tstamp) . ') ' . $objVersion->username . '</option>';
		}

		return '
<div class="tl_version_panel">

<form action="' . ampersand(Environment::get('request')) . '" id="tl_version" class="tl_form" method="post" aria-label="' . StringUtil::specialchars($GLOBALS['TL_LANG']['MSC']['versioning']) . '">
<div class="tl_formbody">
<input type="hidden" name="FORM_SUBMIT" value="tl_version">
<input type="hidden" name="REQUEST_TOKEN" value="' . REQUEST_TOKEN . '">
<select name="version" class="tl_select">' . $versions . '
</select>
<button type="submit" name="showVersion" id="showVersion" class="tl_submit">' . $GLOBALS['TL_LANG']['MSC']['restore'] . '</button>
<a href="' . Backend::addToUrl('versions=1&amp;popup=1') . '" title="' . StringUtil::specialchars($GLOBALS['TL_LANG']['MSC']['showDifferences']) . '" onclick="Backend.openModalIframe({\'title\':\'' . StringUtil::specialchars(str_replace("'", "\\'", sprintf($GLOBALS['TL_LANG']['MSC']['recordOfTable'], $this->intPid, $this->strTable))) . '\',\'url\':this.href});return false">' . Image::getHtml('diff.svg') . '</a>
</div>
</form>

</div>
';
	}

	/**
	 * Add a list of versions to a template
	 *
	 * @param BackendTemplate $objTemplate
	 */
	public static function addToTemplate(BackendTemplate $objTemplate)
	{
		$arrVersions = array();

		$objUser = BackendUser::getInstance();
		$objDatabase = Database::getInstance();

		// Get the total number of versions
		$objTotal = $objDatabase->prepare("SELECT COUNT(*) AS count FROM tl_version WHERE editUrl IS NOT NULL" . (!$objUser->isAdmin ? " AND userid=?" : ""))
								->execute($objUser->id);

		$intLast   = ceil($objTotal->count / 30);
		$intPage   = Input::get('vp') ?? 1;
		$intOffset = ($intPage - 1) * 30;

		// Validate the page number
		if ($intPage < 1 || ($intLast > 0 && $intPage > $intLast))
		{
			header('HTTP/1.1 404 Not Found');
		}

		// Create the pagination menu
		$objPagination = new Pagination($objTotal->count, 30, 7, 'vp', new BackendTemplate('be_pagination'));
		$objTemplate->pagination = $objPagination->generate();

		// Get the versions
		$objVersions = $objDatabase->prepare("SELECT pid, tstamp, version, fromTable, username, userid, description, editUrl, active FROM tl_version WHERE editUrl IS NOT NULL" . (!$objUser->isAdmin ? " AND userid=?" : "") . " ORDER BY tstamp DESC, pid, version DESC")
								   ->limit(30, $intOffset)
								   ->execute($objUser->id);

		while ($objVersions->next())
		{
			// Hide profile changes if the user does not have access to the "user" module (see #1309)
			if (!$objUser->isAdmin && $objVersions->fromTable == 'tl_user' && !$objUser->hasAccess('user', 'modules'))
			{
				continue;
			}

			$arrRow = $objVersions->row();

			// Add some parameters
			$arrRow['from'] = max(($objVersions->version - 1), 1); // see #4828
			$arrRow['to'] = $objVersions->version;
			$arrRow['date'] = date(Config::get('datimFormat'), $objVersions->tstamp);
			$arrRow['description'] = StringUtil::substr($arrRow['description'], 32);
			$arrRow['shortTable'] = StringUtil::substr($arrRow['fromTable'], 18); // see #5769

			if (isset($arrRow['editUrl']))
			{
				// Adjust the edit URL of files in case they have been renamed (see #671)
				if ($arrRow['fromTable'] == 'tl_files' && ($filesModel = FilesModel::findByPk($arrRow['pid'])))
				{
					$arrRow['editUrl'] = preg_replace('/id=[^&]+/', 'id=' . $filesModel->path, $arrRow['editUrl']);
				}

				$arrRow['editUrl'] = preg_replace(array('/&(amp;)?popup=1/', '/&(amp;)?rt=[^&]+/'), array('', '&amp;rt=' . REQUEST_TOKEN), ampersand($arrRow['editUrl']));
			}

			$arrVersions[] = $arrRow;
		}

		$intCount = -1;
		$arrVersions = array_values($arrVersions);

		// Add the "even" and "odd" classes
		foreach ($arrVersions as $k=>$v)
		{
			$arrVersions[$k]['class'] = (++$intCount % 2 == 0) ? 'even' : 'odd';

			try
			{
				// Mark deleted versions (see #4336)
				$objDeleted = $objDatabase->prepare("SELECT COUNT(*) AS count FROM " . $v['fromTable'] . " WHERE id=?")
										  ->execute($v['pid']);

				$arrVersions[$k]['deleted'] = ($objDeleted->count < 1);
			}
			catch (\Exception $e)
			{
				// Probably a disabled module
				--$intCount;
				unset($arrVersions[$k]);
			}

			// Skip deleted files (see #8480)
			if ($v['fromTable'] == 'tl_files' && $arrVersions[$k]['deleted'])
			{
				--$intCount;
				unset($arrVersions[$k]);
			}
		}

		$objTemplate->versions = $arrVersions;
	}

	/**
	 * Return the edit URL
	 *
	 * @return string
	 */
	protected function getEditUrl()
	{
		if ($this->strEditUrl !== null)
		{
			return sprintf($this->strEditUrl, $this->intPid);
		}

		$strUrl = Environment::get('request');

		// Save the real edit URL if the visibility is toggled via Ajax
		if (preg_match('/&(amp;)?state=/', $strUrl))
		{
			$strUrl = preg_replace
			(
				array('/&(amp;)?id=[^&]+/', '/(&(amp;)?)t(id=[^&]+)/', '/(&(amp;)?)state=[^&]*/'),
				array('', '$1$3', '$1act=edit'),
				$strUrl
			);
		}

		// Adjust the URL of the "personal data" module (see #7987)
		if (preg_match('/do=login(&|$)/', $strUrl))
		{
			$strUrl = preg_replace('/do=login(&|$)/', 'do=user$1', $strUrl);
			$strUrl .= '&amp;act=edit&amp;id=' . $this->User->id . '&amp;rt=' . REQUEST_TOKEN;
		}

		// Correct the URL in "edit|override multiple" mode (see #7745)
		$strUrl = preg_replace('/act=(edit|override)All/', 'act=edit&id=' . $this->intPid, $strUrl);

		return $strUrl;
	}

	/**
	 * Return the username
	 *
	 * @return string
	 */
	protected function getUsername()
	{
		if ($this->strUsername !== null)
		{
			return $this->strUsername;
		}

		$this->import(BackendUser::class, 'User');

		return $this->User->username;
	}

	/**
	 * Return the user ID
	 *
	 * @return string
	 */
	protected function getUserId()
	{
		if ($this->intUserId !== null)
		{
			return $this->intUserId;
		}

		$this->import(BackendUser::class, 'User');

		return $this->User->id;
	}

	/**
	 * Implode a multi-dimensional array recursively
	 *
	 * @param mixed   $var
	 * @param boolean $binary
	 *
	 * @return string
	 */
	protected function implodeRecursive($var, $binary=false)
	{
		if (!\is_array($var))
		{
			return $binary ? StringUtil::binToUuid($var) : $var;
		}

		if (!\is_array(current($var)))
		{
			if ($binary)
			{
				$var = array_map(static function ($v) { return $v ? StringUtil::binToUuid($v) : ''; }, $var);
			}

			return implode(', ', $var);
		}

		$buffer = '';

		foreach ($var as $k=>$v)
		{
			$buffer .= $k . ": " . $this->implodeRecursive($v) . "\n";
		}

		return trim($buffer);
	}
}

class_alias(Versions::class, 'Versions');<|MERGE_RESOLUTION|>--- conflicted
+++ resolved
@@ -557,11 +557,7 @@
 
 							if (Validator::isBinaryUuid($from[$k]))
 							{
-<<<<<<< HEAD
-								$to[$k] = StringUtil::binToUuid($from[$k]);
-=======
-								$from[$k] = \StringUtil::binToUuid($from[$k]);
->>>>>>> 42a01480
+								$from[$k] = StringUtil::binToUuid($from[$k]);
 							}
 						}
 
