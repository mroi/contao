<?php

/*
 * This file is part of Contao.
 *
 * (c) Leo Feyer
 *
 * @license LGPL-3.0-or-later
 */

namespace Contao;

use Contao\CoreBundle\Exception\ResponseException;

/**
 * Provide methods to handle versioning.
 *
 * @author Leo Feyer <https://github.com/leofeyer>
 */
class Versions extends Controller
{
	/**
	 * Table
	 * @var string
	 */
	protected $strTable;

	/**
	 * Parent ID
	 * @var integer
	 */
	protected $intPid;

	/**
	 * Edit URL
	 * @var string
	 */
	protected $strEditUrl;

	/**
	 * Username
	 * @var string
	 */
	protected $strUsername;

	/**
	 * User ID
	 * @var integer
	 */
	protected $intUserId;

	/**
	 * Initialize the object
	 *
	 * @param string  $strTable
	 * @param integer $intPid
	 *
	 * @throws \InvalidArgumentException
	 */
	public function __construct($strTable, $intPid)
	{
		$this->import(Database::class, 'Database');
		parent::__construct();

		$this->loadDataContainer($strTable);

		if (!isset($GLOBALS['TL_DCA'][$strTable]))
		{
			throw new \InvalidArgumentException(sprintf('"%s" is not a valid table', StringUtil::specialchars($strTable)));
		}

		$this->strTable = $strTable;
		$this->intPid = (int) $intPid;
	}

	/**
	 * Set the edit URL
	 *
	 * @param string $strEditUrl
	 */
	public function setEditUrl($strEditUrl)
	{
		$this->strEditUrl = $strEditUrl;
	}

	/**
	 * Set the username
	 *
	 * @param string $strUsername
	 */
	public function setUsername($strUsername)
	{
		$this->strUsername = $strUsername;
	}

	/**
	 * Set the user ID
	 *
	 * @param integer $intUserId
	 */
	public function setUserId($intUserId)
	{
		$this->intUserId = $intUserId;
	}

	/**
	 * Returns the latest version
	 *
	 * @return integer|null
	 */
	public function getLatestVersion()
	{
		if (!$GLOBALS['TL_DCA'][$this->strTable]['config']['enableVersioning'])
		{
			return null;
		}

		$objVersion = $this->Database->prepare("SELECT MAX(version) AS version FROM tl_version WHERE fromTable=? AND pid=?")
									 ->limit(1)
									 ->execute($this->strTable, $this->intPid);

		return (int) $objVersion->version;
	}

	/**
	 * Create the initial version of a record
	 */
	public function initialize()
	{
		if (!$GLOBALS['TL_DCA'][$this->strTable]['config']['enableVersioning'])
		{
			return;
		}

		$objVersion = $this->Database->prepare("SELECT COUNT(*) AS count FROM tl_version WHERE fromTable=? AND pid=?")
									 ->limit(1)
									 ->execute($this->strTable, $this->intPid);

		if ($objVersion->count > 0)
		{
			return;
		}

		$this->create(true);
	}

	/**
	 * Create a new version of a record
	 *
<<<<<<< HEAD
	 * @param mixed $blnHideUser
=======
	 * @param boolean $blnHideUser
>>>>>>> 08a0dd6f
	 */
	public function create($blnHideUser=false)
	{
		if (!$GLOBALS['TL_DCA'][$this->strTable]['config']['enableVersioning'])
		{
			return;
		}

		// Delete old versions from the database
		$tstamp = time() - (int) Config::get('versionPeriod');
		$this->Database->query("DELETE FROM tl_version WHERE tstamp<$tstamp");

		// Get the new record
		$objRecord = $this->Database->prepare("SELECT * FROM " . $this->strTable . " WHERE id=?")
									->limit(1)
									->execute($this->intPid);

		if ($objRecord->numRows < 1 || $objRecord->tstamp < 1)
		{
			return;
		}

		$data = $objRecord->row();

		// Remove fields that are excluded from versioning
		foreach (array_keys($data) as $k)
		{
			if (isset($GLOBALS['TL_DCA'][$this->strTable]['fields'][$k]['eval']['versionize']) && $GLOBALS['TL_DCA'][$this->strTable]['fields'][$k]['eval']['versionize'] === false)
			{
				unset($data[$k]);
			}
		}

		// Store the content if it is an editable file
		if ($this->strTable == 'tl_files')
		{
			$objModel = FilesModel::findByPk($this->intPid);

			if ($objModel !== null && \in_array($objModel->extension, StringUtil::trimsplit(',', strtolower(Config::get('editableFiles')))))
			{
				$objFile = new File($objModel->path);

				if ($objFile->extension == 'svgz')
				{
					$data['content'] = gzdecode($objFile->getContent());
				}
				else
				{
					$data['content'] = $objFile->getContent();
				}
			}
		}

		$intVersion = 1;

		$objVersion = $this->Database->prepare("SELECT MAX(version) AS version FROM tl_version WHERE pid=? AND fromTable=?")
									 ->execute($this->intPid, $this->strTable);

		if ($objVersion->version !== null)
		{
			$intVersion = $objVersion->version + 1;
		}

		$strDescription = '';

		if (!empty($data['title']))
		{
			$strDescription = $data['title'];
		}
		elseif (!empty($data['name']))
		{
			$strDescription = $data['name'];
		}
		elseif (!empty($data['firstname']))
		{
			$strDescription = $data['firstname'] . ' ' . $data['lastname'];
		}
		elseif (!empty($data['headline']))
		{
<<<<<<< HEAD
			$chunks = StringUtil::deserialize($objRecord->headline);
=======
			$chunks = \StringUtil::deserialize($data['headline']);
>>>>>>> 08a0dd6f

			if (\is_array($chunks) && isset($chunks['value']))
			{
				$strDescription = $chunks['value'];
			}
			else
			{
				$strDescription = $data['headline'];
			}
		}
		elseif (!empty($data['selector']))
		{
			$strDescription = $data['selector'];
		}
		elseif (!empty($data['subject']))
		{
			$strDescription = $data['subject'];
		}

		$this->Database->prepare("UPDATE tl_version SET active='' WHERE pid=? AND fromTable=?")
					   ->execute($this->intPid, $this->strTable);

		$this->Database->prepare("INSERT INTO tl_version (pid, tstamp, version, fromTable, username, userid, description, editUrl, active, data) VALUES (?, ?, ?, ?, ?, ?, ?, ?, 1, ?)")
					   ->execute($this->intPid, time(), $intVersion, $this->strTable, $blnHideUser ? null : $this->getUsername(), $blnHideUser ? 0 : $this->getUserId(), $strDescription, $this->getEditUrl(), serialize($data));

		// Trigger the oncreate_version_callback
		if (\is_array($GLOBALS['TL_DCA'][$this->strTable]['config']['oncreate_version_callback']))
		{
			foreach ($GLOBALS['TL_DCA'][$this->strTable]['config']['oncreate_version_callback'] as $callback)
			{
				if (\is_array($callback))
				{
					$this->import($callback[0]);
					$this->{$callback[0]}->{$callback[1]}($this->strTable, $this->intPid, $intVersion, $data);
				}
				elseif (\is_callable($callback))
				{
					$callback($this->strTable, $this->intPid, $intVersion, $data);
				}
			}
		}

		$this->log('Version ' . $intVersion . ' of record "' . $this->strTable . '.id=' . $this->intPid . '" has been created' . $this->getParentEntries($this->strTable, $this->intPid), __METHOD__, TL_GENERAL);
	}

	/**
	 * Restore a version
	 *
	 * @param integer $intVersion
	 */
	public function restore($intVersion)
	{
		if (!$GLOBALS['TL_DCA'][$this->strTable]['config']['enableVersioning'])
		{
			return;
		}

		$objData = $this->Database->prepare("SELECT * FROM tl_version WHERE fromTable=? AND pid=? AND version=?")
								  ->limit(1)
								  ->execute($this->strTable, $this->intPid, $intVersion);

		if ($objData->numRows < 1)
		{
			return;
		}

		$data = StringUtil::deserialize($objData->data);

		if (!\is_array($data))
		{
			return;
		}

		// Restore the content if it is an editable file
		if ($this->strTable == 'tl_files')
		{
			$objModel = FilesModel::findByPk($this->intPid);

			if ($objModel !== null && \in_array($objModel->extension, StringUtil::trimsplit(',', strtolower(Config::get('editableFiles')))))
			{
				$objFile = new File($objModel->path);

				if ($objFile->extension == 'svgz')
				{
					$objFile->write(gzencode($data['content']));
				}
				else
				{
					$objFile->write($data['content']);
				}

				$objFile->close();
			}
		}

		// Get the currently available fields
		$arrFields = array_flip($this->Database->getFieldNames($this->strTable));

		// Unset fields that do not exist (see #5219)
		$data = array_intersect_key($data, $arrFields);

		// Reset fields added after storing the version to their default value (see #7755)
		foreach (array_diff_key($arrFields, $data) as $k=>$v)
		{
			$data[$k] = Widget::getEmptyValueByFieldType($GLOBALS['TL_DCA'][$this->strTable]['fields'][$k]['sql']);
		}

		foreach ($data as $k=>$v)
		{
			// Remove fields that are excluded from versioning
			if (isset($GLOBALS['TL_DCA'][$this->strTable]['fields'][$k]['eval']['versionize']) && $GLOBALS['TL_DCA'][$this->strTable]['fields'][$k]['eval']['versionize'] === false)
			{
				unset($data[$k]);
				continue;
			}

			// Reset unique fields if the restored value already exists (see #698)
			if (isset($GLOBALS['TL_DCA'][$this->strTable]['fields'][$k]['eval']['unique']) && $GLOBALS['TL_DCA'][$this->strTable]['fields'][$k]['eval']['unique'] === true)
			{
				$objResult = $this->Database->prepare("SELECT COUNT(*) AS cnt FROM " . $this->strTable . " WHERE " . Database::quoteIdentifier($k) . "=? AND id!=?")
											->execute($v, $this->intPid);

				if ($objResult->cnt > 0)
				{
					$data[$k] = Widget::getEmptyValueByFieldType($GLOBALS['TL_DCA'][$this->strTable]['fields'][$k]['sql']);
				}
			}
		}

		$this->Database->prepare("UPDATE " . $this->strTable . " %s WHERE id=?")
					   ->set($data)
					   ->execute($this->intPid);

		$this->Database->prepare("UPDATE tl_version SET active='' WHERE fromTable=? AND pid=?")
					   ->execute($this->strTable, $this->intPid);

		$this->Database->prepare("UPDATE tl_version SET active=1 WHERE fromTable=? AND pid=? AND version=?")
					   ->execute($this->strTable, $this->intPid, $intVersion);

		// Trigger the onrestore_version_callback
		if (\is_array($GLOBALS['TL_DCA'][$this->strTable]['config']['onrestore_version_callback']))
		{
			foreach ($GLOBALS['TL_DCA'][$this->strTable]['config']['onrestore_version_callback'] as $callback)
			{
				if (\is_array($callback))
				{
					$this->import($callback[0]);
					$this->{$callback[0]}->{$callback[1]}($this->strTable, $this->intPid, $intVersion, $data);
				}
				elseif (\is_callable($callback))
				{
					$callback($this->strTable, $this->intPid, $intVersion, $data);
				}
			}
		}

		// Trigger the deprecated onrestore_callback
		if (\is_array($GLOBALS['TL_DCA'][$this->strTable]['config']['onrestore_callback']))
		{
			@trigger_error('Using the "onrestore_callback" has been deprecated and will no longer work in Contao 5.0. Use the "onrestore_version_callback" instead.', E_USER_DEPRECATED);

			foreach ($GLOBALS['TL_DCA'][$this->strTable]['config']['onrestore_callback'] as $callback)
			{
				if (\is_array($callback))
				{
					$this->import($callback[0]);
					$this->{$callback[0]}->{$callback[1]}($this->intPid, $this->strTable, $data, $intVersion);
				}
				elseif (\is_callable($callback))
				{
					$callback($this->intPid, $this->strTable, $data, $intVersion);
				}
			}
		}

		$this->log('Version ' . $intVersion . ' of record "' . $this->strTable . '.id=' . $this->intPid . '" has been restored' . $this->getParentEntries($this->strTable, $this->intPid), __METHOD__, TL_GENERAL);
	}

	/**
	 * Compare versions
	 *
	 * @param bool $blnReturnBuffer
	 *
	 * @return string
	 *
	 * @throws ResponseException
	 */
	public function compare($blnReturnBuffer=false)
	{
		$strBuffer = '';
		$arrVersions = array();
		$intTo = 0;
		$intFrom = 0;

		$objVersions = $this->Database->prepare("SELECT * FROM tl_version WHERE pid=? AND fromTable=? ORDER BY version DESC")
									  ->execute($this->intPid, $this->strTable);

		if ($objVersions->numRows < 2)
		{
			$strBuffer = '<p>There are no versions of ' . $this->strTable . '.id=' . $this->intPid . '</p>';
		}
		else
		{
			$intIndex = 0;
			$from = array();

			// Store the versions and mark the active one
			while ($objVersions->next())
			{
				if ($objVersions->active)
				{
					$intIndex = $objVersions->version;
				}

				$arrVersions[$objVersions->version] = $objVersions->row();
<<<<<<< HEAD
				$arrVersions[$objVersions->version]['info'] = $GLOBALS['TL_LANG']['MSC']['version'] . ' ' . $objVersions->version . ' (' . Date::parse(Config::get('datimFormat'), $objVersions->tstamp) . ') ' . $objVersions->username;
=======
				$arrVersions[$objVersions->version]['info'] = $GLOBALS['TL_LANG']['MSC']['version'] . ' ' . $objVersions->version . ' (' . \Date::parse(\Config::get('datimFormat'), $objVersions->tstamp) . ') ' . $objVersions->username;
>>>>>>> 08a0dd6f
			}

			// To
			if (Input::post('to') && isset($arrVersions[Input::post('to')]))
			{
				$intTo = Input::post('to');
				$to = StringUtil::deserialize($arrVersions[Input::post('to')]['data']);
			}
			elseif (Input::get('to') && isset($arrVersions[Input::get('to')]))
			{
				$intTo = Input::get('to');
				$to = StringUtil::deserialize($arrVersions[Input::get('to')]['data']);
			}
			else
			{
				$intTo = $intIndex;
				$to = StringUtil::deserialize($arrVersions[$intTo]['data']);
			}

			// From
			if (Input::post('from') && isset($arrVersions[Input::post('from')]))
			{
				$intFrom = Input::post('from');
				$from = StringUtil::deserialize($arrVersions[Input::post('from')]['data']);
			}
			elseif (Input::get('from') && isset($arrVersions[Input::get('from')]))
			{
				$intFrom = Input::get('from');
				$from = StringUtil::deserialize($arrVersions[Input::get('from')]['data']);
			}
			elseif ($objVersions->numRows > $intIndex)
			{
				$intFrom = $objVersions->first()->version;
				$from = StringUtil::deserialize($arrVersions[$intFrom]['data']);
			}
			elseif ($intIndex > 1)
			{
				$intFrom = $intIndex - 1;
				$from = StringUtil::deserialize($arrVersions[$intFrom]['data']);
			}

			// Only continue if both version numbers are set
			if ($intTo > 0 && $intFrom > 0)
			{
				System::loadLanguageFile($this->strTable);

				// Get the order fields
<<<<<<< HEAD
				$objDcaExtractor = DcaExtractor::getInstance($this->strTable);
				$arrOrder = $objDcaExtractor->getOrderFields();
=======
				$objDcaExtractor = \DcaExtractor::getInstance($this->strTable);
				$arrFields = $objDcaExtractor->getFields();
>>>>>>> 08a0dd6f

				// Find the changed fields and highlight the changes
				foreach ($to as $k=>$v)
				{
					if ($from[$k] != $to[$k])
					{
						if ($GLOBALS['TL_DCA'][$this->strTable]['fields'][$k]['eval']['doNotShow'] || $GLOBALS['TL_DCA'][$this->strTable]['fields'][$k]['eval']['hideInput'])
						{
							continue;
						}

						$blnIsBinary = strncmp($arrFields[$k], 'binary(', 7) === 0 || strncmp($arrFields[$k], 'blob ', 5) === 0;

						// Decrypt the values
						if ($GLOBALS['TL_DCA'][$this->strTable]['fields'][$k]['eval']['encrypt'])
						{
							$to[$k] = Encryption::decrypt($to[$k]);
							$from[$k] = Encryption::decrypt($from[$k]);
						}

						if ($GLOBALS['TL_DCA'][$this->strTable]['fields'][$k]['eval']['multiple'])
						{
							if (isset($GLOBALS['TL_DCA'][$this->strTable]['fields'][$k]['eval']['csv']))
							{
								$delimiter = $GLOBALS['TL_DCA'][$this->strTable]['fields'][$k]['eval']['csv'];

								if (isset($to[$k]))
								{
									$to[$k] = preg_replace('/' . preg_quote($delimiter, ' ?/') . '/', $delimiter . ' ', $to[$k]);
								}

								if (isset($from[$k]))
								{
									$from[$k] = preg_replace('/' . preg_quote($delimiter, ' ?/') . '/', $delimiter . ' ', $from[$k]);
								}
							}
							else
							{
								// Convert serialized arrays into strings
								if (\is_array(($tmp = StringUtil::deserialize($to[$k]))) && !\is_array($to[$k]))
								{
									$to[$k] = $this->implodeRecursive($tmp, $blnIsBinary);
								}

<<<<<<< HEAD
								if (\is_array(($tmp = StringUtil::deserialize($from[$k]))) && !\is_array($from[$k]))
=======
								if (\is_array(($tmp = \StringUtil::deserialize($from[$k]))) && !\is_array($from[$k]))
>>>>>>> 08a0dd6f
								{
									$from[$k] = $this->implodeRecursive($tmp, $blnIsBinary);
								}
							}
						}

						unset($tmp);

						// Convert binary UUIDs to their hex equivalents (see #6365)
						if ($blnIsBinary)
						{
							if (Validator::isBinaryUuid($to[$k]))
							{
								$to[$k] = StringUtil::binToUuid($to[$k]);
							}

<<<<<<< HEAD
							if (Validator::isBinaryUuid($from[$k]))
=======
							if (\Validator::isBinaryUuid($from[$k]))
>>>>>>> 08a0dd6f
							{
								$to[$k] = StringUtil::binToUuid($from[$k]);
							}
						}

						// Convert date fields
						if ($GLOBALS['TL_DCA'][$this->strTable]['fields'][$k]['eval']['rgxp'] == 'date')
						{
							$to[$k] = Date::parse(Config::get('dateFormat'), $to[$k] ?: '');
							$from[$k] = Date::parse(Config::get('dateFormat'), $from[$k] ?: '');
						}
						elseif ($GLOBALS['TL_DCA'][$this->strTable]['fields'][$k]['eval']['rgxp'] == 'time')
						{
							$to[$k] = Date::parse(Config::get('timeFormat'), $to[$k] ?: '');
							$from[$k] = Date::parse(Config::get('timeFormat'), $from[$k] ?: '');
						}
						elseif ($GLOBALS['TL_DCA'][$this->strTable]['fields'][$k]['eval']['rgxp'] == 'datim' || $k == 'tstamp')
						{
							$to[$k] = Date::parse(Config::get('datimFormat'), $to[$k] ?: '');
							$from[$k] = Date::parse(Config::get('datimFormat'), $from[$k] ?: '');
						}

						// Decode entities if the "decodeEntities" flag is not set (see #360)
						if (empty($GLOBALS['TL_DCA'][$this->strTable]['fields'][$k]['eval']['decodeEntities']))
						{
							$to[$k] = StringUtil::decodeEntities($to[$k]);
							$from[$k] = StringUtil::decodeEntities($from[$k]);
						}

						// Convert strings into arrays
						if (!\is_array($to[$k]))
						{
							$to[$k] = explode("\n", $to[$k]);
						}

						if (!\is_array($from[$k]))
						{
							$from[$k] = explode("\n", $from[$k]);
						}

						$objDiff = new \Diff($from[$k], $to[$k]);
						$strBuffer .= $objDiff->render(new DiffRenderer(array('field'=>($GLOBALS['TL_DCA'][$this->strTable]['fields'][$k]['label'][0] ?: (isset($GLOBALS['TL_LANG']['MSC'][$k]) ? (\is_array($GLOBALS['TL_LANG']['MSC'][$k]) ? $GLOBALS['TL_LANG']['MSC'][$k][0] : $GLOBALS['TL_LANG']['MSC'][$k]) : $k)))));
					}
				}
			}
		}

		// Identical versions
		if ($strBuffer == '')
		{
			$strBuffer = '<p>' . $GLOBALS['TL_LANG']['MSC']['identicalVersions'] . '</p>';
		}

		if ($blnReturnBuffer)
		{
			return $strBuffer;
		}

		$objTemplate = new BackendTemplate('be_diff');
		$objTemplate->content = $strBuffer;
		$objTemplate->versions = $arrVersions;
		$objTemplate->to = $intTo;
		$objTemplate->from = $intFrom;
		$objTemplate->showLabel = StringUtil::specialchars($GLOBALS['TL_LANG']['MSC']['showDifferences']);
		$objTemplate->theme = Backend::getTheme();
		$objTemplate->base = Environment::get('base');
		$objTemplate->language = $GLOBALS['TL_LANGUAGE'];
		$objTemplate->title = StringUtil::specialchars($GLOBALS['TL_LANG']['MSC']['showDifferences']);
		$objTemplate->charset = Config::get('characterSet');
		$objTemplate->action = ampersand(Environment::get('request'));

		throw new ResponseException($objTemplate->getResponse());
	}

	/**
	 * Render the versions dropdown menu
	 *
	 * @return string
	 */
	public function renderDropdown()
	{
		$objVersion = $this->Database->prepare("SELECT tstamp, version, username, active FROM tl_version WHERE fromTable=? AND pid=? ORDER BY version DESC")
									 ->execute($this->strTable, $this->intPid);

		if ($objVersion->numRows < 2)
		{
			return '';
		}

		$versions = '';

		while ($objVersion->next())
		{
			$versions .= '
<<<<<<< HEAD
  <option value="' . $objVersion->version . '"' . ($objVersion->active ? ' selected="selected"' : '') . '>' . $GLOBALS['TL_LANG']['MSC']['version'] . ' ' . $objVersion->version . ' (' . Date::parse(Config::get('datimFormat'), $objVersion->tstamp) . ') ' . $objVersion->username . '</option>';
=======
  <option value="' . $objVersion->version . '"' . ($objVersion->active ? ' selected="selected"' : '') . '>' . $GLOBALS['TL_LANG']['MSC']['version'] . ' ' . $objVersion->version . ' (' . \Date::parse(\Config::get('datimFormat'), $objVersion->tstamp) . ') ' . $objVersion->username . '</option>';
>>>>>>> 08a0dd6f
		}

		return '
<div class="tl_version_panel">

<<<<<<< HEAD
<form action="' . ampersand(Environment::get('request')) . '" id="tl_version" class="tl_form" method="post" aria-label="' . StringUtil::specialchars($GLOBALS['TL_LANG']['MSC']['versioning']) . '">
=======
<form action="' . ampersand(\Environment::get('request'), true) . '" id="tl_version" class="tl_form" method="post">
>>>>>>> 08a0dd6f
<div class="tl_formbody">
<input type="hidden" name="FORM_SUBMIT" value="tl_version">
<input type="hidden" name="REQUEST_TOKEN" value="' . REQUEST_TOKEN . '">
<select name="version" class="tl_select">' . $versions . '
</select>
<button type="submit" name="showVersion" id="showVersion" class="tl_submit">' . $GLOBALS['TL_LANG']['MSC']['restore'] . '</button>
<<<<<<< HEAD
<a href="' . Backend::addToUrl('versions=1&amp;popup=1') . '" title="' . StringUtil::specialchars($GLOBALS['TL_LANG']['MSC']['showDifferences']) . '" onclick="Backend.openModalIframe({\'title\':\'' . StringUtil::specialchars(str_replace("'", "\\'", sprintf($GLOBALS['TL_LANG']['MSC']['recordOfTable'], $this->intPid, $this->strTable))) . '\',\'url\':this.href});return false">' . Image::getHtml('diff.svg') . '</a>
=======
<a href="' . \Backend::addToUrl('versions=1&amp;popup=1') . '" title="' . \StringUtil::specialchars($GLOBALS['TL_LANG']['MSC']['showDifferences']) . '" onclick="Backend.openModalIframe({\'title\':\'' . \StringUtil::specialchars(str_replace("'", "\\'", sprintf($GLOBALS['TL_LANG']['MSC']['recordOfTable'], $this->intPid, $this->strTable))) . '\',\'url\':this.href});return false">' . \Image::getHtml('diff.svg') . '</a>
>>>>>>> 08a0dd6f
</div>
</form>

</div>
';
	}

	/**
	 * Add a list of versions to a template
	 *
	 * @param BackendTemplate $objTemplate
	 */
	public static function addToTemplate(BackendTemplate $objTemplate)
	{
		$arrVersions = array();

		$objUser = BackendUser::getInstance();
		$objDatabase = Database::getInstance();

		// Get the total number of versions
		$objTotal = $objDatabase->prepare("SELECT COUNT(*) AS count FROM tl_version WHERE editUrl IS NOT NULL" . (!$objUser->isAdmin ? " AND userid=?" : ""))
								->execute($objUser->id);

		$intLast   = ceil($objTotal->count / 30);
		$intPage   = Input::get('vp') ?? 1;
		$intOffset = ($intPage - 1) * 30;

		// Validate the page number
		if ($intPage < 1 || ($intLast > 0 && $intPage > $intLast))
		{
			header('HTTP/1.1 404 Not Found');
		}

		// Create the pagination menu
		$objPagination = new Pagination($objTotal->count, 30, 7, 'vp', new BackendTemplate('be_pagination'));
		$objTemplate->pagination = $objPagination->generate();

		// Get the versions
		$objVersions = $objDatabase->prepare("SELECT pid, tstamp, version, fromTable, username, userid, description, editUrl, active FROM tl_version WHERE editUrl IS NOT NULL" . (!$objUser->isAdmin ? " AND userid=?" : "") . " ORDER BY tstamp DESC, pid, version DESC")
								   ->limit(30, $intOffset)
								   ->execute($objUser->id);

		while ($objVersions->next())
		{
			// Hide profile changes if the user does not have access to the "user" module (see #1309)
			if (!$objUser->isAdmin && $objVersions->fromTable == 'tl_user' && !$objUser->hasAccess('user', 'modules'))
			{
				continue;
			}

			$arrRow = $objVersions->row();

			// Add some parameters
			$arrRow['from'] = max(($objVersions->version - 1), 1); // see #4828
			$arrRow['to'] = $objVersions->version;
			$arrRow['date'] = date(Config::get('datimFormat'), $objVersions->tstamp);
			$arrRow['description'] = StringUtil::substr($arrRow['description'], 32);
			$arrRow['shortTable'] = StringUtil::substr($arrRow['fromTable'], 18); // see #5769

			if (isset($arrRow['editUrl']))
			{
				// Adjust the edit URL of files in case they have been renamed (see #671)
				if ($arrRow['fromTable'] == 'tl_files' && ($filesModel = FilesModel::findByPk($arrRow['pid'])))
				{
					$arrRow['editUrl'] = preg_replace('/id=[^&]+/', 'id=' . $filesModel->path, $arrRow['editUrl']);
				}

				$arrRow['editUrl'] = preg_replace(array('/&(amp;)?popup=1/', '/&(amp;)?rt=[^&]+/'), array('', '&amp;rt=' . REQUEST_TOKEN), ampersand($arrRow['editUrl']));
			}

			$arrVersions[] = $arrRow;
		}

		$intCount = -1;
		$arrVersions = array_values($arrVersions);

		// Add the "even" and "odd" classes
		foreach ($arrVersions as $k=>$v)
		{
			$arrVersions[$k]['class'] = (++$intCount % 2 == 0) ? 'even' : 'odd';

			try
			{
				// Mark deleted versions (see #4336)
				$objDeleted = $objDatabase->prepare("SELECT COUNT(*) AS count FROM " . $v['fromTable'] . " WHERE id=?")
										  ->execute($v['pid']);

				$arrVersions[$k]['deleted'] = ($objDeleted->count < 1);
			}
			catch (\Exception $e)
			{
				// Probably a disabled module
				--$intCount;
				unset($arrVersions[$k]);
			}

			// Skip deleted files (see #8480)
			if ($v['fromTable'] == 'tl_files' && $arrVersions[$k]['deleted'])
			{
				--$intCount;
				unset($arrVersions[$k]);
			}
		}

		$objTemplate->versions = $arrVersions;
	}

	/**
	 * Return the edit URL
	 *
	 * @return string
	 */
	protected function getEditUrl()
	{
		if ($this->strEditUrl !== null)
		{
			return sprintf($this->strEditUrl, $this->intPid);
		}

		$strUrl = Environment::get('request');

		// Save the real edit URL if the visibility is toggled via Ajax
		if (preg_match('/&(amp;)?state=/', $strUrl))
		{
			$strUrl = preg_replace
			(
				array('/&(amp;)?id=[^&]+/', '/(&(amp;)?)t(id=[^&]+)/', '/(&(amp;)?)state=[^&]*/'),
				array('', '$1$3', '$1act=edit'),
				$strUrl
			);
		}

		// Adjust the URL of the "personal data" module (see #7987)
		if (preg_match('/do=login(&|$)/', $strUrl))
		{
			$strUrl = preg_replace('/do=login(&|$)/', 'do=user$1', $strUrl);
			$strUrl .= '&amp;act=edit&amp;id=' . $this->User->id . '&amp;rt=' . REQUEST_TOKEN;
		}

		// Correct the URL in "edit|override multiple" mode (see #7745)
		$strUrl = preg_replace('/act=(edit|override)All/', 'act=edit&id=' . $this->intPid, $strUrl);

		return $strUrl;
	}

	/**
	 * Return the username
	 *
	 * @return string
	 */
	protected function getUsername()
	{
		if ($this->strUsername !== null)
		{
			return $this->strUsername;
		}

		$this->import(BackendUser::class, 'User');

		return $this->User->username;
	}

	/**
	 * Return the user ID
	 *
	 * @return string
	 */
	protected function getUserId()
	{
		if ($this->intUserId !== null)
		{
			return $this->intUserId;
		}

		$this->import(BackendUser::class, 'User');

		return $this->User->id;
	}

	/**
	 * Implode a multi-dimensional array recursively
	 *
	 * @param mixed   $var
	 * @param boolean $binary
	 *
	 * @return string
	 */
	protected function implodeRecursive($var, $binary=false)
	{
		if (!\is_array($var))
		{
			return $binary ? StringUtil::binToUuid($var) : $var;
		}

		if (!\is_array(current($var)))
		{
			if ($binary)
			{
				$var = array_map(static function ($v) { return $v ? StringUtil::binToUuid($v) : ''; }, $var);
			}

			return implode(', ', $var);
		}

		$buffer = '';

		foreach ($var as $k=>$v)
		{
			$buffer .= $k . ": " . $this->implodeRecursive($v) . "\n";
		}

		return trim($buffer);
	}
}

class_alias(Versions::class, 'Versions');<|MERGE_RESOLUTION|>--- conflicted
+++ resolved
@@ -147,11 +147,7 @@
 	/**
 	 * Create a new version of a record
 	 *
-<<<<<<< HEAD
-	 * @param mixed $blnHideUser
-=======
 	 * @param boolean $blnHideUser
->>>>>>> 08a0dd6f
 	 */
 	public function create($blnHideUser=false)
 	{
@@ -231,11 +227,7 @@
 		}
 		elseif (!empty($data['headline']))
 		{
-<<<<<<< HEAD
-			$chunks = StringUtil::deserialize($objRecord->headline);
-=======
-			$chunks = \StringUtil::deserialize($data['headline']);
->>>>>>> 08a0dd6f
+			$chunks = StringUtil::deserialize($data['headline']);
 
 			if (\is_array($chunks) && isset($chunks['value']))
 			{
@@ -451,11 +443,7 @@
 				}
 
 				$arrVersions[$objVersions->version] = $objVersions->row();
-<<<<<<< HEAD
 				$arrVersions[$objVersions->version]['info'] = $GLOBALS['TL_LANG']['MSC']['version'] . ' ' . $objVersions->version . ' (' . Date::parse(Config::get('datimFormat'), $objVersions->tstamp) . ') ' . $objVersions->username;
-=======
-				$arrVersions[$objVersions->version]['info'] = $GLOBALS['TL_LANG']['MSC']['version'] . ' ' . $objVersions->version . ' (' . \Date::parse(\Config::get('datimFormat'), $objVersions->tstamp) . ') ' . $objVersions->username;
->>>>>>> 08a0dd6f
 			}
 
 			// To
@@ -503,13 +491,8 @@
 				System::loadLanguageFile($this->strTable);
 
 				// Get the order fields
-<<<<<<< HEAD
 				$objDcaExtractor = DcaExtractor::getInstance($this->strTable);
-				$arrOrder = $objDcaExtractor->getOrderFields();
-=======
-				$objDcaExtractor = \DcaExtractor::getInstance($this->strTable);
 				$arrFields = $objDcaExtractor->getFields();
->>>>>>> 08a0dd6f
 
 				// Find the changed fields and highlight the changes
 				foreach ($to as $k=>$v)
@@ -554,11 +537,7 @@
 									$to[$k] = $this->implodeRecursive($tmp, $blnIsBinary);
 								}
 
-<<<<<<< HEAD
 								if (\is_array(($tmp = StringUtil::deserialize($from[$k]))) && !\is_array($from[$k]))
-=======
-								if (\is_array(($tmp = \StringUtil::deserialize($from[$k]))) && !\is_array($from[$k]))
->>>>>>> 08a0dd6f
 								{
 									$from[$k] = $this->implodeRecursive($tmp, $blnIsBinary);
 								}
@@ -575,11 +554,7 @@
 								$to[$k] = StringUtil::binToUuid($to[$k]);
 							}
 
-<<<<<<< HEAD
 							if (Validator::isBinaryUuid($from[$k]))
-=======
-							if (\Validator::isBinaryUuid($from[$k]))
->>>>>>> 08a0dd6f
 							{
 								$to[$k] = StringUtil::binToUuid($from[$k]);
 							}
@@ -674,32 +649,20 @@
 		while ($objVersion->next())
 		{
 			$versions .= '
-<<<<<<< HEAD
   <option value="' . $objVersion->version . '"' . ($objVersion->active ? ' selected="selected"' : '') . '>' . $GLOBALS['TL_LANG']['MSC']['version'] . ' ' . $objVersion->version . ' (' . Date::parse(Config::get('datimFormat'), $objVersion->tstamp) . ') ' . $objVersion->username . '</option>';
-=======
-  <option value="' . $objVersion->version . '"' . ($objVersion->active ? ' selected="selected"' : '') . '>' . $GLOBALS['TL_LANG']['MSC']['version'] . ' ' . $objVersion->version . ' (' . \Date::parse(\Config::get('datimFormat'), $objVersion->tstamp) . ') ' . $objVersion->username . '</option>';
->>>>>>> 08a0dd6f
 		}
 
 		return '
 <div class="tl_version_panel">
 
-<<<<<<< HEAD
 <form action="' . ampersand(Environment::get('request')) . '" id="tl_version" class="tl_form" method="post" aria-label="' . StringUtil::specialchars($GLOBALS['TL_LANG']['MSC']['versioning']) . '">
-=======
-<form action="' . ampersand(\Environment::get('request'), true) . '" id="tl_version" class="tl_form" method="post">
->>>>>>> 08a0dd6f
 <div class="tl_formbody">
 <input type="hidden" name="FORM_SUBMIT" value="tl_version">
 <input type="hidden" name="REQUEST_TOKEN" value="' . REQUEST_TOKEN . '">
 <select name="version" class="tl_select">' . $versions . '
 </select>
 <button type="submit" name="showVersion" id="showVersion" class="tl_submit">' . $GLOBALS['TL_LANG']['MSC']['restore'] . '</button>
-<<<<<<< HEAD
 <a href="' . Backend::addToUrl('versions=1&amp;popup=1') . '" title="' . StringUtil::specialchars($GLOBALS['TL_LANG']['MSC']['showDifferences']) . '" onclick="Backend.openModalIframe({\'title\':\'' . StringUtil::specialchars(str_replace("'", "\\'", sprintf($GLOBALS['TL_LANG']['MSC']['recordOfTable'], $this->intPid, $this->strTable))) . '\',\'url\':this.href});return false">' . Image::getHtml('diff.svg') . '</a>
-=======
-<a href="' . \Backend::addToUrl('versions=1&amp;popup=1') . '" title="' . \StringUtil::specialchars($GLOBALS['TL_LANG']['MSC']['showDifferences']) . '" onclick="Backend.openModalIframe({\'title\':\'' . \StringUtil::specialchars(str_replace("'", "\\'", sprintf($GLOBALS['TL_LANG']['MSC']['recordOfTable'], $this->intPid, $this->strTable))) . '\',\'url\':this.href});return false">' . \Image::getHtml('diff.svg') . '</a>
->>>>>>> 08a0dd6f
 </div>
 </form>
 
