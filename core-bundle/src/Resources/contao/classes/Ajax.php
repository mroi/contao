--- conflicted
+++ resolved
@@ -226,34 +226,20 @@
 
 			// Load nodes of the page tree
 			case 'loadPagetree':
-<<<<<<< HEAD
-				$strField = \Input::post('name');
-				$strClass = $GLOBALS['BE_FFL']['pageSelector'];
-
-				$objWidget = new $strClass($strClass::getAttributesFromDca($GLOBALS['TL_DCA'][$dc->table]['fields'][$strField], $strField, null, $strField, $dc->table, $dc));
-=======
 				$strField = $dc->field = \Input::post('name');
 				$strClass = $GLOBALS['BE_FFL']['pageSelector'];
 
 				$objWidget = new $strClass($strClass::getAttributesFromDca($GLOBALS['TL_DCA'][$dc->table]['fields'][$strField], $dc->field, null, $strField, $dc->table, $dc));
->>>>>>> 717816a2
 
 				echo $objWidget->generateAjax($this->strAjaxId, \Input::post('field'), intval(\Input::post('level')));
 				exit; break;
 
 			// Load nodes of the file tree
 			case 'loadFiletree':
-<<<<<<< HEAD
-				$strField = \Input::post('name');
-				$strClass = $GLOBALS['BE_FFL']['fileSelector'];
-
-				$objWidget = new $strClass($strClass::getAttributesFromDca($GLOBALS['TL_DCA'][$dc->table]['fields'][$strField], $strField, null, $strField, $dc->table, $dc));
-=======
 				$strField = $dc->field = \Input::post('name');
 				$strClass = $GLOBALS['BE_FFL']['fileSelector'];
 
 				$objWidget = new $strClass($strClass::getAttributesFromDca($GLOBALS['TL_DCA'][$dc->table]['fields'][$strField], $dc->field, null, $strField, $dc->table, $dc));
->>>>>>> 717816a2
 
 				// Load a particular node
 				if (\Input::post('folder', true) != '')
@@ -351,11 +337,7 @@
 				}
 
 				$strClass = $GLOBALS['BE_FFL'][$strKey];
-<<<<<<< HEAD
-				$objWidget = new $strClass($strClass::getAttributesFromDca($GLOBALS['TL_DCA'][$dc->table]['fields'][$strField], $strField, $varValue, $strField, $dc->table, $dc));
-=======
 				$objWidget = new $strClass($strClass::getAttributesFromDca($GLOBALS['TL_DCA'][$dc->table]['fields'][$strField], $dc->field, $varValue, $strField, $dc->table, $dc));
->>>>>>> 717816a2
 
 				echo $objWidget->generate();
 				exit; break;
