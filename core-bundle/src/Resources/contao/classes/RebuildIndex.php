<?php

/**
 * Contao Open Source CMS
 *
 * Copyright (c) 2005-2017 Leo Feyer
 *
 * @license LGPL-3.0+
 */

namespace Contao;

use Symfony\Component\HttpFoundation\Session\SessionInterface;


/**
 * Maintenance module "rebuild index".
 *
 * @author Leo Feyer <https://github.com/leofeyer>
 */
class RebuildIndex extends \Backend implements \executable
{

	/**
	 * Return true if the module is active
	 *
	 * @return boolean
	 */
	public function isActive()
	{
		return \Config::get('enableSearch') && \Input::get('act') == 'index';
	}


	/**
	 * Generate the module
	 *
	 * @return string
	 */
	public function run()
	{
		if (!\Config::get('enableSearch'))
		{
			return '';
		}

		$this->import('BackendUser', 'User');

		$time = time();
		$arrUser = array(''=>'-');
		$objUser = null;

		/** @var BackendTemplate|object $objTemplate */
		$objTemplate = new \BackendTemplate('be_rebuild_index');
		$objTemplate->action = ampersand(\Environment::get('request'));
		$objTemplate->indexHeadline = $GLOBALS['TL_LANG']['tl_maintenance']['searchIndex'];
		$objTemplate->isActive = $this->isActive();
		$objTemplate->message = \Message::generateUnwrapped(__CLASS__);

		// Get the active front end users
		if ($this->User->isAdmin)
		{
			$objUser = $this->Database->execute("SELECT id, username FROM tl_member WHERE disable!='1' AND (start='' OR start<='$time') AND (stop='' OR stop>'" . ($time + 60) . "') ORDER BY username");
		}
		else
		{
			$amg = \StringUtil::deserialize($this->User->amg);

			if (!empty($amg) && \is_array($amg))
			{
				$objUser = $this->Database->execute("SELECT id, username FROM tl_member WHERE (GROUPS LIKE '%\"" . implode('"%\' OR', array_map('intval', $amg)) . "\"%') AND disable!='1' AND (start='' OR start<='$time') AND (stop='' OR stop>'" . ($time + 60) . "') ORDER BY username");
			}
		}

		if ($objUser !== null)
		{
			while ($objUser->next())
			{
				$arrUser[$objUser->id] = $objUser->username . ' (' . $objUser->id . ')';
			}
		}

		// Rebuild the index
		if (\Input::get('act') == 'index')
		{
			// Check the request token (see #4007)
			if (!isset($_GET['rt']) || !\RequestToken::validate(\Input::get('rt')))
			{
				/** @var SessionInterface $objSession */
				$objSession = \System::getContainer()->get('session');

				$objSession->set('INVALID_TOKEN_URL', \Environment::get('request'));
				$this->redirect('contao/confirm.php');
			}

			$arrPages = $this->findSearchablePages();

			// HOOK: take additional pages
			if (isset($GLOBALS['TL_HOOKS']['getSearchablePages']) && \is_array($GLOBALS['TL_HOOKS']['getSearchablePages']))
			{
				foreach ($GLOBALS['TL_HOOKS']['getSearchablePages'] as $callback)
				{
					$this->import($callback[0]);
					$arrPages = $this->{$callback[0]}->{$callback[1]}($arrPages);
				}
			}

			// Return if there are no pages
			if (empty($arrPages))
			{
				\Message::addError($GLOBALS['TL_LANG']['tl_maintenance']['noSearchable'], __CLASS__);
				$this->redirect($this->getReferer());
			}

			// Truncate the search tables
			$this->import('Automator');
			$this->Automator->purgeSearchTables();

			// Hide unpublished elements
			$this->setCookie('FE_PREVIEW', 0, ($time - 86400), null, null, \Environment::get('ssl'), true);

			// Calculate the hash
			$strHash = $this->getSessionHash('FE_USER_AUTH');

<<<<<<< HEAD
=======
			// Remove old sessions
			$this->Database->prepare("DELETE FROM tl_session WHERE tstamp<? OR hash=?")
						   ->execute(($time - \Config::get('sessionTimeout')), $strHash);

			$strUser = \Input::get('user');

>>>>>>> dd23aa44
			// Log in the front end user
			if (is_numeric($strUser) && $strUser > 0 && isset($arrUser[$strUser]))
			{
<<<<<<< HEAD
				$objUser = $this->Database->prepare("SELECT username FROM tl_member WHERE id=?")
										  ->execute(\Input::get('user'));

				if ($objUser->numRows)
				{
					// Authenticate the new FrontendUser on the Symfony firewall
					\System::getContainer()->get('contao.security.frontend_preview_authenticator')->authenticateFrontendUser($objUser->username);
				}
=======
				// Insert a new session
				$this->Database->prepare("INSERT INTO tl_session (pid, tstamp, name, sessionID, ip, hash) VALUES (?, ?, ?, ?, ?, ?)")
							   ->execute($strUser, $time, 'FE_USER_AUTH', \System::getContainer()->get('session')->getId(), \Environment::get('ip'), $strHash);
>>>>>>> dd23aa44

				// Set the cookie
				$this->setCookie('FE_USER_AUTH', $strHash, ($time + \Config::get('sessionTimeout')), null, null, \Environment::get('ssl'), true);
			}

			// Log out the front end user
			else
			{
				// Unset the cookies
				$this->setCookie('FE_USER_AUTH', $strHash, ($time - 86400), null, null, \Environment::get('ssl'), true);
				$this->setCookie('FE_AUTO_LOGIN', \Input::cookie('FE_AUTO_LOGIN'), ($time - 86400), null, null, \Environment::get('ssl'), true);

				// Remove the Symfony frontend authentication token
				\System::getContainer()->get('session')->remove(\FrontendUser::SECURITY_SESSION_KEY);
			}

			$strBuffer = '';
			$rand = rand();

			// Display the pages
			for ($i=0, $c=\count($arrPages); $i<$c; $i++)
			{
				$strBuffer .= '<span class="page_url" data-url="' . $arrPages[$i] . '#' . $rand . $i . '">' . \StringUtil::specialchars(\StringUtil::substr(rawurldecode($arrPages[$i]), 100)) . '</span><br>';
				unset($arrPages[$i]); // see #5681
			}

			$objTemplate->content = $strBuffer;
			$objTemplate->note = $GLOBALS['TL_LANG']['tl_maintenance']['indexNote'];
			$objTemplate->loading = $GLOBALS['TL_LANG']['tl_maintenance']['indexLoading'];
			$objTemplate->complete = $GLOBALS['TL_LANG']['tl_maintenance']['indexComplete'];
			$objTemplate->indexContinue = $GLOBALS['TL_LANG']['MSC']['continue'];
			$objTemplate->theme = \Backend::getTheme();
			$objTemplate->isRunning = true;

			return $objTemplate->parse();
		}

		// Default variables
		$objTemplate->user = $arrUser;
		$objTemplate->indexLabel = $GLOBALS['TL_LANG']['tl_maintenance']['frontendUser'][0];
		$objTemplate->indexHelp = (\Config::get('showHelp') && \strlen($GLOBALS['TL_LANG']['tl_maintenance']['frontendUser'][1])) ? $GLOBALS['TL_LANG']['tl_maintenance']['frontendUser'][1] : '';
		$objTemplate->indexSubmit = $GLOBALS['TL_LANG']['tl_maintenance']['indexSubmit'];

		return $objTemplate->parse();
	}
}<|MERGE_RESOLUTION|>--- conflicted
+++ resolved
@@ -122,32 +122,19 @@
 			// Calculate the hash
 			$strHash = $this->getSessionHash('FE_USER_AUTH');
 
-<<<<<<< HEAD
-=======
-			// Remove old sessions
-			$this->Database->prepare("DELETE FROM tl_session WHERE tstamp<? OR hash=?")
-						   ->execute(($time - \Config::get('sessionTimeout')), $strHash);
-
 			$strUser = \Input::get('user');
 
->>>>>>> dd23aa44
 			// Log in the front end user
 			if (is_numeric($strUser) && $strUser > 0 && isset($arrUser[$strUser]))
 			{
-<<<<<<< HEAD
 				$objUser = $this->Database->prepare("SELECT username FROM tl_member WHERE id=?")
-										  ->execute(\Input::get('user'));
+										  ->execute($strUser);
 
 				if ($objUser->numRows)
 				{
 					// Authenticate the new FrontendUser on the Symfony firewall
 					\System::getContainer()->get('contao.security.frontend_preview_authenticator')->authenticateFrontendUser($objUser->username);
 				}
-=======
-				// Insert a new session
-				$this->Database->prepare("INSERT INTO tl_session (pid, tstamp, name, sessionID, ip, hash) VALUES (?, ?, ?, ?, ?, ?)")
-							   ->execute($strUser, $time, 'FE_USER_AUTH', \System::getContainer()->get('session')->getId(), \Environment::get('ip'), $strHash);
->>>>>>> dd23aa44
 
 				// Set the cookie
 				$this->setCookie('FE_USER_AUTH', $strHash, ($time + \Config::get('sessionTimeout')), null, null, \Environment::get('ssl'), true);
