--- conflicted
+++ resolved
@@ -499,7 +499,6 @@
 						}
 					}
 
-<<<<<<< HEAD
 					if (array_is_assoc($value))
 					{
 						foreach ($value as $kk=>$vv)
@@ -508,8 +507,6 @@
 						}
 					}
 
-=======
->>>>>>> abdb71e6
 					$row[$i] = implode(', ', $value);
 				}
 			}
@@ -3984,11 +3981,7 @@
 		}
 		else
 		{
-<<<<<<< HEAD
-			$return .= Image::getHtml('iconPLAIN.svg', '', $folderAttribute) . ' ' . $label;
-=======
-			$return .= \Image::getHtml('iconPLAIN.svg') . ' ' . $label;
->>>>>>> abdb71e6
+			$return .= Image::getHtml('iconPLAIN.svg') . ' ' . $label;
 		}
 
 		$return .= '</div> <div class="tl_right">';
