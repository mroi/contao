--- conflicted
+++ resolved
@@ -1547,11 +1547,7 @@
 					if (is_array($callback))
 					{
 						$this->import($callback[0]);
-<<<<<<< HEAD
-						$this->$callback[0]->$callback[1]($this, $undoId);
-=======
-						$this->{$callback[0]}->{$callback[1]}($this, $insertID);
->>>>>>> c05376a3
+						$this->{$callback[0]}->{$callback[1]}($this, $undoId);
 					}
 					elseif (is_callable($callback))
 					{
