<?php

/*
 * This file is part of Contao.
 *
 * (c) Leo Feyer
 *
 * @license LGPL-3.0-or-later
 */

namespace Contao;

use FOS\HttpCache\ResponseTagger;

/**
 * Front end content element "module".
 *
 * @author Leo Feyer <https://github.com/leofeyer>
 */
class ContentModule extends ContentElement
{
	/**
	 * Parse the template
	 *
	 * @return string
	 */
	public function generate()
	{
		if (TL_MODE == 'FE' && !BE_USER_LOGGED_IN && ($this->invisible || ($this->start != '' && $this->start > time()) || ($this->stop != '' && $this->stop < time())))
		{
			return '';
		}

		$objModule = ModuleModel::findByPk($this->module);

		if ($objModule === null)
		{
			return '';
		}

		$strClass = Module::findClass($objModule->type);

		if (!class_exists($strClass))
		{
			return '';
		}

<<<<<<< HEAD
		$objModule->typePrefix = 'ce_';

		/** @var Module $objModule */
		$objModule = new $strClass($objModule, $this->strColumn);

		$cssID = StringUtil::deserialize($objModule->cssID, true);
=======
		$cssID = \StringUtil::deserialize($objModule->cssID, true);
>>>>>>> 40972694

		// Override the CSS ID (see #305)
		if (!empty($this->cssID[0]))
		{
			$cssID[0] = $this->cssID[0];
		}

		// Merge the CSS classes (see #6011)
		if (!empty($this->cssID[1]))
		{
			$cssID[1] = trim($cssID[1] . ' ' . $this->cssID[1]);
		}

		$objModule->cssID = $cssID;
		$objModule->typePrefix = 'ce_';

		/** @var Module $objModule */
		$objModule = new $strClass($objModule, $this->strColumn);

		// Tag the response
		if (System::getContainer()->has('fos_http_cache.http.symfony_response_tagger'))
		{
			/** @var ResponseTagger $responseTagger */
			$responseTagger = System::getContainer()->get('fos_http_cache.http.symfony_response_tagger');
			$responseTagger->addTags(array('contao.db.tl_content.' . $this->id));
		}

		return $objModule->generate();
	}

	/**
	 * Generate the content element
	 */
	protected function compile()
	{
	}
}

class_alias(ContentModule::class, 'ContentModule');<|MERGE_RESOLUTION|>--- conflicted
+++ resolved
@@ -45,16 +45,7 @@
 			return '';
 		}
 
-<<<<<<< HEAD
-		$objModule->typePrefix = 'ce_';
-
-		/** @var Module $objModule */
-		$objModule = new $strClass($objModule, $this->strColumn);
-
 		$cssID = StringUtil::deserialize($objModule->cssID, true);
-=======
-		$cssID = \StringUtil::deserialize($objModule->cssID, true);
->>>>>>> 40972694
 
 		// Override the CSS ID (see #305)
 		if (!empty($this->cssID[0]))
