--- conflicted
+++ resolved
@@ -98,12 +98,7 @@
  * @property string  $classes
  * @property string  $typePrefix
  * @property integer $origId
-<<<<<<< HEAD
-=======
- * @property string  $origSpace
- * @property string  $origCssID
  * @property string  $hl
->>>>>>> b4709770
  *
  * @author Leo Feyer <https://github.com/leofeyer>
  */
