--- conflicted
+++ resolved
@@ -29,11 +29,7 @@
 	 */
 	protected function compile()
 	{
-<<<<<<< HEAD
-		$rows = StringUtil::deserialize($this->tableitems);
-=======
-		$rows = \StringUtil::deserialize($this->tableitems, true);
->>>>>>> 707367e3
+		$rows = StringUtil::deserialize($this->tableitems, true);
 
 		$this->Template->id = 'table_' . $this->id;
 		$this->Template->summary = StringUtil::specialchars($this->summary);
