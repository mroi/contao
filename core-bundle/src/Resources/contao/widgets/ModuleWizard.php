--- conflicted
+++ resolved
@@ -84,12 +84,8 @@
 								 ->limit(1)
 								 ->execute($this->currentRecord);
 
-<<<<<<< HEAD
-		// Show all columns and filter in PageRegular (see #3273)
-		$cols = array('header', 'left', 'right', 'main', 'footer');
+		$cols = array('main');
 		$positions = array();
-=======
-		$cols = array('main');
 
 		if (\in_array($objRow->rows, array('2rwh', '3rw')))
 		{
@@ -110,7 +106,6 @@
 		{
 			$cols[] = 'footer';
 		}
->>>>>>> abdb71e6
 
 		// Add custom layout sections
 		if ($objRow->sections != '')
@@ -146,7 +141,6 @@
 		else
 		{
 			// Initialize the sorting order
-<<<<<<< HEAD
 			$arrCols = array
 			(
 				'top' => array(),
@@ -160,12 +154,6 @@
 				'bottom' => array(),
 				'manual' => array()
 			);
-=======
-			foreach (array_keys($cols) as $col)
-			{
-				$arrCols[$col] = array();
-			}
->>>>>>> abdb71e6
 
 			foreach ($this->varValue as $v)
 			{
