--- conflicted
+++ resolved
@@ -168,21 +168,11 @@
 
 
 	/**
-<<<<<<< HEAD
-	 * Parse the template file and return it as string
-	 *
-	 * @param array $arrAttributes An optional attributes array
-	 *
-	 * @return string The template markup
-	 */
-	public function parse($arrAttributes=null)
-=======
 	 * Generate the options
 	 *
 	 * @return array The options array
 	 */
 	protected function getOptions()
->>>>>>> 717816a2
 	{
 		$arrOptions = array();
 		$strClass = 'select';
@@ -218,11 +208,7 @@
 			$strClass .= ' ' . $this->strClass;
 		}
 
-<<<<<<< HEAD
-		$this->class = $strClass;
-=======
 		$this->strClass = $strClass;
->>>>>>> 717816a2
 
 		// Generate options
 		foreach ($this->arrOptions as $arrOption)
@@ -265,13 +251,7 @@
 			);
 		}
 
-<<<<<<< HEAD
-		$this->arrOptions = $arrOptions;
-
-		return parent::parse($arrAttributes);
-=======
 		return $arrOptions;
->>>>>>> 717816a2
 	}
 
 
@@ -279,11 +259,6 @@
 	 * Generate the widget and return it as string
 	 *
 	 * @return string The widget markup
-<<<<<<< HEAD
-	 *
-	 * @deprecated The logic has been moved into the template (see #6834)
-=======
->>>>>>> 717816a2
 	 */
 	public function generate()
 	{
