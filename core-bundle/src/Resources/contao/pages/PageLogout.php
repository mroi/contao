<?php

/*
 * This file is part of Contao.
 *
 * (c) Leo Feyer
 *
 * @license LGPL-3.0-or-later
 */

namespace Contao;

use League\Uri\Components\Query;
use League\Uri\Http;
use Symfony\Component\HttpFoundation\RedirectResponse;
use Symfony\Component\HttpFoundation\Response;

/**
 * Provide methods to handle a logout page.
 *
 * @author Leo Feyer <https://github.com/leofeyer>
 */
class PageLogout extends Frontend
{
	/**
	 * Return a redirect response object
	 *
	 * @param PageModel $objPage
	 *
	 * @return RedirectResponse
	 */
	public function getResponse($objPage)
	{
		$strLogoutUrl = System::getContainer()->get('security.logout_url_generator')->getLogoutUrl();
		$strRedirect = Environment::get('base');

		// Redirect to last page visited
		if ($objPage->redirectBack && ($strReferer = $this->getReferer()))
		{
			$strRedirect = $strReferer;
		}

		// Redirect to jumpTo page
		elseif (($objTarget = $objPage->getRelated('jumpTo')) instanceof PageModel)
		{
			/** @var PageModel $objTarget */
			$strRedirect = $objTarget->getAbsoluteUrl();
		}

		$uri = Http::createFromString($strLogoutUrl);

<<<<<<< HEAD
		// Add the redirect= parameter to the logout URL
		$query = new Query($uri->getQuery());
		$query = $query->merge('redirect=' . $strRedirect);

		return new RedirectResponse((string) $uri->withQuery((string) $query), 307);
=======
		return new RedirectResponse($strRedirect, Response::HTTP_TEMPORARY_REDIRECT);
>>>>>>> e994176d
	}
}

class_alias(PageLogout::class, 'PageLogout');<|MERGE_RESOLUTION|>--- conflicted
+++ resolved
@@ -49,15 +49,11 @@
 
 		$uri = Http::createFromString($strLogoutUrl);
 
-<<<<<<< HEAD
 		// Add the redirect= parameter to the logout URL
 		$query = new Query($uri->getQuery());
 		$query = $query->merge('redirect=' . $strRedirect);
 
-		return new RedirectResponse((string) $uri->withQuery((string) $query), 307);
-=======
-		return new RedirectResponse($strRedirect, Response::HTTP_TEMPORARY_REDIRECT);
->>>>>>> e994176d
+		return new RedirectResponse((string) $uri->withQuery((string) $query), Response::HTTP_TEMPORARY_REDIRECT);
 	}
 }
 
