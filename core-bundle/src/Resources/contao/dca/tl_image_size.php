--- conflicted
+++ resolved
@@ -385,8 +385,6 @@
 	 */
 	public function getFormats(Contao\DataContainer $dc=null)
 	{
-<<<<<<< HEAD
-=======
 		$formats = array();
 
 		if ($dc->value)
@@ -394,7 +392,6 @@
 			$formats = Contao\StringUtil::deserialize($dc->value, true);
 		}
 
->>>>>>> ca7b480b
 		if (!in_array('webp', Contao\StringUtil::trimsplit(',', Contao\Config::get('validImageTypes'))))
 		{
 			return $formats;
