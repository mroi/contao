<?php

/*
 * This file is part of Contao.
 *
 * (c) Leo Feyer
 *
 * @license LGPL-3.0-or-later
 */

use Contao\Automator;
use Contao\Backend;
use Contao\BackendUser;
use Contao\Config;
use Contao\CoreBundle\EventListener\DataContainer\ContentCompositionListener;
use Contao\CoreBundle\EventListener\DataContainer\PageTypeOptionsListener;
use Contao\CoreBundle\EventListener\DataContainer\PageUrlListener;
use Contao\CoreBundle\Exception\AccessDeniedException;
use Contao\DataContainer;
use Contao\Image;
use Contao\Input;
use Contao\Message;
use Contao\Messages;
use Contao\Model;
use Contao\PageModel;
use Contao\StringUtil;
use Contao\System;
use Contao\Versions;
use Symfony\Component\HttpFoundation\Session\SessionInterface;

$GLOBALS['TL_DCA']['tl_page'] = array
(
	// Config
	'config' => array
	(
		'dataContainer'               => 'Table',
		'ctable'                      => array('tl_article'),
		'enableVersioning'            => true,
		'markAsCopy'                  => 'title',
		'onload_callback' => array
		(
			array('tl_page', 'checkPermission'),
			array('tl_page', 'addBreadcrumb'),
			array('tl_page', 'setRootType'),
			array('tl_page', 'showFallbackWarning'),
			array('tl_page', 'makeRedirectPageMandatory'),
			array('tl_page', 'generateSitemap')
		),
		'oncut_callback' => array
		(
			array('tl_page', 'scheduleUpdate')
		),
		'ondelete_callback' => array
		(
			array('tl_page', 'scheduleUpdate')
		),
		'onsubmit_callback' => array
		(
			array('tl_page', 'scheduleUpdate'),
		),
		'sql' => array
		(
			'keys' => array
			(
				'id' => 'primary',
				'alias' => 'index',
				'type,dns' => 'index',
				'pid,published,type,start,stop' => 'index'
			)
		)
	),

	// List
	'list' => array
	(
		'sorting' => array
		(
			'mode'                    => 5,
			'icon'                    => 'pagemounts.svg',
			'paste_button_callback'   => array('tl_page', 'pastePage'),
			'panelLayout'             => 'filter;search'
		),
		'label' => array
		(
			'fields'                  => array('title'),
			'format'                  => '%s',
			'label_callback'          => array('tl_page', 'addIcon')
		),
		'global_operations' => array
		(
			'toggleNodes' => array
			(
				'href'                => 'ptg=all',
				'class'               => 'header_toggle',
				'showOnSelect'        => true
			),
			'all' => array
			(
				'href'                => 'act=select',
				'class'               => 'header_edit_all',
				'attributes'          => 'onclick="Backend.getScrollOffset()" accesskey="e"'
			)
		),
		'operations' => array
		(
			'edit' => array
			(
				'href'                => 'act=edit',
				'icon'                => 'edit.svg',
				'button_callback'     => array('tl_page', 'editPage')
			),
			'copy' => array
			(
				'href'                => 'act=paste&amp;mode=copy',
				'icon'                => 'copy.svg',
				'attributes'          => 'onclick="Backend.getScrollOffset()"',
				'button_callback'     => array('tl_page', 'copyPage')
			),
			'copyChilds' => array
			(
				'href'                => 'act=paste&amp;mode=copy&amp;childs=1',
				'icon'                => 'copychilds.svg',
				'attributes'          => 'onclick="Backend.getScrollOffset()"',
				'button_callback'     => array('tl_page', 'copyPageWithSubpages')
			),
			'cut' => array
			(
				'href'                => 'act=paste&amp;mode=cut',
				'icon'                => 'cut.svg',
				'attributes'          => 'onclick="Backend.getScrollOffset()"',
				'button_callback'     => array('tl_page', 'cutPage')
			),
			'delete' => array
			(
				'href'                => 'act=delete',
				'icon'                => 'delete.svg',
				'attributes'          => 'onclick="if(!confirm(\'' . $GLOBALS['TL_LANG']['MSC']['deleteConfirm'] . '\'))return false;Backend.getScrollOffset()"',
				'button_callback'     => array('tl_page', 'deletePage')
			),
			'toggle' => array
			(
				'icon'                => 'visible.svg',
				'attributes'          => 'onclick="Backend.getScrollOffset();return AjaxRequest.toggleVisibility(this,%s)"',
				'button_callback'     => array('tl_page', 'toggleIcon')
			),
			'show' => array
			(
				'href'                => 'act=show',
				'icon'                => 'show.svg'
			),
			'articles' => array
			(
				'href'                => 'do=article',
				'icon'                => 'article.svg'
			)
		)
	),

	// Select
	'select' => array
	(
		'buttons_callback' => array
		(
			array('tl_page', 'addAliasButton')
		)
	),

	// Palettes
	'palettes' => array
	(
		'__selector__'                => array('type', 'fallback', 'autoforward', 'protected', 'createSitemap', 'includeLayout', 'includeCache', 'includeChmod', 'enforceTwoFactor'),
		'default'                     => '{title_legend},title,alias,type',
		'regular'                     => '{title_legend},title,alias,type;{meta_legend},pageTitle,robots,description,serpPreview;{protected_legend:hide},protected;{layout_legend:hide},includeLayout;{cache_legend:hide},includeCache;{chmod_legend:hide},includeChmod;{expert_legend:hide},cssClass,sitemap,hide,noSearch,guests,requireItem;{tabnav_legend:hide},tabindex,accesskey;{publish_legend},published,start,stop',
		'forward'                     => '{title_legend},title,alias,type;{meta_legend},pageTitle;{redirect_legend},jumpTo,redirect;{protected_legend:hide},protected;{layout_legend:hide},includeLayout;{cache_legend:hide},includeCache;{chmod_legend:hide},includeChmod;{expert_legend:hide},cssClass,sitemap,hide,guests;{tabnav_legend:hide},tabindex,accesskey;{publish_legend},published,start,stop',
		'redirect'                    => '{title_legend},title,alias,type;{meta_legend},pageTitle;{redirect_legend},redirect,url,target;{protected_legend:hide},protected;{layout_legend:hide},includeLayout;{cache_legend:hide},includeCache;{chmod_legend:hide},includeChmod;{expert_legend:hide},cssClass,sitemap,hide,guests;{tabnav_legend:hide},tabindex,accesskey;{publish_legend},published,start,stop',
		'root'                        => '{title_legend},title,alias,type;{meta_legend},pageTitle;{url_legend},dns,useSSL,urlPrefix,urlSuffix,validAliasCharacters,useFolderUrl;{language_legend},language,fallback,disableLanguageRedirect;{global_legend:hide},adminEmail,mailerTransport,dateFormat,timeFormat,datimFormat,staticFiles,staticPlugins;{sitemap_legend:hide},createSitemap;{protected_legend:hide},protected;{layout_legend},includeLayout;{twoFactor_legend:hide},enforceTwoFactor;{cache_legend:hide},includeCache;{chmod_legend:hide},includeChmod;{publish_legend},published,start,stop',
		'rootfallback'                => '{title_legend},title,alias,type;{meta_legend},pageTitle;{url_legend},dns,useSSL,urlPrefix,urlSuffix,validAliasCharacters,useFolderUrl;{language_legend},language,fallback,disableLanguageRedirect;{website_legend:hide},favicon,robotsTxt;{global_legend:hide},adminEmail,mailerTransport,dateFormat,timeFormat,datimFormat,staticFiles,staticPlugins;{sitemap_legend:hide},createSitemap;{protected_legend:hide},protected;{layout_legend},includeLayout;{twoFactor_legend:hide},enforceTwoFactor;{cache_legend:hide},includeCache;{chmod_legend:hide},includeChmod;{publish_legend},published,start,stop',
		'logout'                      => '{title_legend},title,alias,type;{forward_legend},jumpTo,redirectBack;{protected_legend:hide},protected;{chmod_legend:hide},includeChmod;{expert_legend:hide},cssClass,sitemap,hide;{tabnav_legend:hide},tabindex,accesskey;{publish_legend},published,start,stop',
		'error_401'                   => '{title_legend},title,alias,type;{meta_legend},pageTitle,robots,description;{forward_legend},autoforward;{layout_legend:hide},includeLayout;{cache_legend:hide},includeCache;{chmod_legend:hide},includeChmod;{expert_legend:hide},cssClass;{publish_legend},published,start,stop',
		'error_403'                   => '{title_legend},title,alias,type;{meta_legend},pageTitle,robots,description;{forward_legend},autoforward;{layout_legend:hide},includeLayout;{cache_legend:hide},includeCache;{chmod_legend:hide},includeChmod;{expert_legend:hide},cssClass;{publish_legend},published,start,stop',
		'error_404'                   => '{title_legend},title,alias,type;{meta_legend},pageTitle,robots,description;{forward_legend},autoforward;{layout_legend:hide},includeLayout;{cache_legend:hide},includeCache;{chmod_legend:hide},includeChmod;{expert_legend:hide},cssClass;{publish_legend},published,start,stop'
	),

	// Subpalettes
	'subpalettes' => array
	(
		'autoforward'                 => 'jumpTo',
		'protected'                   => 'groups',
		'createSitemap'               => 'sitemapName',
		'includeLayout'               => 'layout',
		'includeCache'                => 'clientCache,cache,alwaysLoadFromCache',
		'includeChmod'                => 'cuser,cgroup,chmod',
		'enforceTwoFactor'            => 'twoFactorJumpTo'
	),

	// Fields
	'fields' => array
	(
		'id' => array
		(
			'label'                   => array('ID'),
			'search'                  => true,
			'sql'                     => "int(10) unsigned NOT NULL auto_increment"
		),
		'pid' => array
		(
			'sql'                     => "int(10) unsigned NOT NULL default 0"
		),
		'sorting' => array
		(
			'sql'                     => "int(10) unsigned NOT NULL default 0"
		),
		'tstamp' => array
		(
			'sql'                     => "int(10) unsigned NOT NULL default 0"
		),
		'title' => array
		(
			'exclude'                 => true,
			'search'                  => true,
			'inputType'               => 'text',
			'eval'                    => array('mandatory'=>true, 'maxlength'=>255, 'tl_class'=>'w50'),
			'sql'                     => "varchar(255) NOT NULL default ''"
		),
		'alias' => array
		(
			'exclude'                 => true,
			'search'                  => true,
			'inputType'               => 'text',
			'eval'                    => array('rgxp'=>'folderalias', 'doNotCopy'=>true, 'maxlength'=>255, 'tl_class'=>'w50 clr'),
			'sql'                     => "varchar(255) BINARY NOT NULL default ''"
		),
		'type' => array
		(
			'exclude'                 => true,
			'filter'                  => true,
			'inputType'               => 'select',
			'eval'                    => array('helpwizard'=>true, 'submitOnChange'=>true, 'tl_class'=>'w50'),
			'reference'               => &$GLOBALS['TL_LANG']['PTY'],
			'sql'                     => "varchar(64) NOT NULL default 'regular'"
		),
		'pageTitle' => array
		(
			'exclude'                 => true,
			'search'                  => true,
			'inputType'               => 'text',
			'eval'                    => array('maxlength'=>255, 'decodeEntities'=>true, 'tl_class'=>'w50'),
			'sql'                     => "varchar(255) NOT NULL default ''"
		),
		'language' => array
		(
			'exclude'                 => true,
			'search'                  => true,
			'inputType'               => 'text',
			'eval'                    => array('mandatory'=>true, 'rgxp'=>'language', 'maxlength'=>5, 'nospace'=>true, 'doNotCopy'=>true, 'tl_class'=>'w50'),
			'sql'                     => "varchar(5) NOT NULL default ''"
		),
		'robots' => array
		(
			'exclude'                 => true,
			'search'                  => true,
			'inputType'               => 'select',
			'options'                 => array('index,follow', 'index,nofollow', 'noindex,follow', 'noindex,nofollow'),
			'eval'                    => array('tl_class'=>'w50'),
			'sql'                     => "varchar(32) NOT NULL default ''"
		),
		'description' => array
		(
			'exclude'                 => true,
			'search'                  => true,
			'inputType'               => 'textarea',
			'eval'                    => array('style'=>'height:60px', 'decodeEntities'=>true, 'tl_class'=>'clr'),
			'sql'                     => "text NULL"
		),
		'serpPreview' => array
		(
			'label'                   => &$GLOBALS['TL_LANG']['MSC']['serpPreview'],
			'exclude'                 => true,
			'inputType'               => 'serpPreview',
			'eval'                    => array('url_callback'=>array('tl_page', 'getSerpUrl'), 'titleFields'=>array('pageTitle', 'title')),
			'sql'                     => null
		),
		'redirect' => array
		(
			'exclude'                 => true,
			'inputType'               => 'select',
			'options'                 => array('permanent', 'temporary'),
			'eval'                    => array('tl_class'=>'w50'),
			'reference'               => &$GLOBALS['TL_LANG']['tl_page'],
			'sql'                     => "varchar(32) NOT NULL default 'permanent'"
		),
		'jumpTo' => array
		(
			'exclude'                 => true,
			'inputType'               => 'pageTree',
			'foreignKey'              => 'tl_page.title',
			'eval'                    => array('fieldType'=>'radio'), // do not set mandatory (see #5453)
			'save_callback' => array
			(
				array('tl_page', 'checkJumpTo')
			),
			'sql'                     => "int(10) unsigned NOT NULL default 0",
			'relation'                => array('type'=>'hasOne', 'load'=>'lazy')
		),
		'redirectBack' => array
		(
			'exclude'                 => true,
			'inputType'               => 'checkbox',
			'sql'                     => "char(1) NOT NULL default ''"
		),
		'url' => array
		(
			'label'                   => &$GLOBALS['TL_LANG']['MSC']['url'],
			'exclude'                 => true,
			'search'                  => true,
			'inputType'               => 'text',
			'eval'                    => array('mandatory'=>true, 'rgxp'=>'url', 'decodeEntities'=>true, 'maxlength'=>255, 'dcaPicker'=>true, 'addWizardClass'=>false, 'tl_class'=>'w50 clr'),
			'sql'                     => "varchar(255) NOT NULL default ''"
		),
		'target' => array
		(
			'label'                   => &$GLOBALS['TL_LANG']['MSC']['target'],
			'exclude'                 => true,
			'inputType'               => 'checkbox',
			'eval'                    => array('tl_class'=>'w50 m12'),
			'sql'                     => "char(1) NOT NULL default ''"
		),
		'dns' => array
		(
			'exclude'                 => true,
			'search'                  => true,
			'inputType'               => 'text',
			'eval'                    => array('rgxp'=>'url', 'decodeEntities'=>true, 'maxlength'=>255, 'tl_class'=>'w50'),
			'save_callback' => array
			(
				array('tl_page', 'checkDns')
			),
			'sql'                     => "varchar(255) NOT NULL default ''"
		),
		'staticFiles' => array
		(
			'exclude'                 => true,
			'search'                  => true,
			'inputType'               => 'text',
			'eval'                    => array('rgxp'=>'url', 'trailingSlash'=>false, 'tl_class'=>'w50'),
			'save_callback' => array
			(
				array('tl_page', 'checkStaticUrl')
			),
			'sql'                     => "varchar(255) NOT NULL default ''"
		),
		'staticPlugins' => array
		(
			'exclude'                 => true,
			'search'                  => true,
			'inputType'               => 'text',
			'eval'                    => array('rgxp'=>'url', 'trailingSlash'=>false, 'tl_class'=>'w50'),
			'save_callback' => array
			(
				array('tl_page', 'checkStaticUrl')
			),
			'sql'                     => "varchar(255) NOT NULL default ''"
		),
		'fallback' => array
		(
			'exclude'                 => true,
			'inputType'               => 'checkbox',
			'eval'                    => array('doNotCopy'=>true, 'submitOnChange'=>true, 'tl_class'=>'w50 clr'),
			'save_callback' => array
			(
				array('tl_page', 'checkFallback')
			),
			'sql'                     => "char(1) NOT NULL default ''"
		),
		'disableLanguageRedirect' => array
		(
			'exclude'                 => true,
			'inputType'               => 'checkbox',
			'eval'                    => array('doNotCopy'=>true, 'tl_class'=>'w50'),
			'sql'                     => "char(1) NOT NULL default ''"
		),
		'favicon' => array
		(
			'exclude'                 => true,
			'inputType'               => 'fileTree',
			'eval'                    => array('filesOnly'=>true, 'fieldType'=>'radio', 'extensions'=>'ico,svg'),
			'sql'                     => "binary(16) NULL"
		),
		'robotsTxt' => array
		(
			'exclude'                 => true,
			'inputType'               => 'textarea',
			'eval'                    => array('doNotCopy'=>true, 'decodeEntities' => true),
			'sql'                     => "text NULL"
		),
		'mailerTransport' => array
		(
			'exclude'                 => true,
			'inputType'               => 'select',
			'eval'                    => array('tl_class'=>'w50', 'includeBlankOption'=>true),
			'sql'                     => "varchar(255) NOT NULL default ''"
		),
		'adminEmail' => array
		(
			'exclude'                 => true,
			'search'                  => true,
			'inputType'               => 'text',
			'eval'                    => array('maxlength'=>255, 'rgxp'=>'friendly', 'decodeEntities'=>true, 'placeholder'=>Config::get('adminEmail'), 'tl_class'=>'w50'),
			'sql'                     => "varchar(255) NOT NULL default ''"
		),
		'dateFormat' => array
		(
			'exclude'                 => true,
			'search'                  => true,
			'inputType'               => 'text',
			'eval'                    => array('helpwizard'=>true, 'decodeEntities'=>true, 'placeholder'=>Config::get('dateFormat'), 'tl_class'=>'w50'),
			'explanation'             => 'dateFormat',
			'sql'                     => "varchar(32) NOT NULL default ''"
		),
		'timeFormat' => array
		(
			'exclude'                 => true,
			'search'                  => true,
			'inputType'               => 'text',
			'eval'                    => array('decodeEntities'=>true, 'placeholder'=>Config::get('timeFormat'), 'tl_class'=>'w50'),
			'sql'                     => "varchar(32) NOT NULL default ''"
		),
		'datimFormat' => array
		(
			'exclude'                 => true,
			'search'                  => true,
			'inputType'               => 'text',
			'eval'                    => array('decodeEntities'=>true, 'placeholder'=>Config::get('datimFormat'), 'tl_class'=>'w50'),
			'sql'                     => "varchar(32) NOT NULL default ''"
		),
		'validAliasCharacters' => array
		(
			'exclude'                 => true,
			'inputType'               => 'select',
			'options_callback' => static function ()
			{
				return System::getContainer()->get('contao.slug.valid_characters')->getOptions();
			},
			'eval'                    => array('includeBlankOption'=>true, 'decodeEntities'=>true, 'tl_class'=>'w50'),
			'sql'                     => "varchar(255) NOT NULL default ''"
		),
		'useFolderUrl' => array
		(
			'inputType'               => 'checkbox',
			'eval'                    => array('tl_class'=>'w50 m12'),
			'sql'                     => "char(1) NOT NULL default ''"
		),
		'urlPrefix' => array
		(
			'exclude'                 => true,
			'inputType'               => 'text',
			'eval'                    => array('rgxp'=>'folderalias', 'doNotCopy'=>true, 'maxlength'=>128, 'tl_class'=>'w50'),
			'sql'                     => "varchar(128) BINARY NOT NULL default ''"
		),
		'urlSuffix' => array
		(
			'label'                   => &$GLOBALS['TL_LANG']['tl_page']['urlSuffix'],
			'inputType'               => 'text',
			'eval'                    => array('nospace'=>'true', 'maxlength'=>16, 'tl_class'=>'w50'),
			'sql'                     => "varchar(16) NOT NULL default '.html'"
		),
		'createSitemap' => array
		(
			'exclude'                 => true,
			'inputType'               => 'checkbox',
			'eval'                    => array('submitOnChange'=>true),
			'sql'                     => "char(1) NOT NULL default ''"
		),
		'sitemapName' => array
		(
			'exclude'                 => true,
			'search'                  => true,
			'inputType'               => 'text',
			'eval'                    => array('mandatory'=>true, 'unique'=>true, 'rgxp'=>'alnum', 'decodeEntities'=>true, 'maxlength'=>32, 'tl_class'=>'w50'),
			'save_callback' => array
			(
				array('tl_page', 'checkFeedAlias')
			),
			'sql'                     => "varchar(32) NOT NULL default ''"
		),
		'useSSL' => array
		(
			'exclude'                 => true,
			'inputType'               => 'select',
			'options'                 => array(''=>'http://', '1'=>'https://'),
			'eval'                    => array('tl_class'=>'w50'),
			'sql'                     => "char(1) NOT NULL default ''"
		),
		'autoforward' => array
		(
			'exclude'                 => true,
			'inputType'               => 'checkbox',
			'eval'                    => array('submitOnChange'=>true),
			'sql'                     => "char(1) NOT NULL default ''"
		),
		'protected' => array
		(
			'exclude'                 => true,
			'filter'                  => true,
			'inputType'               => 'checkbox',
			'eval'                    => array('submitOnChange'=>true),
			'sql'                     => "char(1) NOT NULL default ''"
		),
		'groups' => array
		(
			'exclude'                 => true,
			'filter'                  => true,
			'inputType'               => 'checkbox',
			'foreignKey'              => 'tl_member_group.name',
			'eval'                    => array('mandatory'=>true, 'multiple'=>true),
			'sql'                     => "blob NULL",
			'relation'                => array('type'=>'hasMany', 'load'=>'lazy')
		),
		'includeLayout' => array
		(
			'exclude'                 => true,
			'inputType'               => 'checkbox',
			'eval'                    => array('submitOnChange'=>true),
			'sql'                     => "char(1) NOT NULL default ''"
		),
		'layout' => array
		(
			'exclude'                 => true,
			'search'                  => true,
			'inputType'               => 'select',
			'foreignKey'              => 'tl_layout.name',
			'options_callback'        => array('tl_page', 'getPageLayouts'),
			'eval'                    => array('chosen'=>true, 'tl_class'=>'w50'),
			'sql'                     => "int(10) unsigned NOT NULL default 0",
			'relation'                => array('type'=>'hasOne', 'load'=>'lazy')
		),
		'includeCache' => array
		(
			'exclude'                 => true,
			'inputType'               => 'checkbox',
			'eval'                    => array('submitOnChange'=>true),
			'sql'                     => "char(1) NOT NULL default ''"
		),
		'cache' => array
		(
			'exclude'                 => true,
			'search'                  => true,
			'inputType'               => 'select',
			'options'                 => array(0, 5, 15, 30, 60, 300, 900, 1800, 3600, 10800, 21600, 43200, 86400, 259200, 604800, 2592000, 7776000, 15552000, 31536000),
			'reference'               => &$GLOBALS['TL_LANG']['CACHE'],
			'eval'                    => array('tl_class'=>'w50 clr'),
			'sql'                     => "int(10) unsigned NOT NULL default 0"
		),
		'alwaysLoadFromCache' => array
		(
			'exclude'                 => true,
			'inputType'               => 'checkbox',
			'eval'                    => array('tl_class'=>'w50 m12'),
			'sql'                     => "char(1) NOT NULL default ''"
		),
		'clientCache' => array
		(
			'exclude'                 => true,
			'search'                  => true,
			'inputType'               => 'select',
			'options'                 => array(0, 5, 15, 30, 60, 300, 900, 1800, 3600, 10800, 21600, 43200, 86400, 259200, 604800, 2592000),
			'reference'               => &$GLOBALS['TL_LANG']['CACHE'],
			'eval'                    => array('tl_class'=>'w50'),
			'sql'                     => "int(10) unsigned NOT NULL default 0"
		),
		'includeChmod' => array
		(
			'exclude'                 => true,
			'inputType'               => 'checkbox',
			'eval'                    => array('submitOnChange'=>true),
			'sql'                     => "char(1) NOT NULL default ''"
		),
		'cuser' => array
		(
			'default'                 => (int) Config::get('defaultUser'),
			'search'                  => true,
			'exclude'                 => true,
			'inputType'               => 'select',
			'foreignKey'              => 'tl_user.name',
			'eval'                    => array('mandatory'=>true, 'chosen'=>true, 'includeBlankOption'=>true, 'tl_class'=>'w50'),
			'sql'                     => "int(10) unsigned NOT NULL default 0",
			'relation'                => array('type'=>'hasOne', 'load'=>'lazy')
		),
		'cgroup' => array
		(
			'default'                 => (int) Config::get('defaultGroup'),
			'search'                  => true,
			'exclude'                 => true,
			'inputType'               => 'select',
			'foreignKey'              => 'tl_user_group.name',
			'eval'                    => array('mandatory'=>true, 'chosen'=>true, 'includeBlankOption'=>true, 'tl_class'=>'w50'),
			'sql'                     => "int(10) unsigned NOT NULL default 0",
			'relation'                => array('type'=>'hasOne', 'load'=>'lazy')
		),
		'chmod' => array
		(
			'default'                 => Config::get('defaultChmod'),
			'exclude'                 => true,
			'inputType'               => 'chmod',
			'eval'                    => array('tl_class'=>'clr'),
			'sql'                     => "varchar(255) NOT NULL default ''"
		),
		'noSearch' => array
		(
			'exclude'                 => true,
			'filter'                  => true,
			'inputType'               => 'checkbox',
			'eval'                    => array('tl_class'=>'w50'),
			'sql'                     => "char(1) NOT NULL default ''"
		),
		'requireItem' => array
		(
			'exclude'                 => true,
			'inputType'               => 'checkbox',
			'eval'                    => array('tl_class'=>'w50'),
			'sql'                     => "char(1) NOT NULL default ''"
		),
		'cssClass' => array
		(
			'exclude'                 => true,
			'search'                  => true,
			'inputType'               => 'text',
			'eval'                    => array('maxlength'=>64, 'tl_class'=>'w50'),
			'sql'                     => "varchar(64) NOT NULL default ''"
		),
		'sitemap' => array
		(
			'exclude'                 => true,
			'inputType'               => 'select',
			'options'                 => array('map_default', 'map_always', 'map_never'),
			'eval'                    => array('maxlength'=>32, 'tl_class'=>'w50'),
			'reference'               => &$GLOBALS['TL_LANG']['tl_page'],
			'sql'                     => "varchar(32) NOT NULL default ''"
		),
		'hide' => array
		(
			'exclude'                 => true,
			'inputType'               => 'checkbox',
			'eval'                    => array('tl_class'=>'w50'),
			'sql'                     => "char(1) NOT NULL default ''"
		),
		'guests' => array
		(
			'exclude'                 => true,
			'filter'                  => true,
			'inputType'               => 'checkbox',
			'eval'                    => array('tl_class'=>'w50'),
			'sql'                     => "char(1) NOT NULL default ''"
		),
		'tabindex' => array
		(
			'exclude'                 => true,
			'search'                  => true,
			'inputType'               => 'text',
			'eval'                    => array('rgxp'=>'natural', 'nospace'=>true, 'tl_class'=>'w50'),
			'sql'                     => "smallint(5) unsigned NOT NULL default 0"
		),
		'accesskey' => array
		(
			'exclude'                 => true,
			'search'                  => true,
			'inputType'               => 'text',
			'eval'                    => array('rgxp'=>'alnum', 'maxlength'=>1, 'tl_class'=>'w50'),
			'sql'                     => "char(1) NOT NULL default ''"
		),
		'published' => array
		(
			'exclude'                 => true,
			'filter'                  => true,
			'inputType'               => 'checkbox',
			'eval'                    => array('doNotCopy'=>true),
			'sql'                     => "char(1) NOT NULL default ''"
		),
		'start' => array
		(
			'exclude'                 => true,
			'inputType'               => 'text',
			'eval'                    => array('rgxp'=>'datim', 'datepicker'=>true, 'tl_class'=>'w50 wizard'),
			'sql'                     => "varchar(10) NOT NULL default ''"
		),
		'stop' => array
		(
			'exclude'                 => true,
			'inputType'               => 'text',
			'eval'                    => array('rgxp'=>'datim', 'datepicker'=>true, 'tl_class'=>'w50 wizard'),
			'sql'                     => "varchar(10) NOT NULL default ''"
		),
		'enforceTwoFactor' => array
		(
			'exclude'                 => true,
			'inputType'               => 'checkbox',
			'eval'                    => array('submitOnChange'=>true),
			'sql'                     => "char(1) NOT NULL default ''"
		),
		'twoFactorJumpTo' => array
		(
			'exclude'                 => true,
			'inputType'               => 'pageTree',
			'foreignKey'              => 'tl_page.title',
			'eval'                    => array('fieldType'=>'radio', 'mandatory'=>true),
			'save_callback' => array
			(
				array('tl_page', 'checkJumpTo')
			),
			'sql'                     => "int(10) unsigned NOT NULL default 0",
			'relation'                => array('type'=>'hasOne', 'load'=>'lazy')
		)
	)
);

// Disable the articles link in the modal window
if (Input::get('popup'))
{
	unset($GLOBALS['TL_DCA']['tl_page']['list']['operations']['articles']);
}

/**
 * Provide miscellaneous methods that are used by the data configuration array.
 *
 * @author Leo Feyer <https://github.com/leofeyer>
 */
class tl_page extends Backend
{
	/**
	 * Import the back end user object
	 */
	public function __construct()
	{
		parent::__construct();
		$this->import(BackendUser::class, 'User');
	}

	/**
	 * Check permissions to edit table tl_page
	 *
	 * @throws AccessDeniedException
	 */
	public function checkPermission()
	{
		if ($this->User->isAdmin)
		{
			return;
		}

		/** @var SessionInterface $objSession */
		$objSession = System::getContainer()->get('session');

		$session = $objSession->all();

		// Set the default page user and group
		$GLOBALS['TL_DCA']['tl_page']['fields']['cuser']['default'] = (int) Config::get('defaultUser') ?: $this->User->id;
		$GLOBALS['TL_DCA']['tl_page']['fields']['cgroup']['default'] = (int) Config::get('defaultGroup') ?: (int) $this->User->groups[0];

		// Restrict the page tree
		if (empty($this->User->pagemounts) || !is_array($this->User->pagemounts))
		{
			$root = array(0);
		}
		else
		{
			$root = $this->User->pagemounts;
		}

		$GLOBALS['TL_DCA']['tl_page']['list']['sorting']['root'] = $root;

		// Set allowed page IDs (edit multiple)
		if (is_array($session['CURRENT']['IDS']))
		{
			$edit_all = array();
			$delete_all = array();

			foreach ($session['CURRENT']['IDS'] as $id)
			{
				$objPage = $this->Database->prepare("SELECT id, pid, type, includeChmod, chmod, cuser, cgroup FROM tl_page WHERE id=?")
										  ->limit(1)
										  ->execute($id);

				if ($objPage->numRows < 1 || !$this->User->hasAccess($objPage->type, 'alpty'))
				{
					continue;
				}

				$row = $objPage->row();

				if ($this->User->isAllowed(BackendUser::CAN_EDIT_PAGE, $row))
				{
					$edit_all[] = $id;
				}

				// Mounted pages cannot be deleted
				if ($this->User->isAllowed(BackendUser::CAN_DELETE_PAGE, $row) && !$this->User->hasAccess($id, 'pagemounts'))
				{
					$delete_all[] = $id;
				}
			}

			$session['CURRENT']['IDS'] = (Input::get('act') == 'deleteAll') ? $delete_all : $edit_all;
		}

		// Set allowed clipboard IDs
		if (isset($session['CLIPBOARD']['tl_page']) && is_array($session['CLIPBOARD']['tl_page']['id']))
		{
			$clipboard = array();

			foreach ($session['CLIPBOARD']['tl_page']['id'] as $id)
			{
				$objPage = $this->Database->prepare("SELECT id, pid, type, includeChmod, chmod, cuser, cgroup FROM tl_page WHERE id=?")
										  ->limit(1)
										  ->execute($id);

				if ($objPage->numRows < 1 || !$this->User->hasAccess($objPage->type, 'alpty'))
				{
					continue;
				}

				if ($this->User->isAllowed(BackendUser::CAN_EDIT_PAGE_HIERARCHY, $objPage->row()))
				{
					$clipboard[] = $id;
				}
			}

			$session['CLIPBOARD']['tl_page']['id'] = $clipboard;
		}

		// Overwrite session
		$objSession->replace($session);

		// Check permissions to save and create new
		if (Input::get('act') == 'edit')
		{
			$objPage = $this->Database->prepare("SELECT * FROM tl_page WHERE id=(SELECT pid FROM tl_page WHERE id=?)")
									  ->limit(1)
									  ->execute(Input::get('id'));

			if ($objPage->numRows && !$this->User->isAllowed(BackendUser::CAN_EDIT_PAGE_HIERARCHY, $objPage->row()))
			{
				$GLOBALS['TL_DCA']['tl_page']['config']['closed'] = true;
			}
		}

		// Check current action
		if (Input::get('act') && Input::get('act') != 'paste')
		{
			$permission = 0;
<<<<<<< HEAD
			$cid = CURRENT_ID ?: Input::get('id');
			$ids = ($cid != '') ? array($cid) : array();
=======
			$cid = CURRENT_ID ?: Contao\Input::get('id');
			$ids = $cid ? array($cid) : array();
>>>>>>> 57806fd6

			// Set permission
			switch (Input::get('act'))
			{
				case 'edit':
				case 'toggle':
					$permission = BackendUser::CAN_EDIT_PAGE;
					break;

				case 'move':
					$permission = BackendUser::CAN_EDIT_PAGE_HIERARCHY;
					$ids[] = Input::get('sid');
					break;

				case 'create':
				case 'copy':
				case 'copyAll':
				case 'cut':
				case 'cutAll':
					$permission = BackendUser::CAN_EDIT_PAGE_HIERARCHY;

					// Check the parent page in "paste into" mode
					if (Input::get('mode') == 2)
					{
						$ids[] = Input::get('pid');
					}
					// Check the parent's parent page in "paste after" mode
					else
					{
						$objPage = $this->Database->prepare("SELECT pid FROM tl_page WHERE id=?")
												  ->limit(1)
												  ->execute(Input::get('pid'));

						$ids[] = $objPage->pid;
					}
					break;

				case 'delete':
					$permission = BackendUser::CAN_DELETE_PAGE;
					break;
			}

			// Check user permissions
			$pagemounts = array();

			// Get all allowed pages for the current user
			foreach ($this->User->pagemounts as $root)
			{
				if (Input::get('act') != 'delete')
				{
					$pagemounts[] = array($root);
				}

				$pagemounts[] = $this->Database->getChildRecords($root, 'tl_page');
			}

			if (!empty($pagemounts))
			{
				$pagemounts = array_merge(...$pagemounts);
			}

			$pagemounts = array_unique($pagemounts);

			// Do not allow to paste after pages on the root level (pagemounts)
			if (Input::get('mode') == 1 && (Input::get('act') == 'cut' || Input::get('act') == 'cutAll') && in_array(Input::get('pid'), $this->eliminateNestedPages($this->User->pagemounts)))
			{
				throw new AccessDeniedException('Not enough permissions to paste page ID ' . Input::get('id') . ' after mounted page ID ' . Input::get('pid') . ' (root level).');
			}

			$error = false;

			// Check each page
			foreach ($ids as $i=>$id)
			{
				if (!in_array($id, $pagemounts))
				{
					$this->log('Page ID ' . $id . ' was not mounted', __METHOD__, TL_ERROR);

					$error = true;
					break;
				}

				// Get the page object
				$objPage = PageModel::findById($id);

				if ($objPage === null)
				{
					continue;
				}

				// Check whether the current user is allowed to access the current page
				if (Input::get('act') != 'show' && !$this->User->isAllowed($permission, $objPage->row()))
				{
					$error = true;
					break;
				}

				// Check the type of the first page (not the following parent pages)
				// In "edit multiple" mode, $ids contains only the parent ID, therefore check $id != $_GET['pid'] (see #5620)
				if ($i == 0 && $id != Input::get('pid') && Input::get('act') != 'create' && !$this->User->hasAccess($objPage->type, 'alpty'))
				{
					$this->log('Not enough permissions to  ' . Input::get('act') . ' ' . $objPage->type . ' pages', __METHOD__, TL_ERROR);

					$error = true;
					break;
				}
			}

			// Redirect if there is an error
			if ($error)
			{
				throw new AccessDeniedException('Not enough permissions to ' . Input::get('act') . ' page ID ' . $cid . ' or paste after/into page ID ' . Input::get('pid') . '.');
			}
		}
	}

	/**
	 * Add the breadcrumb menu
	 */
	public function addBreadcrumb()
	{
		Backend::addPagesBreadcrumb();
	}

	/**
	 * Make new top-level pages root pages
	 *
	 * @param DataContainer $dc
	 */
	public function setRootType(DataContainer $dc)
	{
		if (Input::get('act') != 'create')
		{
			return;
		}

		// Insert into
		if (Input::get('pid') == 0)
		{
			$GLOBALS['TL_DCA']['tl_page']['fields']['type']['default'] = 'root';
		}
		elseif (Input::get('mode') == 1)
		{
			$objPage = $this->Database->prepare("SELECT * FROM " . $dc->table . " WHERE id=?")
									  ->limit(1)
									  ->execute(Input::get('pid'));

			if ($objPage->pid == 0)
			{
				$GLOBALS['TL_DCA']['tl_page']['fields']['type']['default'] = 'root';
			}
		}
	}

	/**
	 * Make sure that top-level pages are root pages
	 *
	 * @param mixed         $varValue
	 * @param DataContainer $dc
	 *
	 * @return mixed
	 *
	 * @throws Exception
	 *
	 * @deprecated
	 */
	public function checkRootType($varValue, DataContainer $dc)
	{
		trigger_deprecation('contao/core-bundle', '4.10', 'Using "tl_page::checkRootType()" has been deprecated and will no longer work in Contao 5.0.');

		if ($varValue != 'root' && $dc->activeRecord->pid == 0)
		{
			throw new Exception($GLOBALS['TL_LANG']['ERR']['topLevelRoot']);
		}

		return $varValue;
	}

	/**
	 * Return the SERP URL
	 *
	 * @param PageModel $model
	 *
	 * @return string
	 */
	public function getSerpUrl(PageModel $model)
	{
		return $model->getAbsoluteUrl();
	}

	/**
	 * Show a warning if there is no language fallback page
	 */
	public function showFallbackWarning()
	{
<<<<<<< HEAD
		if (Input::get('act') != '')
=======
		if (Contao\Input::get('act'))
>>>>>>> 57806fd6
		{
			return;
		}

		$messages = new Messages();
		Message::addRaw($messages->languageFallback());
	}

	/**
	 * Make the redirect page mandatory if the page is a logout page
	 *
	 * @param DataContainer $dc
	 *
	 * @throws Exception
	 */
	public function makeRedirectPageMandatory(DataContainer $dc)
	{
		$objPage = $this->Database->prepare("SELECT * FROM " . $dc->table . " WHERE id=?")
								  ->limit(1)
								  ->execute($dc->id);

		if ($objPage->numRows && $objPage->type == 'logout')
		{
			$GLOBALS['TL_DCA']['tl_page']['fields']['jumpTo']['eval']['mandatory'] = true;
		}
	}

	/**
	 * Check for modified pages and update the XML files if necessary
	 */
	public function generateSitemap()
	{
		/** @var SessionInterface $objSession */
		$objSession = System::getContainer()->get('session');

		$session = $objSession->get('sitemap_updater');

		if (empty($session) || !is_array($session))
		{
			return;
		}

		$this->import(Automator::class, 'Automator');

		foreach ($session as $id)
		{
			$this->Automator->generateSitemap($id);
		}

		$objSession->set('sitemap_updater', null);
	}

	/**
	 * Schedule a sitemap update
	 *
	 * This method is triggered when a single page or multiple pages are
	 * modified (edit/editAll), moved (cut/cutAll) or deleted
	 * (delete/deleteAll). Since duplicated pages are unpublished by default,
	 * it is not necessary to schedule updates on copyAll as well.
	 *
	 * @param DataContainer $dc
	 */
	public function scheduleUpdate(DataContainer $dc)
	{
		// Return if there is no ID
		if (!$dc->activeRecord || !$dc->activeRecord->id || Input::get('act') == 'copy')
		{
			return;
		}

		/** @var SessionInterface $objSession */
		$objSession = System::getContainer()->get('session');

		// Store the ID in the session
		$session = $objSession->get('sitemap_updater');
		$session[] = PageModel::findWithDetails($dc->activeRecord->id)->rootId;
		$objSession->set('sitemap_updater', array_unique($session));
	}

	/**
	 * Auto-generate a page alias if it has not been set yet
	 *
	 * @param mixed         $varValue
	 * @param DataContainer $dc
	 *
	 * @return string
	 *
	 * @throws Exception
	 */
	public function generateAlias($varValue, DataContainer $dc)
	{
		trigger_deprecation('contao/core-bundle', '4.10', 'Using "tl_page::generateAlias()" has been deprecated and will no longer work in Contao 5.0.');

<<<<<<< HEAD
		return System::getContainer()
			->get(PageUrlListener::class)
			->generateAlias($varValue, $dc)
		;
=======
		// Generate an alias if there is none
		if (!$varValue)
		{
			$varValue = Contao\System::getContainer()->get('contao.slug')->generate
			(
				$dc->activeRecord->title,
				$dc->activeRecord->id,
				static function ($alias) use ($objPage, $aliasExists)
				{
					return $aliasExists((Contao\Config::get('folderUrl') ? $objPage->folderUrl : '') . $alias);
				}
			);

			// Generate folder URL aliases (see #4933)
			if (Contao\Config::get('folderUrl') && $objPage->folderUrl)
			{
				$varValue = $objPage->folderUrl . $varValue;
			}
		}
		elseif ($aliasExists($varValue))
		{
			throw new Exception(sprintf($GLOBALS['TL_LANG']['ERR']['aliasExists'], $varValue));
		}

		if ($varValue != $dc->activeRecord->alias)
		{
			$this->purgeSearchIndex($dc);
		}

		return $varValue;
>>>>>>> 57806fd6
	}

	/**
	 * Automatically create an article in the main column of a new page
	 *
	 * @param DataContainer $dc
	 *
	 * @deprecated
	 */
	public function generateArticle(DataContainer $dc)
	{
<<<<<<< HEAD
		trigger_deprecation('contao/core-bundle', '4.10', 'Using "tl_page::generateArticle()" has been deprecated and will no longer work in Contao 5.0.');
=======
		// Return if there is no active record (override all)
		if (!$dc->activeRecord)
		{
			return;
		}

		// No title or not a regular page
		if (!$dc->activeRecord->title || !in_array($dc->activeRecord->type, array('regular', 'error_401', 'error_403', 'error_404')))
		{
			return;
		}

		/** @var Symfony\Component\HttpFoundation\Session\Attribute\AttributeBagInterface $objSessionBag */
		$objSessionBag = Contao\System::getContainer()->get('session')->getBag('contao_backend');
>>>>>>> 57806fd6

		System::getContainer()
			->get(ContentCompositionListener::class)
			->generateArticleForPage($dc)
		;
	}

	/**
	 * Purge the search index if a page is being deleted
	 *
	 * @param DataContainer $dc
	 *
	 * @deprecated
	 */
	public function purgeSearchIndex(DataContainer $dc)
	{
		trigger_deprecation('contao/core-bundle', '4.10', 'Using "tl_page::purgeSearchIndex()" has been deprecated and will no longer work in Contao 5.0.');

		System::getContainer()
			->get(PageUrlListener::class)
			->purgeSearchIndex($dc)
		;
	}

	/**
	 * Check the sitemap alias
	 *
	 * @param mixed         $varValue
	 * @param DataContainer $dc
	 *
	 * @return mixed
	 *
	 * @throws Exception
	 */
	public function checkFeedAlias($varValue, DataContainer $dc)
	{
		// No change or empty value
		if (!$varValue || $varValue == $dc->value)
		{
			return $varValue;
		}

		$varValue = StringUtil::standardize($varValue); // see #5096

		$this->import(Automator::class, 'Automator');
		$arrFeeds = $this->Automator->purgeXmlFiles(true);

		// Alias exists
		if (in_array($varValue, $arrFeeds))
		{
			throw new Exception(sprintf($GLOBALS['TL_LANG']['ERR']['aliasExists'], $varValue));
		}

		return $varValue;
	}

	/**
	 * Prevent circular references
	 *
	 * @param mixed         $varValue
	 * @param DataContainer $dc
	 *
	 * @return mixed
	 *
	 * @throws Exception
	 */
	public function checkJumpTo($varValue, DataContainer $dc)
	{
		if ($varValue == $dc->id)
		{
			throw new Exception($GLOBALS['TL_LANG']['ERR']['circularReference']);
		}

		return $varValue;
	}

	/**
	 * Check the DNS settings
	 *
	 * @param mixed $varValue
	 *
	 * @return mixed
	 */
	public function checkDns($varValue)
	{
		return preg_replace('#^(?:[a-z]+://)?([a-z0-9[\].:_-]+).*$#i', '$1', $varValue);
	}

	/**
	 * Make sure there is only one fallback per domain (thanks to Andreas Schempp)
	 *
	 * @param mixed         $varValue
	 * @param DataContainer $dc
	 *
	 * @return mixed
	 *
	 * @throws Exception
	 */
	public function checkFallback($varValue, DataContainer $dc)
	{
		if (!$varValue)
		{
			return '';
		}

		$objPage = $this->Database->prepare("SELECT id FROM tl_page WHERE type='root' AND fallback=1 AND dns=? AND id!=?")
								  ->execute($dc->activeRecord->dns, $dc->activeRecord->id);

		if ($objPage->numRows)
		{
			throw new Exception($GLOBALS['TL_LANG']['ERR']['multipleFallback']);
		}

		return $varValue;
	}

	/**
	 * Check a static URL
	 *
	 * @param mixed $varValue
	 *
	 * @return mixed
	 */
	public function checkStaticUrl($varValue)
	{
		if ($varValue)
		{
			$varValue = preg_replace('@https?://@', '', $varValue);
		}

		return $varValue;
	}

	/**
	 * Returns all allowed page types as array
	 *
	 * @param DataContainer $dc
	 *
	 * @return array
	 *
	 * @deprecated
	 */
	public function getPageTypes(DataContainer $dc)
	{
		trigger_deprecation('contao/core-bundle', '4.10', 'Using "tl_page::getPageTypes()" has been deprecated and will no longer work in Contao 5.0.');

		return System::getContainer()->get(PageTypeOptionsListener::class)($dc);
	}

	/**
	 * Return all page layouts grouped by theme
	 *
	 * @return array
	 */
	public function getPageLayouts()
	{
		$objLayout = $this->Database->execute("SELECT l.id, l.name, t.name AS theme FROM tl_layout l LEFT JOIN tl_theme t ON l.pid=t.id ORDER BY t.name, l.name");

		if ($objLayout->numRows < 1)
		{
			return array();
		}

		$return = array();

		while ($objLayout->next())
		{
			$return[$objLayout->theme][$objLayout->id] = $objLayout->name;
		}

		return $return;
	}

	/**
	 * Add an image to each page in the tree
	 *
	 * @param array         $row
	 * @param string        $label
	 * @param DataContainer $dc
	 * @param string        $imageAttribute
	 * @param boolean       $blnReturnImage
	 * @param boolean       $blnProtected
	 *
	 * @return string
	 */
	public function addIcon($row, $label, DataContainer $dc=null, $imageAttribute='', $blnReturnImage=false, $blnProtected=false)
	{
		return Backend::addPageIcon($row, $label, $dc, $imageAttribute, $blnReturnImage, $blnProtected);
	}

	/**
	 * Return the edit page button
	 *
	 * @param array  $row
	 * @param string $href
	 * @param string $label
	 * @param string $title
	 * @param string $icon
	 * @param string $attributes
	 *
	 * @return string
	 */
	public function editPage($row, $href, $label, $title, $icon, $attributes)
	{
		return ($this->User->hasAccess($row['type'], 'alpty') && $this->User->isAllowed(BackendUser::CAN_EDIT_PAGE, $row)) ? '<a href="' . $this->addToUrl($href . '&amp;id=' . $row['id']) . '" title="' . StringUtil::specialchars($title) . '"' . $attributes . '>' . Image::getHtml($icon, $label) . '</a> ' : Image::getHtml(preg_replace('/\.svg$/i', '_.svg', $icon)) . ' ';
	}

	/**
	 * Return the copy page button
	 *
	 * @param array  $row
	 * @param string $href
	 * @param string $label
	 * @param string $title
	 * @param string $icon
	 * @param string $attributes
	 * @param string $table
	 *
	 * @return string
	 */
	public function copyPage($row, $href, $label, $title, $icon, $attributes, $table)
	{
		if ($GLOBALS['TL_DCA'][$table]['config']['closed'])
		{
			return '';
		}

		return ($this->User->hasAccess($row['type'], 'alpty') && $this->User->isAllowed(BackendUser::CAN_EDIT_PAGE_HIERARCHY, $row)) ? '<a href="' . $this->addToUrl($href . '&amp;id=' . $row['id']) . '" title="' . StringUtil::specialchars($title) . '"' . $attributes . '>' . Image::getHtml($icon, $label) . '</a> ' : Image::getHtml(preg_replace('/\.svg$/i', '_.svg', $icon)) . ' ';
	}

	/**
	 * Return the copy page with subpages button
	 *
	 * @param array  $row
	 * @param string $href
	 * @param string $label
	 * @param string $title
	 * @param string $icon
	 * @param string $attributes
	 * @param string $table
	 *
	 * @return string
	 */
	public function copyPageWithSubpages($row, $href, $label, $title, $icon, $attributes, $table)
	{
		if ($GLOBALS['TL_DCA'][$table]['config']['closed'])
		{
			return '';
		}

		$objSubpages = PageModel::findByPid($row['id']);

		return ($objSubpages !== null && $objSubpages->count() > 0 && $this->User->hasAccess($row['type'], 'alpty') && $this->User->isAllowed(BackendUser::CAN_EDIT_PAGE_HIERARCHY, $row)) ? '<a href="' . $this->addToUrl($href . '&amp;id=' . $row['id']) . '" title="' . StringUtil::specialchars($title) . '"' . $attributes . '>' . Image::getHtml($icon, $label) . '</a> ' : Image::getHtml(preg_replace('/\.svg$/i', '_.svg', $icon)) . ' ';
	}

	/**
	 * Return the cut page button
	 *
	 * @param array  $row
	 * @param string $href
	 * @param string $label
	 * @param string $title
	 * @param string $icon
	 * @param string $attributes
	 *
	 * @return string
	 */
	public function cutPage($row, $href, $label, $title, $icon, $attributes)
	{
		return ($this->User->hasAccess($row['type'], 'alpty') && $this->User->isAllowed(BackendUser::CAN_EDIT_PAGE_HIERARCHY, $row)) ? '<a href="' . $this->addToUrl($href . '&amp;id=' . $row['id']) . '" title="' . StringUtil::specialchars($title) . '"' . $attributes . '>' . Image::getHtml($icon, $label) . '</a> ' : Image::getHtml(preg_replace('/\.svg$/i', '_.svg', $icon)) . ' ';
	}

	/**
	 * Return the paste page button
	 *
	 * @param DataContainer $dc
	 * @param array         $row
	 * @param string        $table
	 * @param boolean       $cr
	 * @param array         $arrClipboard
	 *
	 * @return string
	 */
	public function pastePage(DataContainer $dc, $row, $table, $cr, $arrClipboard=null)
	{
		$disablePA = false;
		$disablePI = false;

		// Disable all buttons if there is a circular reference
		if ($arrClipboard !== false && (($arrClipboard['mode'] == 'cut' && ($cr == 1 || $arrClipboard['id'] == $row['id'])) || ($arrClipboard['mode'] == 'cutAll' && ($cr == 1 || in_array($row['id'], $arrClipboard['id'])))))
		{
			$disablePA = true;
			$disablePI = true;
		}

		// Prevent adding non-root pages on top-level
		if ($row['pid'] == 0 && Input::get('mode') != 'create')
		{
			$objPage = $this->Database->prepare("SELECT * FROM " . $table . " WHERE id=?")
									  ->limit(1)
									  ->execute(Input::get('id'));

			if ($objPage->type != 'root')
			{
				$disablePA = true;

				if ($row['id'] == 0)
				{
					$disablePI = true;
				}
			}
		}

		// Check permissions if the user is not an administrator
		if (!$this->User->isAdmin)
		{
			// Disable "paste into" button if there is no permission 2 (move) or 1 (create) for the current page
			if (!$disablePI)
			{
				if (!$this->User->isAllowed(BackendUser::CAN_EDIT_PAGE_HIERARCHY, $row) || (Input::get('mode') == 'create' && !$this->User->isAllowed(BackendUser::CAN_EDIT_PAGE, $row)))
				{
					$disablePI = true;
				}
			}

			// Disable "paste after" button if there is no permission 2 (move) or 1 (create) for the parent page
			if (!$disablePA)
			{
				/** @var PageModel $objModel */
				$objModel = Model::getClassFromTable($table);

				if (($objPage = $objModel::findById($row['pid'])) !== null && (!$this->User->isAllowed(BackendUser::CAN_EDIT_PAGE_HIERARCHY, $objPage->row()) || (Input::get('mode') == 'create' && !$this->User->isAllowed(BackendUser::CAN_EDIT_PAGE, $objPage->row()))))
				{
					$disablePA = true;
				}
			}

			// Disable "paste after" button if the parent page is a root page and the user is not an administrator
			if (!$disablePA && ($row['pid'] < 1 || in_array($row['id'], $dc->rootIds)))
			{
				$disablePA = true;
			}
		}

		$return = '';

		// Return the buttons
		$imagePasteAfter = Image::getHtml('pasteafter.svg', sprintf($GLOBALS['TL_LANG'][$table]['pasteafter'][1], $row['id']));
		$imagePasteInto = Image::getHtml('pasteinto.svg', sprintf($GLOBALS['TL_LANG'][$table]['pasteinto'][1], $row['id']));

		if ($row['id'] > 0)
		{
			$return = $disablePA ? Image::getHtml('pasteafter_.svg') . ' ' : '<a href="' . $this->addToUrl('act=' . $arrClipboard['mode'] . '&amp;mode=1&amp;pid=' . $row['id'] . (!is_array($arrClipboard['id']) ? '&amp;id=' . $arrClipboard['id'] : '')) . '" title="' . StringUtil::specialchars(sprintf($GLOBALS['TL_LANG'][$table]['pasteafter'][1], $row['id'])) . '" onclick="Backend.getScrollOffset()">' . $imagePasteAfter . '</a> ';
		}

		return $return . ($disablePI ? Image::getHtml('pasteinto_.svg') . ' ' : '<a href="' . $this->addToUrl('act=' . $arrClipboard['mode'] . '&amp;mode=2&amp;pid=' . $row['id'] . (!is_array($arrClipboard['id']) ? '&amp;id=' . $arrClipboard['id'] : '')) . '" title="' . StringUtil::specialchars(sprintf($GLOBALS['TL_LANG'][$table]['pasteinto'][$row['id'] > 0 ? 1 : 0], $row['id'])) . '" onclick="Backend.getScrollOffset()">' . $imagePasteInto . '</a> ');
	}

	/**
	 * Return the delete page button
	 *
	 * @param array  $row
	 * @param string $href
	 * @param string $label
	 * @param string $title
	 * @param string $icon
	 * @param string $attributes
	 *
	 * @return string
	 */
	public function deletePage($row, $href, $label, $title, $icon, $attributes)
	{
		$root = func_get_arg(7);

		return ($this->User->hasAccess($row['type'], 'alpty') && $this->User->isAllowed(BackendUser::CAN_DELETE_PAGE, $row) && ($this->User->isAdmin || !in_array($row['id'], $root))) ? '<a href="' . $this->addToUrl($href . '&amp;id=' . $row['id']) . '" title="' . StringUtil::specialchars($title) . '"' . $attributes . '>' . Image::getHtml($icon, $label) . '</a> ' : Image::getHtml(preg_replace('/\.svg$/i', '_.svg', $icon)) . ' ';
	}

	/**
	 * Generate an "edit articles" button and return it as string
	 *
	 * @param array  $row
	 * @param string $href
	 * @param string $label
	 * @param string $title
	 * @param string $icon
	 *
	 * @return string
	 *
	 * @deprecated
	 */
	public function editArticles($row, $href, $label, $title, $icon)
	{
		trigger_deprecation('contao/core-bundle', '4.10', 'Using "tl_page::editArticles()" has been deprecated and will no longer work in Contao 5.0.');

		return System::getContainer()
			->get(ContentCompositionListener::class)
			->renderPageArticlesOperation($row, $href, $label, $title, $icon)
		;
	}

	/**
	 * Automatically generate the folder URL aliases
	 *
	 * @param array         $arrButtons
	 * @param DataContainer $dc
	 *
	 * @return array
	 */
	public function addAliasButton($arrButtons, DataContainer $dc)
	{
		if (!$this->User->hasAccess('tl_page::alias', 'alexf'))
		{
			return $arrButtons;
		}

		// Generate the aliases
		if (isset($_POST['alias']) && Input::post('FORM_SUBMIT') == 'tl_select')
		{
			/** @var SessionInterface $objSession */
			$objSession = System::getContainer()->get('session');

			$session = $objSession->all();
			$ids = $session['CURRENT']['IDS'];

			foreach ($ids as $id)
			{
				$objPage = PageModel::findWithDetails($id);

				if ($objPage === null)
				{
					continue;
				}

				$dc->id = $id;
				$dc->activeRecord = $objPage;

				$strAlias = '';

				// Generate new alias through save callbacks
				foreach ($GLOBALS['TL_DCA'][$dc->table]['fields']['alias']['save_callback'] as $callback)
				{
					if (is_array($callback))
					{
						$this->import($callback[0]);
						$strAlias = $this->{$callback[0]}->{$callback[1]}($strAlias, $dc);
					}
					elseif (is_callable($callback))
					{
						$strAlias = $callback($strAlias, $dc);
					}
				}

				// The alias has not changed
				if ($strAlias == $objPage->alias)
				{
					continue;
				}

				// Initialize the version manager
				$objVersions = new Versions('tl_page', $id);
				$objVersions->initialize();

				// Store the new alias
				$this->Database->prepare("UPDATE tl_page SET alias=? WHERE id=?")
							   ->execute($strAlias, $id);

				// Create a new version
				$objVersions->create();
			}

			$this->redirect($this->getReferer());
		}

		// Add the button
		$arrButtons['alias'] = '<button type="submit" name="alias" id="alias" class="tl_submit" accesskey="a">' . $GLOBALS['TL_LANG']['MSC']['aliasSelected'] . '</button> ';

		return $arrButtons;
	}

	/**
	 * Return the "toggle visibility" button
	 *
	 * @param array  $row
	 * @param string $href
	 * @param string $label
	 * @param string $title
	 * @param string $icon
	 * @param string $attributes
	 *
	 * @return string
	 */
	public function toggleIcon($row, $href, $label, $title, $icon, $attributes)
	{
		if (Input::get('tid'))
		{
			$this->toggleVisibility(Input::get('tid'), (Input::get('state') == 1), (@func_get_arg(12) ?: null));
			$this->redirect($this->getReferer());
		}

		// Check permissions AFTER checking the tid, so hacking attempts are logged
		if (!$this->User->hasAccess('tl_page::published', 'alexf'))
		{
			return '';
		}

		$href .= '&amp;tid=' . $row['id'] . '&amp;state=' . ($row['published'] ? '' : 1);

		if (!$row['published'])
		{
			$icon = 'invisible.svg';
		}

		if (!$this->User->hasAccess($row['type'], 'alpty') || ($objPage = PageModel::findById($row['id'])) === null || !$this->User->isAllowed(BackendUser::CAN_EDIT_PAGE, $objPage->row()))
		{
			return Image::getHtml($icon) . ' ';
		}

		return '<a href="' . $this->addToUrl($href) . '" title="' . StringUtil::specialchars($title) . '"' . $attributes . '>' . Image::getHtml($icon, $label, 'data-state="' . ($row['published'] ? 1 : 0) . '"') . '</a> ';
	}

	/**
	 * Disable/enable a user group
	 *
	 * @param integer       $intId
	 * @param boolean       $blnVisible
	 * @param DataContainer $dc
	 *
	 * @throws AccessDeniedException
	 */
	public function toggleVisibility($intId, $blnVisible, DataContainer $dc=null)
	{
		// Set the ID and action
		Input::setGet('id', $intId);
		Input::setGet('act', 'toggle');

		if ($dc)
		{
			$dc->id = $intId; // see #8043
		}

		// Trigger the onload_callback
		if (is_array($GLOBALS['TL_DCA']['tl_page']['config']['onload_callback']))
		{
			foreach ($GLOBALS['TL_DCA']['tl_page']['config']['onload_callback'] as $callback)
			{
				if (is_array($callback))
				{
					$this->import($callback[0]);
					$this->{$callback[0]}->{$callback[1]}($dc);
				}
				elseif (is_callable($callback))
				{
					$callback($dc);
				}
			}
		}

		// Check the field access
		if (!$this->User->hasAccess('tl_page::published', 'alexf'))
		{
			throw new AccessDeniedException('Not enough permissions to publish/unpublish page ID ' . $intId . '.');
		}

		$objRow = $this->Database->prepare("SELECT * FROM tl_page WHERE id=?")
								 ->limit(1)
								 ->execute($intId);

		if ($objRow->numRows < 1)
		{
			throw new AccessDeniedException('Invalid page ID ' . $intId . '.');
		}

		// Set the current record
		if ($dc)
		{
			$dc->activeRecord = $objRow;
		}

		$objVersions = new Versions('tl_page', $intId);
		$objVersions->initialize();

		// Trigger the save_callback
		if (is_array($GLOBALS['TL_DCA']['tl_page']['fields']['published']['save_callback']))
		{
			foreach ($GLOBALS['TL_DCA']['tl_page']['fields']['published']['save_callback'] as $callback)
			{
				if (is_array($callback))
				{
					$this->import($callback[0]);
					$blnVisible = $this->{$callback[0]}->{$callback[1]}($blnVisible, $dc);
				}
				elseif (is_callable($callback))
				{
					$blnVisible = $callback($blnVisible, $dc);
				}
			}
		}

		$time = time();

		// Update the database
		$this->Database->prepare("UPDATE tl_page SET tstamp=$time, published='" . ($blnVisible ? '1' : '') . "' WHERE id=?")
					   ->execute($intId);

		if ($dc)
		{
			$dc->activeRecord->tstamp = $time;
			$dc->activeRecord->published = ($blnVisible ? '1' : '');
		}

		// Trigger the onsubmit_callback
		if (is_array($GLOBALS['TL_DCA']['tl_page']['config']['onsubmit_callback']))
		{
			foreach ($GLOBALS['TL_DCA']['tl_page']['config']['onsubmit_callback'] as $callback)
			{
				if (is_array($callback))
				{
					$this->import($callback[0]);
					$this->{$callback[0]}->{$callback[1]}($dc);
				}
				elseif (is_callable($callback))
				{
					$callback($dc);
				}
			}
		}

		$objVersions->create();

		// The onsubmit_callback has triggered scheduleUpdate(), so run generateSitemap() now
		$this->generateSitemap();

		if ($dc)
		{
			$dc->invalidateCacheTags();
		}
	}
}<|MERGE_RESOLUTION|>--- conflicted
+++ resolved
@@ -847,13 +847,8 @@
 		if (Input::get('act') && Input::get('act') != 'paste')
 		{
 			$permission = 0;
-<<<<<<< HEAD
 			$cid = CURRENT_ID ?: Input::get('id');
-			$ids = ($cid != '') ? array($cid) : array();
-=======
-			$cid = CURRENT_ID ?: Contao\Input::get('id');
 			$ids = $cid ? array($cid) : array();
->>>>>>> 57806fd6
 
 			// Set permission
 			switch (Input::get('act'))
@@ -1049,11 +1044,7 @@
 	 */
 	public function showFallbackWarning()
 	{
-<<<<<<< HEAD
-		if (Input::get('act') != '')
-=======
-		if (Contao\Input::get('act'))
->>>>>>> 57806fd6
+		if (Input::get('act'))
 		{
 			return;
 		}
@@ -1147,43 +1138,10 @@
 	{
 		trigger_deprecation('contao/core-bundle', '4.10', 'Using "tl_page::generateAlias()" has been deprecated and will no longer work in Contao 5.0.');
 
-<<<<<<< HEAD
 		return System::getContainer()
 			->get(PageUrlListener::class)
 			->generateAlias($varValue, $dc)
 		;
-=======
-		// Generate an alias if there is none
-		if (!$varValue)
-		{
-			$varValue = Contao\System::getContainer()->get('contao.slug')->generate
-			(
-				$dc->activeRecord->title,
-				$dc->activeRecord->id,
-				static function ($alias) use ($objPage, $aliasExists)
-				{
-					return $aliasExists((Contao\Config::get('folderUrl') ? $objPage->folderUrl : '') . $alias);
-				}
-			);
-
-			// Generate folder URL aliases (see #4933)
-			if (Contao\Config::get('folderUrl') && $objPage->folderUrl)
-			{
-				$varValue = $objPage->folderUrl . $varValue;
-			}
-		}
-		elseif ($aliasExists($varValue))
-		{
-			throw new Exception(sprintf($GLOBALS['TL_LANG']['ERR']['aliasExists'], $varValue));
-		}
-
-		if ($varValue != $dc->activeRecord->alias)
-		{
-			$this->purgeSearchIndex($dc);
-		}
-
-		return $varValue;
->>>>>>> 57806fd6
 	}
 
 	/**
@@ -1195,24 +1153,7 @@
 	 */
 	public function generateArticle(DataContainer $dc)
 	{
-<<<<<<< HEAD
 		trigger_deprecation('contao/core-bundle', '4.10', 'Using "tl_page::generateArticle()" has been deprecated and will no longer work in Contao 5.0.');
-=======
-		// Return if there is no active record (override all)
-		if (!$dc->activeRecord)
-		{
-			return;
-		}
-
-		// No title or not a regular page
-		if (!$dc->activeRecord->title || !in_array($dc->activeRecord->type, array('regular', 'error_401', 'error_403', 'error_404')))
-		{
-			return;
-		}
-
-		/** @var Symfony\Component\HttpFoundation\Session\Attribute\AttributeBagInterface $objSessionBag */
-		$objSessionBag = Contao\System::getContainer()->get('session')->getBag('contao_backend');
->>>>>>> 57806fd6
 
 		System::getContainer()
 			->get(ContentCompositionListener::class)
