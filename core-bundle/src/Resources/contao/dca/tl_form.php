--- conflicted
+++ resolved
@@ -503,17 +503,13 @@
 				$slugOptions = $objPage->getSlugOptions();
 			}
 
-<<<<<<< HEAD
 			$varValue = System::getContainer()->get('contao.slug.generator')->generate(StringUtil::prepareSlug($dc->activeRecord->title), $slugOptions);
-=======
-			$varValue = System::getContainer()->get('contao.slug.generator')->generate(StringUtil::stripInsertTags($dc->activeRecord->title), $slugOptions);
 
 			// Prefix numeric aliases (see #1598)
 			if (is_numeric($varValue))
 			{
 				$varValue = 'id-' . $varValue;
 			}
->>>>>>> 123c6d40
 		}
 
 		$objAlias = $this->Database->prepare("SELECT id FROM tl_form WHERE id=? OR alias=?")
