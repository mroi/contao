<?php

/**
 * Contao Open Source CMS
 *
 * Copyright (c) 2005-2015 Leo Feyer
 *
 * @license LGPL-3.0+
 */

/**
 * Load default language file
 */
System::loadLanguageFile('tl_files');


/**
 * Overwrite some settings
 */
if (Input::get('do') == 'tpl_editor')
{
	Config::set('uploadPath', 'templates');
	Config::set('editableFiles', Config::get('templateFiles'));
}


/**
 * Template editor
 */
$GLOBALS['TL_DCA']['tl_templates'] = array
(

	// Config
	'config' => array
	(
		'dataContainer'               => 'Folder',
		'validFileTypes'              => Config::get('templateFiles'),
		'closed'                      => true,
		'onload_callback' => array
		(
			array('tl_templates', 'addBreadcrumb'),
		)
	),

	// List
	'list' => array
	(
		'global_operations' => array
		(
			'new_tpl' => array
			(
				'label'               => &$GLOBALS['TL_LANG']['tl_templates']['new_tpl'],
				'href'                => 'key=new_tpl',
				'class'               => 'header_new'
			),
			'toggleNodes' => array
			(
				'label'               => &$GLOBALS['TL_LANG']['MSC']['toggleAll'],
				'href'                => 'tg=all',
				'class'               => 'header_toggle'
			),
			'all' => array
			(
				'label'               => &$GLOBALS['TL_LANG']['MSC']['all'],
				'href'                => 'act=select',
				'class'               => 'header_edit_all',
				'attributes'          => 'onclick="Backend.getScrollOffset()" accesskey="e"'
			)
		),
		'operations' => array
		(
			'edit' => array
			(
				'label'               => &$GLOBALS['TL_LANG']['tl_files']['edit'],
				'href'                => 'act=edit',
				'icon'                => 'edit.gif'
			),
			'copy' => array
			(
				'label'               => &$GLOBALS['TL_LANG']['tl_files']['copy'],
				'href'                => 'act=paste&amp;mode=copy',
				'icon'                => 'copy.gif',
				'attributes'          => 'onclick="Backend.getScrollOffset()"'
			),
			'cut' => array
			(
				'label'               => &$GLOBALS['TL_LANG']['tl_files']['cut'],
				'href'                => 'act=paste&amp;mode=cut',
				'icon'                => 'cut.gif',
				'attributes'          => 'onclick="Backend.getScrollOffset()"'
			),
			'delete' => array
			(
				'label'               => &$GLOBALS['TL_LANG']['tl_files']['delete'],
				'href'                => 'act=delete',
				'icon'                => 'delete.gif',
				'attributes'          => 'onclick="if(!confirm(\'' . $GLOBALS['TL_LANG']['MSC']['deleteConfirmFile'] . '\'))return false;Backend.getScrollOffset()"'
			),
			'source' => array
			(
				'label'               => &$GLOBALS['TL_LANG']['tl_files']['source'],
				'href'                => 'act=source',
				'icon'                => 'editor.gif',
				'button_callback'     => array('tl_templates', 'editSource')
			),
			'compare' => array
			(
				'label'               => &$GLOBALS['TL_LANG']['tl_templates']['compare'],
				'href'                => 'key=compare',
				'icon'                => 'diffTemplate.gif',
				'button_callback'     => array('tl_templates', 'compareButton')
			)
		)
	),

	// Palettes
	'palettes' => array
	(
		'default'                     => 'name'
	),

	// Fields
	'fields' => array
	(
		'name' => array
		(
			'label'                   => &$GLOBALS['TL_LANG']['tl_files']['name'],
			'inputType'               => 'text',
			'eval'                    => array('mandatory'=>true, 'maxlength'=>32, 'spaceToUnderscore'=>true)
		)
	)
);


/**
 * Provide miscellaneous methods that are used by the data configuration array.
 *
 * @author Leo Feyer <https://github.com/leofeyer>
 */
class tl_templates extends Backend
{

	/**
	 * Add the breadcrumb menu
	 *
	 * @throws RuntimeException
	 */
	public function addBreadcrumb()
	{
		// Set a new node
		if (isset($_GET['node']))
		{
			// Check the path (thanks to Arnaud Buchoux)
			if (Validator::isInsecurePath(Input::get('node', true)))
			{
				throw new RuntimeException('Insecure path ' . Input::get('node', true));
			}

			$this->Session->set('tl_templates_node', Input::get('node', true));
			$this->redirect(preg_replace('/(&|\?)node=[^&]*/', '', Environment::get('request')));
		}

		$strNode = $this->Session->get('tl_templates_node');

		if ($strNode == '')
		{
			return;
		}

		// Check the path (thanks to Arnaud Buchoux)
		if (Validator::isInsecurePath($strNode))
		{
			throw new RuntimeException('Insecure path ' . $strNode);
		}

		// Currently selected folder does not exist
		if (!is_dir(TL_ROOT . '/' . $strNode))
		{
			$this->Session->set('tl_templates_node', '');

			return;
		}

		$strPath = 'templates';
		$arrNodes = explode('/', preg_replace('/^templates\//', '', $strNode));
		$arrLinks = array();

		// Add root link
		$arrLinks[] = '<img src="' . TL_FILES_URL . 'system/themes/' . Backend::getTheme() . '/images/filemounts.gif" width="18" height="18" alt=""> <a href="' . $this->addToUrl('node=') . '" title="'.specialchars($GLOBALS['TL_LANG']['MSC']['selectAllNodes']).'">' . $GLOBALS['TL_LANG']['MSC']['filterAll'] . '</a>';

		// Generate breadcrumb trail
		foreach ($arrNodes as $strFolder)
		{
			$strPath .= '/' . $strFolder;

			// No link for the active folder
			if ($strFolder == basename($strNode))
			{
				$arrLinks[] = '<img src="' . TL_FILES_URL . 'system/themes/' . Backend::getTheme() . '/images/folderC.gif" width="18" height="18" alt=""> ' . $strFolder;
			}
			else
			{
				$arrLinks[] = '<img src="' . TL_FILES_URL . 'system/themes/' . Backend::getTheme() . '/images/folderC.gif" width="18" height="18" alt=""> <a href="' . $this->addToUrl('node='.$strPath) . '" title="'.specialchars($GLOBALS['TL_LANG']['MSC']['selectNode']).'">' . $strFolder . '</a>';
			}
		}

		// Limit tree
		$GLOBALS['TL_DCA']['tl_templates']['list']['sorting']['root'] = array($strNode);

		// Insert breadcrumb menu
		$GLOBALS['TL_DCA']['tl_templates']['list']['sorting']['breadcrumb'] .= '

<ul id="tl_breadcrumb">
  <li>' . implode(' &gt; </li><li>', $arrLinks) . '</li>
</ul>';
	}


	/**
	 * Create a new template
	 *
	 * @return string
	 */
	public function addNewTemplate()
	{
		/** @var Symfony\Component\HttpKernel\KernelInterface $kernel */
		global $kernel;

		$arrAllTemplates = array();
		$arrAllowed = trimsplit(',', Config::get('templateFiles'));

		/** @var SplFileInfo[] $files */
		$files = $kernel->getContainer()->get('contao.resource_finder')->findIn('templates')->files()->name('/\.(' . implode('|', $arrAllowed) . ')$/');

		foreach ($files as $file)
		{
			$strRelpath = str_replace(TL_ROOT . DIRECTORY_SEPARATOR, '', $file->getPathname());
			$strModule = preg_replace('@^(vendor|system/modules)/([^/]+(/.*-bundle)?)/.*$@', '$2', $strRelpath);
			$arrAllTemplates[$strModule][$strRelpath] = basename($strRelpath);
		}

		$strError = '';

		// Copy an existing template
		if (Input::post('FORM_SUBMIT') == 'tl_create_template')
		{
			$strOriginal = Input::post('original');

			if (Validator::isInsecurePath($strOriginal))
			{
				throw new RuntimeException('Invalid path ' . $strOriginal);
			}

			$strTarget = Input::post('target');

			if (Validator::isInsecurePath($strTarget))
			{
				throw new RuntimeException('Invalid path ' . $strTarget);
			}

			// Validate the target path
			if (strncmp($strTarget, 'templates', 9) !== 0 || !is_dir(TL_ROOT . '/' . $strTarget))
			{
				$strError = sprintf($GLOBALS['TL_LANG']['tl_templates']['invalid'], $strTarget);
			}
			else
			{
				$blnFound = false;

				// Validate the source path
				foreach ($arrAllTemplates as $arrTemplates)
				{
					if (isset($arrTemplates[$strOriginal]))
					{
						$blnFound = true;
						break;
					}
				}

				if (!$blnFound)
				{
					$strError = sprintf($GLOBALS['TL_LANG']['tl_templates']['invalid'], $strOriginal);
				}
				else
				{
					$strTarget .= '/' . basename($strOriginal);

					// Check whether the target file exists
					if (file_exists(TL_ROOT . '/' . $strTarget))
					{
						$strError = sprintf($GLOBALS['TL_LANG']['tl_templates']['exists'], $strTarget);
					}
					else
					{
						$this->import('Files');
						$this->Files->copy($strOriginal, $strTarget);
						$this->redirect($this->getReferer());
					}
				}
			}
		}

		$strAllTemplates = '';

		// Group the templates by module
		foreach ($arrAllTemplates as $k=>$v)
		{
			$strAllTemplates .= '<optgroup label="' . $k . '">';

			foreach ($v as $kk=>$vv)
			{
				$strAllTemplates .= sprintf('<option value="%s"%s>%s</option>', $kk, ((Input::post('original') == $kk) ? ' selected="selected"' : ''), $vv);
			}

			$strAllTemplates .= '</optgroup>';
		}

		// Show form
		return '
<div id="tl_buttons">
<a href="'.$this->getReferer(true).'" class="header_back" title="'.specialchars($GLOBALS['TL_LANG']['MSC']['backBTTitle']).'" accesskey="b" onclick="Backend.getScrollOffset()">'.$GLOBALS['TL_LANG']['MSC']['backBT'].'</a>
</div>'.(($strError != '') ? '

<div class="tl_message">
<p class="tl_error">'.$strError.'</p>
</div>' : '').'

<form action="'.ampersand(Environment::get('request')).'" id="tl_create_template" class="tl_form" method="post">
<div class="tl_formbody_edit">
<input type="hidden" name="FORM_SUBMIT" value="tl_create_template">
<input type="hidden" name="REQUEST_TOKEN" value="'.REQUEST_TOKEN.'">
<div class="tl_tbox">
<div>
  <h3><label for="ctrl_original">'.$GLOBALS['TL_LANG']['tl_templates']['original'][0].'</label></h3>
  <select name="original" id="ctrl_original" class="tl_select tl_chosen" onfocus="Backend.getScrollOffset()">'.$strAllTemplates.'</select>'.(($GLOBALS['TL_LANG']['tl_templates']['original'][1] && Config::get('showHelp')) ? '
  <p class="tl_help tl_tip">'.$GLOBALS['TL_LANG']['tl_templates']['original'][1].'</p>' : '').'
</div>
<div>
  <h3><label for="ctrl_target">'.$GLOBALS['TL_LANG']['tl_templates']['target'][0].'</label></h3>
  <select name="target" id="ctrl_target" class="tl_select" onfocus="Backend.getScrollOffset()"><option value="templates">templates</option>'. $this->getTargetFolders('templates') .'</select>'.(($GLOBALS['TL_LANG']['tl_templates']['target'][1] && Config::get('showHelp')) ? '
  <p class="tl_help tl_tip">'.$GLOBALS['TL_LANG']['tl_templates']['target'][1].'</p>' : '').'
</div>
</div>
</div>

<div class="tl_formbody_submit">
<div class="tl_submit_container">
  <button type="submit" name="create" id="create" class="tl_submit" accesskey="s">'.$GLOBALS['TL_LANG']['tl_templates']['newTpl'].'</button>
</div>
</div>
</form>';
	}


	/**
	 * Compares the current to the original template
	 *
	 * @param DataContainer $dc
	 *
	 * @return string
	 */
	public function compareTemplate(DataContainer $dc)
	{
		$strCurrentPath = $dc->id;
		$strName = pathinfo($strCurrentPath, PATHINFO_FILENAME);
		$strExtension = pathinfo($strCurrentPath, PATHINFO_EXTENSION);
		$arrTemplates = TemplateLoader::getFiles();
		$blnOverridesAnotherTpl = isset($arrTemplates[$strName]);

		$strPrefix = '';

		if (($pos = strpos($strName, '_')) !== false)
		{
			$strPrefix = substr($strName, 0, $pos + 1);
		}

		$strBuffer = '';
		$strCompareName = null;
		$strComparePath = null;

		// By default it's the original template to compare against
		if ($blnOverridesAnotherTpl)
		{
			$strCompareName = $strName;
			$strComparePath = $arrTemplates[$strCompareName] . '/' .$strCompareName . '.' . $strExtension;

			if ($strComparePath !== null)
			{
				$strBuffer .= '<p class="tl_info" style="margin-bottom:1em">' . sprintf($GLOBALS['TL_LANG']['tl_templates']['overridesAnotherTpl'], $strComparePath) . '</p>';
			}
		}

		// User selected template to compare against
<<<<<<< HEAD
		if (Input::post('to') && isset($arrTemplates[Input::post('to')]))
		{
			$strCompareName = Input::post('to');
=======
		if (\Input::post('from') && isset($arrTemplates[\Input::post('from')]))
		{
			$strCompareName = \Input::post('from');
>>>>>>> 8def1ae1
			$strComparePath = $arrTemplates[$strCompareName] . '/' .$strCompareName . '.' . $strExtension;
		}

		if ($strComparePath !== null)
		{
			$objCurrentFile = new File($strCurrentPath);
			$objCompareFile = new File($strComparePath);

			// Abort if one file is missing
			if (!$objCurrentFile->exists() || !$objCompareFile->exists())
			{
				$this->redirect('contao/main.php?act=error');
			}

			$objDiff = new Diff($objCompareFile->getContentAsArray(), $objCurrentFile->getContentAsArray());
			$strDiff = $objDiff->Render(new DiffRenderer(array('field'=>$strCurrentPath)));

			// Identical versions
			if ($strDiff == '')
			{
				$strBuffer .= '<p>' . $GLOBALS['TL_LANG']['MSC']['identicalVersions'] . '</p>';
			}
			else
			{
				$strBuffer .= $strDiff;
			}
		}
		else
		{
			$strBuffer .= '<p class="tl_info">' . $GLOBALS['TL_LANG']['tl_templates']['pleaseSelect'] . '</p>';
		}

		// Templates to compare against
		$arrComparable = array();
		$intPrefixLength = strlen($strPrefix);

		foreach ($arrTemplates as $k => $v)
		{
			if (substr($k, 0, $intPrefixLength) === $strPrefix)
			{
				$arrComparable[$k] = array
				(
					'version' => $k,
					'info'    => $k . '.' . $strExtension
				);
			}
		}

		/** @var BackendTemplate|object $objTemplate */
		$objTemplate = new BackendTemplate('be_diff');

		// Template variables
		$objTemplate->staticTo = $strCurrentPath;
		$objTemplate->versions = $arrComparable;
		$objTemplate->from = $strCompareName;
		$objTemplate->showLabel = specialchars($GLOBALS['TL_LANG']['MSC']['showDifferences']);
		$objTemplate->content = $strBuffer;
		$objTemplate->theme = Backend::getTheme();
		$objTemplate->base = Environment::get('base');
		$objTemplate->language = $GLOBALS['TL_LANGUAGE'];
		$objTemplate->title = specialchars($GLOBALS['TL_LANG']['MSC']['showDifferences']);
		$objTemplate->charset = Config::get('characterSet');

		Config::set('debugMode', false);

		throw new Contao\CoreBundle\Exception\ResponseException($objTemplate->getResponse());
	}


	/**
	 * Return the "compare template" button
	 *
	 * @param array  $row
	 * @param string $href
	 * @param string $label
	 * @param string $title
	 * @param string $icon
	 * @param string $attributes
	 *
	 * @return string
	 */
	public function compareButton($row, $href, $label, $title, $icon, $attributes)
	{
		return is_file(TL_ROOT . '/' . $row['id']) ? '<a href="' . $this->addToUrl($href . '&amp;id=' . $row['id']) . '" title="' . specialchars($title) . '" onclick="Backend.openModalIframe({\'width\':768,\'title\':\'' . specialchars(str_replace("'", "\\'", $row['id'])) . '\',\'url\':this.href});return false"' . $attributes . '>' . Image::getHtml($icon, $label) . '</a> ' : Image::getHtml(preg_replace('/\.gif$/i', '_.gif', $icon)).' ';
	}


	/**
	 * Recursively scan the templates directory and return all folders as array
	 *
	 * @param string  $strFolder
	 * @param integer $intLevel
	 *
	 * @return string
	 */
	protected function getTargetFolders($strFolder, $intLevel=1)
	{
		$strFolders = '';
		$strPath = TL_ROOT .'/'. $strFolder;

		foreach (scan($strPath) as $strFile)
		{
			if (!is_dir($strPath .'/'. $strFile) || strncmp($strFile, '.', 1) === 0)
			{
				continue;
			}

			$strRelPath = $strFolder .'/'. $strFile;
			$strFolders .= sprintf('<option value="%s"%s>%s%s</option>', $strRelPath, ((Input::post('target') == $strRelPath) ? ' selected="selected"' : ''), str_repeat(' &nbsp; ', $intLevel), basename($strRelPath));
			$strFolders .= $this->getTargetFolders($strRelPath, ($intLevel + 1));
		}

		return $strFolders;
	}


	/**
	 * Return the edit file source button
	 *
	 * @param array  $row
	 * @param string $href
	 * @param string $label
	 * @param string $title
	 * @param string $icon
	 * @param string $attributes
	 *
	 * @return string
	 */
	public function editSource($row, $href, $label, $title, $icon, $attributes)
	{
		return is_file(TL_ROOT . '/' . $row['id']) ? '<a href="'.$this->addToUrl($href.'&amp;id='.$row['id']).'" title="'.specialchars($title).'"'.$attributes.'>'.Image::getHtml($icon, $label).'</a> ' : Image::getHtml(preg_replace('/\.gif$/i', '_.gif', $icon)).' ';
	}
}<|MERGE_RESOLUTION|>--- conflicted
+++ resolved
@@ -391,15 +391,9 @@
 		}
 
 		// User selected template to compare against
-<<<<<<< HEAD
 		if (Input::post('to') && isset($arrTemplates[Input::post('to')]))
 		{
 			$strCompareName = Input::post('to');
-=======
-		if (\Input::post('from') && isset($arrTemplates[\Input::post('from')]))
-		{
-			$strCompareName = \Input::post('from');
->>>>>>> 8def1ae1
 			$strComparePath = $arrTemplates[$strCompareName] . '/' .$strCompareName . '.' . $strExtension;
 		}
 
