--- conflicted
+++ resolved
@@ -141,11 +141,7 @@
 	 * Show the related records
 	 *
 	 * @param array $data
-<<<<<<< HEAD
-	 * @param mixed $row
-=======
 	 * @param array $row
->>>>>>> ca7b480b
 	 */
 	public function showRelatedRecords($data, $row)
 	{
