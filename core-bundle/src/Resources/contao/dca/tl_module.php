<?php

/*
 * This file is part of Contao.
 *
 * (c) Leo Feyer
 *
 * @license LGPL-3.0-or-later
 */

use Contao\Backend;
use Contao\BackendUser;
use Contao\Config;
use Contao\Controller;
use Contao\CoreBundle\Exception\AccessDeniedException;
use Contao\DataContainer;
use Contao\StringUtil;
use Contao\System;

$GLOBALS['TL_DCA']['tl_module'] = array
(
	// Config
	'config' => array
	(
		'dataContainer'               => 'Table',
		'ptable'                      => 'tl_theme',
		'enableVersioning'            => true,
		'markAsCopy'                  => 'name',
		'onload_callback' => array
		(
			array('tl_module', 'checkPermission'),
			array('tl_module', 'addCustomLayoutSectionReferences')
		),
		'sql' => array
		(
			'keys' => array
			(
				'id' => 'primary'
			)
		)
	),

	// List
	'list' => array
	(
		'sorting' => array
		(
			'mode'                    => 4,
			'fields'                  => array('name'),
			'panelLayout'             => 'filter;sort,search,limit',
			'headerFields'            => array('name', 'author', 'tstamp'),
			'child_record_callback'   => array('tl_module', 'listModule')
		),
		'label' => array
		(
			'group_callback'          => array('tl_module', 'getGroupHeader')
		),
		'global_operations' => array
		(
			'all' => array
			(
				'href'                => 'act=select',
				'class'               => 'header_edit_all',
				'attributes'          => 'onclick="Backend.getScrollOffset()" accesskey="e"'
			)
		),
		'operations' => array
		(
			'edit' => array
			(
				'href'                => 'act=edit',
				'icon'                => 'edit.svg'
			),
			'copy' => array
			(
				'href'                => 'act=paste&amp;mode=copy',
				'icon'                => 'copy.svg',
				'attributes'          => 'onclick="Backend.getScrollOffset()"'
			),
			'cut' => array
			(
				'href'                => 'act=paste&amp;mode=cut',
				'icon'                => 'cut.svg',
				'attributes'          => 'onclick="Backend.getScrollOffset()"'
			),
			'delete' => array
			(
				'href'                => 'act=delete',
				'icon'                => 'delete.svg',
				'attributes'          => 'onclick="if(!confirm(\'' . $GLOBALS['TL_LANG']['MSC']['deleteConfirm'] . '\'))return false;Backend.getScrollOffset()"'
			),
			'show' => array
			(
				'href'                => 'act=show',
				'icon'                => 'show.svg'
			)
		)
	),

	// Palettes
	'palettes' => array
	(
		'__selector__'                => array('type', 'defineRoot', 'protected', 'reg_assignDir', 'reg_activate'),
		'default'                     => '{title_legend},name,type',
		'navigation'                  => '{title_legend},name,headline,type;{nav_legend},levelOffset,showLevel,hardLimit,showProtected,showHidden;{reference_legend:hide},defineRoot;{template_legend:hide},navigationTpl,customTpl;{protected_legend:hide},protected;{expert_legend:hide},guests,cssID',
		'customnav'                   => '{title_legend},name,headline,type;{nav_legend},pages,showProtected;{template_legend:hide},navigationTpl,customTpl;{protected_legend:hide},protected;{expert_legend:hide},guests,cssID',
		'breadcrumb'                  => '{title_legend},name,headline,type;{nav_legend},showHidden;{template_legend:hide},customTpl;{protected_legend:hide},protected;{expert_legend:hide},guests,cssID',
		'quicknav'                    => '{title_legend},name,headline,type;{nav_legend},customLabel,showLevel,hardLimit,showProtected,showHidden;{reference_legend:hide},rootPage;{template_legend:hide},customTpl;{protected_legend:hide},protected;{expert_legend:hide},guests,cssID',
		'quicklink'                   => '{title_legend},name,headline,type;{nav_legend},pages,customLabel;{template_legend:hide},customTpl;{protected_legend:hide},protected;{expert_legend:hide},guests,cssID',
		'booknav'                     => '{title_legend},name,headline,type;{nav_legend},rootPage,showProtected,showHidden;{template_legend:hide},customTpl;{protected_legend:hide},protected;{expert_legend:hide},guests,cssID',
		'articlenav'                  => '{title_legend},name,headline,type;{config_legend},loadFirst;{template_legend:hide},customTpl;{protected_legend:hide},protected;{expert_legend:hide},guests,cssID',
		'sitemap'                     => '{title_legend},name,headline,type;{nav_legend},showProtected,showHidden;{reference_legend:hide},rootPage;{template_legend:hide},navigationTpl,customTpl;{protected_legend:hide},protected;{expert_legend:hide},guests,cssID',
		'login'                       => '{title_legend},name,headline,type;{config_legend},autologin;{redirect_legend},jumpTo,redirectBack;{template_legend:hide},customTpl;{protected_legend:hide},protected;{expert_legend:hide},guests,cssID',
		'logout'                      => '{title_legend},name,type;{redirect_legend},jumpTo,redirectBack;{protected_legend:hide},protected;{expert_legend:hide},cssID',
		'personalData'                => '{title_legend},name,headline,type;{config_legend},editable;{redirect_legend},jumpTo;{template_legend:hide},memberTpl;{protected_legend:hide},protected;{expert_legend:hide},cssID',
		'registration'                => '{title_legend},name,headline,type;{config_legend},editable,newsletters,disableCaptcha;{account_legend},reg_groups,reg_allowLogin,reg_assignDir;{redirect_legend},jumpTo;{email_legend},reg_activate;{template_legend:hide},memberTpl;{protected_legend:hide},protected;{expert_legend:hide},guests,cssID',
		'changePassword'              => '{title_legend},name,headline,type;{redirect_legend},jumpTo;{template_legend:hide},customTpl;{protected_legend:hide},protected;{expert_legend:hide},cssID',
		'lostPassword'                => '{title_legend},name,headline,type;{config_legend},reg_skipName,disableCaptcha;{redirect_legend},jumpTo;{email_legend:hide},reg_jumpTo,reg_password;{template_legend:hide},customTpl;{protected_legend:hide},protected;{expert_legend:hide},guests,cssID',
		'closeAccount'                => '{title_legend},name,headline,type;{config_legend},reg_close;{redirect_legend},jumpTo;{template_legend:hide},customTpl;{protected_legend:hide},protected;{expert_legend:hide},cssID',
		'form'                        => '{title_legend},name,headline,type;{include_legend},form;{protected_legend:hide},protected;{expert_legend:hide},guests,cssID',
		'search'                      => '{title_legend},name,headline,type;{config_legend},queryType,fuzzy,contextLength,minKeywordLength,perPage,searchType;{redirect_legend:hide},jumpTo;{reference_legend:hide},pages;{template_legend:hide},searchTpl,customTpl;{protected_legend:hide},protected;{expert_legend:hide},guests,cssID',
		'articlelist'                 => '{title_legend},name,headline,type;{config_legend},skipFirst,inColumn;{reference_legend:hide},defineRoot;{template_legend:hide},customTpl;{protected_legend:hide},protected;{expert_legend:hide},guests,cssID',
		'randomImage'                 => '{title_legend},name,headline,type;{source_legend},multiSRC,imgSize,fullsize,useCaption;{template_legend:hide},customTpl;{protected_legend:hide},protected;{expert_legend:hide},guests,cssID',
		'html'                        => '{title_legend},name,type;{html_legend},html;{template_legend:hide},customTpl;{protected_legend:hide},protected;{expert_legend:hide},guests',
		'rssReader'                   => '{title_legend},name,headline,type;{config_legend},rss_feed,numberOfItems,perPage,skipFirst,rss_cache;{template_legend:hide},rss_template;{protected_legend:hide},protected;{expert_legend:hide},guests,cssID',
		'two_factor'                  => '{title_legend},name,headline,type;{template_legend:hide},customTpl;{protected_legend:hide},protected;{expert_legend:hide},cssID',
	),

	// Subpalettes
	'subpalettes' => array
	(
		'defineRoot'                  => 'rootPage',
		'protected'                   => 'groups',
		'reg_assignDir'               => 'reg_homeDir',
		'reg_activate'                => 'reg_jumpTo,reg_text'
	),

	// Fields
	'fields' => array
	(
		'id' => array
		(
			'search'                  => true,
			'sql'                     => "int(10) unsigned NOT NULL auto_increment"
		),
		'pid' => array
		(
			'foreignKey'              => 'tl_theme.name',
			'sql'                     => "int(10) unsigned NOT NULL default 0",
			'relation'                => array('type'=>'belongsTo', 'load'=>'lazy')
		),
		'tstamp' => array
		(
			'sql'                     => "int(10) unsigned NOT NULL default 0"
		),
		'name' => array
		(
			'exclude'                 => true,
			'sorting'                 => true,
			'flag'                    => 1,
			'search'                  => true,
			'inputType'               => 'text',
			'eval'                    => array('mandatory'=>true, 'maxlength'=>255, 'tl_class'=>'w50'),
			'sql'                     => "varchar(255) NOT NULL default ''"
		),
		'headline' => array
		(
			'exclude'                 => true,
			'search'                  => true,
			'inputType'               => 'inputUnit',
			'options'                 => array('h1', 'h2', 'h3', 'h4', 'h5', 'h6'),
			'eval'                    => array('maxlength'=>200, 'tl_class'=>'w50 clr'),
			'sql'                     => "varchar(255) NOT NULL default 'a:2:{s:5:\"value\";s:0:\"\";s:4:\"unit\";s:2:\"h2\";}'"
		),
		'type' => array
		(
			'exclude'                 => true,
			'sorting'                 => true,
			'flag'                    => 11,
			'filter'                  => true,
			'inputType'               => 'select',
			'options_callback'        => array('tl_module', 'getModules'),
			'reference'               => &$GLOBALS['TL_LANG']['FMD'],
			'eval'                    => array('helpwizard'=>true, 'chosen'=>true, 'submitOnChange'=>true, 'tl_class'=>'w50'),
			'sql'                     => "varchar(64) NOT NULL default 'navigation'"
		),
		'levelOffset' => array
		(
			'exclude'                 => true,
			'inputType'               => 'text',
			'eval'                    => array('maxlength'=>5, 'rgxp'=>'natural', 'tl_class'=>'w50'),
			'sql'                     => "smallint(5) unsigned NOT NULL default 0"
		),
		'showLevel' => array
		(
			'exclude'                 => true,
			'inputType'               => 'text',
			'eval'                    => array('maxlength'=>5, 'rgxp'=>'natural', 'tl_class'=>'w50'),
			'sql'                     => "smallint(5) unsigned NOT NULL default 0"
		),
		'hardLimit' => array
		(
			'exclude'                 => true,
			'inputType'               => 'checkbox',
			'eval'                    => array('tl_class'=>'w50'),
			'sql'                     => "char(1) NOT NULL default ''"
		),
		'showProtected' => array
		(
			'exclude'                 => true,
			'inputType'               => 'checkbox',
			'eval'                    => array('tl_class'=>'w50'),
			'sql'                     => "char(1) NOT NULL default ''"
		),
		'defineRoot' => array
		(
			'exclude'                 => true,
			'inputType'               => 'checkbox',
			'eval'                    => array('submitOnChange'=>true),
			'sql'                     => "char(1) NOT NULL default ''"
		),
		'rootPage' => array
		(
			'exclude'                 => true,
			'inputType'               => 'pageTree',
			'foreignKey'              => 'tl_page.title',
			'eval'                    => array('fieldType'=>'radio', 'tl_class'=>'clr'),
			'sql'                     => "int(10) unsigned NOT NULL default 0",
			'relation'                => array('type'=>'hasOne', 'load'=>'lazy')
		),
		'navigationTpl' => array
		(
			'exclude'                 => true,
			'inputType'               => 'select',
			'options_callback' => static function ()
			{
				return Controller::getTemplateGroup('nav_');
			},
			'eval'                    => array('includeBlankOption'=>true, 'chosen'=>true, 'tl_class'=>'w50'),
			'sql'                     => "varchar(64) NOT NULL default ''"
		),
		'customTpl' => array
		(
			'exclude'                 => true,
			'inputType'               => 'select',
<<<<<<< HEAD
			'options_callback' => static function (DataContainer $dc)
			{
				return Controller::getTemplateGroup('mod_' . $dc->activeRecord->type . '_', array(), 'mod_' . $dc->activeRecord->type);
			},
=======
>>>>>>> 712de247
			'eval'                    => array('chosen'=>true, 'tl_class'=>'w50'),
			'sql'                     => "varchar(64) NOT NULL default ''"
		),
		'pages' => array
		(
			'exclude'                 => true,
			'inputType'               => 'pageTree',
			'foreignKey'              => 'tl_page.title',
			'eval'                    => array('multiple'=>true, 'fieldType'=>'checkbox', 'isSortable'=>true, 'mandatory'=>true),
			'load_callback' => array
			(
				array('tl_module', 'setPagesFlags')
			),
			'sql'                     => "blob NULL",
			'relation'                => array('type'=>'hasMany', 'load'=>'lazy')
		),
		'showHidden' => array
		(
			'exclude'                 => true,
			'inputType'               => 'checkbox',
			'eval'                    => array('tl_class'=>'w50'),
			'sql'                     => "char(1) NOT NULL default ''"
		),
		'customLabel' => array
		(
			'exclude'                 => true,
			'inputType'               => 'text',
			'eval'                    => array('maxlength'=>64, 'rgxp'=>'extnd', 'tl_class'=>'w50'),
			'sql'                     => "varchar(64) NOT NULL default ''"
		),
		'autologin' => array
		(
			'exclude'                 => true,
			'inputType'               => 'checkbox',
			'sql'                     => "char(1) NOT NULL default ''"
		),
		'jumpTo' => array
		(
			'exclude'                 => true,
			'inputType'               => 'pageTree',
			'foreignKey'              => 'tl_page.title',
			'eval'                    => array('fieldType'=>'radio'),
			'sql'                     => "int(10) unsigned NOT NULL default 0",
			'relation'                => array('type'=>'hasOne', 'load'=>'lazy')
		),
		'redirectBack' => array
		(
			'exclude'                 => true,
			'inputType'               => 'checkbox',
			'sql'                     => "char(1) NOT NULL default ''"
		),
		'editable' => array
		(
			'exclude'                 => true,
			'inputType'               => 'checkboxWizard',
			'options_callback'        => array('tl_module', 'getEditableMemberProperties'),
			'eval'                    => array('multiple'=>true),
			'sql'                     => "blob NULL"
		),
		'memberTpl' => array
		(
			'exclude'                 => true,
			'inputType'               => 'select',
			'options_callback' => static function ()
			{
				return Controller::getTemplateGroup('member_');
			},
			'eval'                    => array('includeBlankOption'=>true, 'chosen'=>true, 'tl_class'=>'w50'),
			'sql'                     => "varchar(64) NOT NULL default ''"
		),
		'form' => array
		(
			'exclude'                 => true,
			'inputType'               => 'select',
			'foreignKey'              => 'tl_form.title',
			'options_callback'        => array('tl_module', 'getForms'),
			'eval'                    => array('chosen'=>true, 'tl_class'=>'w50 wizard'),
			'sql'                     => "int(10) unsigned NOT NULL default 0",
			'relation'                => array('type'=>'hasOne', 'load'=>'lazy')
		),
		'queryType' => array
		(
			'exclude'                 => true,
			'inputType'               => 'select',
			'options'                 => array('and', 'or'),
			'reference'               => &$GLOBALS['TL_LANG']['tl_module'],
			'eval'                    => array('helpwizard'=>true, 'tl_class'=>'w50'),
			'sql'                     => "varchar(32) NOT NULL default 'and'"
		),
		'fuzzy' => array
		(
			'exclude'                 => true,
			'inputType'               => 'checkbox',
			'eval'                    => array('tl_class'=>'w50 m12'),
			'sql'                     => "char(1) NOT NULL default ''"
		),
		'contextLength' => array
		(
			'exclude'                 => true,
			'inputType'               => 'text',
			'eval'                    => array('multiple'=>true, 'size'=>2, 'rgxp'=>'natural', 'tl_class'=>'w50', 'placeholder'=>array(48, 360)),
			'sql'                     => "varchar(64) NOT NULL default ''"
		),
		'minKeywordLength' => array
		(
			'exclude'                 => true,
			'inputType'               => 'text',
			'eval'                    => array('rgxp'=>'natural', 'tl_class'=>'w50'),
			'sql'                     => "smallint(5) unsigned NOT NULL default 4"
		),
		'perPage' => array
		(
			'exclude'                 => true,
			'inputType'               => 'text',
			'eval'                    => array('rgxp'=>'natural', 'tl_class'=>'w50'),
			'sql'                     => "smallint(5) unsigned NOT NULL default 0"
		),
		'searchType' => array
		(
			'exclude'                 => true,
			'inputType'               => 'select',
			'options'                 => array('simple', 'advanced'),
			'reference'               => &$GLOBALS['TL_LANG']['tl_module'],
			'eval'                    => array('helpwizard'=>true, 'tl_class'=>'w50'),
			'sql'                     => "varchar(32) NOT NULL default 'simple'"
		),
		'searchTpl' => array
		(
			'exclude'                 => true,
			'inputType'               => 'select',
			'options_callback' => static function ()
			{
				return Controller::getTemplateGroup('search_');
			},
			'eval'                    => array('includeBlankOption'=>true, 'chosen'=>true, 'tl_class'=>'w50'),
			'sql'                     => "varchar(64) NOT NULL default ''"
		),
		'inColumn' => array
		(
			'exclude'                 => true,
			'inputType'               => 'select',
			'options_callback'        => array('tl_module', 'getLayoutSections'),
			'reference'               => &$GLOBALS['TL_LANG']['COLS'],
			'eval'                    => array('tl_class'=>'w50'),
			'sql'                     => "varchar(32) NOT NULL default 'main'"
		),
		'skipFirst' => array
		(
			'exclude'                 => true,
			'inputType'               => 'text',
			'eval'                    => array('rgxp'=>'natural', 'tl_class'=>'w50'),
			'sql'                     => "smallint(5) unsigned NOT NULL default 0"
		),
		'loadFirst' => array
		(
			'exclude'                 => true,
			'inputType'               => 'checkbox',
			'sql'                     => "char(1) NOT NULL default ''"
		),
		'singleSRC' => array
		(
			'exclude'                 => true,
			'inputType'               => 'fileTree',
			'eval'                    => array('fieldType'=>'radio', 'filesOnly'=>true, 'mandatory'=>true, 'tl_class'=>'clr'),
			'sql'                     => "binary(16) NULL"
		),
		'url' => array
		(
			'exclude'                 => true,
			'inputType'               => 'text',
			'eval'                    => array('mandatory'=>true, 'rgxp'=>'url', 'decodeEntities'=>true, 'maxlength'=>255, 'tl_class'=>'w50'),
			'sql'                     => "varchar(255) NOT NULL default ''"
		),
		'imgSize' => array
		(
			'exclude'                 => true,
			'inputType'               => 'imageSize',
			'reference'               => &$GLOBALS['TL_LANG']['MSC'],
			'eval'                    => array('rgxp'=>'natural', 'includeBlankOption'=>true, 'nospace'=>true, 'helpwizard'=>true, 'tl_class'=>'w50'),
			'options_callback' => static function ()
			{
				return System::getContainer()->get('contao.image.image_sizes')->getOptionsForUser(BackendUser::getInstance());
			},
			'sql'                     => "varchar(255) NOT NULL default ''"
		),
		'useCaption' => array
		(
			'exclude'                 => true,
			'inputType'               => 'checkbox',
			'eval'                    => array('tl_class'=>'w50'),
			'sql'                     => "char(1) NOT NULL default ''"
		),
		'fullsize' => array
		(
			'exclude'                 => true,
			'inputType'               => 'checkbox',
			'eval'                    => array('tl_class'=>'w50 m12'),
			'sql'                     => "char(1) NOT NULL default ''"
		),
		'multiSRC' => array
		(
			'exclude'                 => true,
			'inputType'               => 'fileTree',
			'eval'                    => array('multiple'=>true, 'fieldType'=>'checkbox', 'orderField'=>'orderSRC', 'files'=>true, 'mandatory'=>true),
			'load_callback' => array
			(
				array('tl_module', 'setMultiSrcFlags')
			),
			'sql'                     => "blob NULL"
		),
		'orderSRC' => array
		(
			'label'                   => &$GLOBALS['TL_LANG']['MSC']['sortOrder'],
			'sql'                     => "blob NULL"
		),
		'html' => array
		(
			'exclude'                 => true,
			'search'                  => true,
			'inputType'               => 'textarea',
			'eval'                    => array('allowHtml'=>true, 'class'=>'monospace', 'rte'=>'ace|html', 'helpwizard'=>true),
			'explanation'             => 'insertTags',
			'sql'                     => "text NULL"
		),
		'rss_cache' => array
		(
			'exclude'                 => true,
			'inputType'               => 'select',
			'options'                 => array(0, 5, 15, 30, 60, 300, 900, 1800, 3600, 10800, 21600, 43200, 86400),
			'eval'                    => array('tl_class'=>'w50'),
			'reference'               => &$GLOBALS['TL_LANG']['CACHE'],
			'sql'                     => "int(10) unsigned NOT NULL default 3600"
		),
		'rss_feed' => array
		(
			'exclude'                 => true,
			'inputType'               => 'textarea',
			'eval'                    => array('mandatory'=>true, 'decodeEntities'=>true, 'style'=>'height:60px'),
			'sql'                     => "text NULL"
		),
		'rss_template' => array
		(
			'exclude'                 => true,
			'inputType'               => 'select',
			'options_callback' => static function ()
			{
				return Controller::getTemplateGroup('rss_');
			},
			'eval'                    => array('includeBlankOption'=>true, 'chosen'=>true, 'tl_class'=>'w50'),
			'sql'                     => "varchar(64) NOT NULL default ''"
		),
		'numberOfItems' => array
		(
			'exclude'                 => true,
			'inputType'               => 'text',
			'eval'                    => array('mandatory'=>true, 'rgxp'=>'natural', 'tl_class'=>'w50'),
			'sql'                     => "smallint(5) unsigned NOT NULL default 3"
		),
		'disableCaptcha' => array
		(
			'exclude'                 => true,
			'inputType'               => 'checkbox',
			'sql'                     => "char(1) NOT NULL default ''"
		),
		'reg_groups' => array
		(
			'exclude'                 => true,
			'inputType'               => 'checkbox',
			'foreignKey'              => 'tl_member_group.name',
			'eval'                    => array('multiple'=>true),
			'sql'                     => "blob NULL",
			'relation'                => array('type'=>'hasMany', 'load'=>'lazy')
		),
		'reg_allowLogin' => array
		(
			'exclude'                 => true,
			'inputType'               => 'checkbox',
			'sql'                     => "char(1) NOT NULL default ''"
		),
		'reg_skipName' => array
		(
			'exclude'                 => true,
			'inputType'               => 'checkbox',
			'sql'                     => "char(1) NOT NULL default ''"
		),
		'reg_close' => array
		(
			'exclude'                 => true,
			'inputType'               => 'select',
			'options'                 => array('close_deactivate', 'close_delete'),
			'eval'                    => array('tl_class'=>'w50'),
			'reference'               => &$GLOBALS['TL_LANG']['tl_module'],
			'sql'                     => "varchar(32) NOT NULL default ''"
		),
		'reg_assignDir' => array
		(
			'exclude'                 => true,
			'inputType'               => 'checkbox',
			'eval'                    => array('submitOnChange'=>true),
			'sql'                     => "char(1) NOT NULL default ''"
		),
		'reg_homeDir' => array
		(
			'exclude'                 => true,
			'inputType'               => 'fileTree',
			'eval'                    => array('fieldType'=>'radio', 'tl_class'=>'clr'),
			'sql'                     => "binary(16) NULL"
		),
		'reg_activate' => array
		(
			'exclude'                 => true,
			'inputType'               => 'checkbox',
			'eval'                    => array('submitOnChange'=>true),
			'sql'                     => "char(1) NOT NULL default ''"
		),
		'reg_jumpTo' => array
		(
			'exclude'                 => true,
			'inputType'               => 'pageTree',
			'foreignKey'              => 'tl_page.title',
			'eval'                    => array('fieldType'=>'radio'),
			'sql'                     => "int(10) unsigned NOT NULL default 0",
			'relation'                => array('type'=>'hasOne', 'load'=>'lazy')
		),
		'reg_text' => array
		(
			'exclude'                 => true,
			'inputType'               => 'textarea',
			'eval'                    => array('style'=>'height:120px', 'decodeEntities'=>true, 'alwaysSave'=>true),
			'load_callback' => array
			(
				array('tl_module', 'getActivationDefault')
			),
			'sql'                     => "text NULL"
		),
		'reg_password' => array
		(
			'exclude'                 => true,
			'inputType'               => 'textarea',
			'eval'                    => array('style'=>'height:120px', 'decodeEntities'=>true, 'alwaysSave'=>true),
			'load_callback'           => array
			(
				array('tl_module', 'getPasswordDefault')
			),
			'sql'                     => "text NULL"
		),
		'protected' => array
		(
			'exclude'                 => true,
			'filter'                  => true,
			'inputType'               => 'checkbox',
			'eval'                    => array('submitOnChange'=>true),
			'sql'                     => "char(1) NOT NULL default ''"
		),
		'groups' => array
		(
			'exclude'                 => true,
			'inputType'               => 'checkbox',
			'foreignKey'              => 'tl_member_group.name',
			'eval'                    => array('mandatory'=>true, 'multiple'=>true),
			'sql'                     => "blob NULL",
			'relation'                => array('type'=>'hasMany', 'load'=>'lazy')
		),
		'guests' => array
		(
			'exclude'                 => true,
			'filter'                  => true,
			'inputType'               => 'checkbox',
			'sql'                     => "char(1) NOT NULL default ''"
		),
		'cssID' => array
		(
			'exclude'                 => true,
			'inputType'               => 'text',
			'eval'                    => array('multiple'=>true, 'size'=>2, 'tl_class'=>'w50'),
			'sql'                     => "varchar(255) NOT NULL default ''"
		)
	)
);

/**
 * Provide miscellaneous methods that are used by the data configuration array.
 *
 * @author Leo Feyer <https://github.com/leofeyer>
 */
class tl_module extends Backend
{
	/**
	 * Import the back end user object
	 */
	public function __construct()
	{
		parent::__construct();
		$this->import(BackendUser::class, 'User');
	}

	/**
	 * Check permissions to edit the table
	 *
	 * @throws AccessDeniedException
	 */
	public function checkPermission()
	{
		if ($this->User->isAdmin)
		{
			return;
		}

		if (!$this->User->hasAccess('modules', 'themes'))
		{
			throw new AccessDeniedException('Not enough permissions to access the front end modules module.');
		}
	}

	/**
	 * Return all front end modules as array
	 *
	 * @return array
	 */
	public function getModules()
	{
		$groups = array();

		foreach ($GLOBALS['FE_MOD'] as $k=>$v)
		{
			foreach (array_keys($v) as $kk)
			{
				$groups[$k][] = $kk;
			}
		}

		return $groups;
	}

	/**
	 * Return all editable fields of table tl_member
	 *
	 * @return array
	 */
	public function getEditableMemberProperties()
	{
		$return = array();

		System::loadLanguageFile('tl_member');
		$this->loadDataContainer('tl_member');

		foreach ($GLOBALS['TL_DCA']['tl_member']['fields'] as $k=>$v)
		{
			if ($v['eval']['feEditable'])
			{
				$return[$k] = $GLOBALS['TL_DCA']['tl_member']['fields'][$k]['label'][0];
			}
		}

		return $return;
	}

	/**
	 * Get all forms and return them as array
	 *
	 * @return array
	 */
	public function getForms()
	{
		if (!$this->User->isAdmin && !is_array($this->User->forms))
		{
			return array();
		}

		$arrForms = array();
		$objForms = $this->Database->execute("SELECT id, title FROM tl_form ORDER BY title");

		while ($objForms->next())
		{
			if ($this->User->hasAccess($objForms->id, 'forms'))
			{
				$arrForms[$objForms->id] = $objForms->title;
			}
		}

		return $arrForms;
	}

	/**
	 * Return all layout sections as array
	 *
	 * @return array
	 */
	public function getLayoutSections()
	{
		$arrSections = array('header', 'left', 'right', 'main', 'footer');

		// Check for custom layout sections
		$objLayout = $this->Database->query("SELECT sections FROM tl_layout WHERE sections!=''");

		while ($objLayout->next())
		{
			$arrCustom = StringUtil::deserialize($objLayout->sections);

			// Add the custom layout sections
			if (!empty($arrCustom) && is_array($arrCustom))
			{
				foreach ($arrCustom as $v)
				{
					if (!empty($v['id']))
					{
						$arrSections[] = $v['id'];
					}
				}
			}
		}

		return Backend::convertLayoutSectionIdsToAssociativeArray($arrSections);
	}

	/**
	 * Use the module type as group header if sorted by type (see #8402)
	 *
	 * @param string $group
	 * @param string $mode
	 * @param string $field
	 * @param array  $row
	 *
	 * @return string
	 */
	public function getGroupHeader($group, $mode, $field, $row)
	{
		if ($field == 'type')
		{
			return $row['type'];
		}

		return $group;
	}

	/**
	 * Load the default activation text
	 *
	 * @param mixed $varValue
	 *
	 * @return mixed
	 */
	public function getActivationDefault($varValue)
	{
		if (trim($varValue) === '')
		{
			$varValue = (is_array($GLOBALS['TL_LANG']['tl_module']['emailText']) ? $GLOBALS['TL_LANG']['tl_module']['emailText'][1] : $GLOBALS['TL_LANG']['tl_module']['emailText']);
		}

		return $varValue;
	}

	/**
	 * Load the default password text
	 *
	 * @param mixed $varValue
	 *
	 * @return mixed
	 */
	public function getPasswordDefault($varValue)
	{
		if (trim($varValue) === '')
		{
			$varValue = (is_array($GLOBALS['TL_LANG']['tl_module']['passwordText']) ? $GLOBALS['TL_LANG']['tl_module']['passwordText'][1] : $GLOBALS['TL_LANG']['tl_module']['passwordText']);
		}

		return $varValue;
	}

	/**
	 * List a front end module
	 *
	 * @param array $row
	 *
	 * @return string
	 */
	public function listModule($row)
	{
		return '<div class="tl_content_left">' . $row['name'] . ' <span style="color:#999;padding-left:3px">[' . ($GLOBALS['TL_LANG']['FMD'][$row['type']][0] ?? $row['type']) . ']</span></div>';
	}

	/**
	 * Dynamically add flags to the "multiSRC" field
	 *
	 * @param mixed         $varValue
	 * @param DataContainer $dc
	 *
	 * @return mixed
	 */
	public function setMultiSrcFlags($varValue, DataContainer $dc)
	{
		if ($dc->activeRecord && $dc->activeRecord->type == 'randomImage')
		{
			$GLOBALS['TL_DCA'][$dc->table]['fields'][$dc->field]['eval']['isGallery'] = true;
			$GLOBALS['TL_DCA'][$dc->table]['fields'][$dc->field]['eval']['extensions'] = Config::get('validImageTypes');
		}

		return $varValue;
	}

	/**
	 * Dynamically change attributes of the "pages" field
	 *
	 * @param mixed         $varValue
	 * @param DataContainer $dc
	 *
	 * @return mixed
	 */
	public function setPagesFlags($varValue, DataContainer $dc)
	{
		if ($dc->activeRecord && $dc->activeRecord->type == 'search')
		{
			$GLOBALS['TL_DCA'][$dc->table]['fields'][$dc->field]['eval']['mandatory'] = false;
			unset($GLOBALS['TL_DCA'][$dc->table]['fields'][$dc->field]['eval']['isSortable']);
		}

		return $varValue;
	}
}<|MERGE_RESOLUTION|>--- conflicted
+++ resolved
@@ -243,13 +243,6 @@
 		(
 			'exclude'                 => true,
 			'inputType'               => 'select',
-<<<<<<< HEAD
-			'options_callback' => static function (DataContainer $dc)
-			{
-				return Controller::getTemplateGroup('mod_' . $dc->activeRecord->type . '_', array(), 'mod_' . $dc->activeRecord->type);
-			},
-=======
->>>>>>> 712de247
 			'eval'                    => array('chosen'=>true, 'tl_class'=>'w50'),
 			'sql'                     => "varchar(64) NOT NULL default ''"
 		),
