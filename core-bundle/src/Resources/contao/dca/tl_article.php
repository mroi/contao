--- conflicted
+++ resolved
@@ -588,17 +588,13 @@
 				$slugOptions = $objPage->getSlugOptions();
 			}
 
-<<<<<<< HEAD
 			$varValue = System::getContainer()->get('contao.slug.generator')->generate(StringUtil::prepareSlug($dc->activeRecord->title), $slugOptions);
-=======
-			$varValue = System::getContainer()->get('contao.slug.generator')->generate(StringUtil::stripInsertTags($dc->activeRecord->title), $slugOptions);
 
 			// Prefix numeric aliases (see #1598)
 			if (is_numeric($varValue))
 			{
 				$varValue = 'id-' . $varValue;
 			}
->>>>>>> 123c6d40
 		}
 
 		// Add a prefix to reserved names (see #6066)
@@ -868,21 +864,15 @@
 					continue;
 				}
 
-				// Set the new alias
 				$slugOptions = array();
 
 				// Read the slug options from the associated page
 				if (($objPage = PageModel::findWithDetails($objArticle->pid)) !== null)
 				{
-					$slugOptions['locale'] = $objPage->language;
-
-					if ($objPage->validAliasCharacters)
-					{
-						$slugOptions['validChars'] = $objPage->validAliasCharacters;
-					}
-				}
-
-				$strAlias = System::getContainer()->get('contao.slug.generator')->generate(StringUtil::stripInsertTags($objArticle->title), $slugOptions);
+					$slugOptions = $objPage->getSlugOptions();
+				}
+
+				$strAlias = System::getContainer()->get('contao.slug.generator')->generate(StringUtil::prepareSlug($objArticle->title), $slugOptions);
 
 				// Prefix numeric aliases (see #1598)
 				if (is_numeric($strAlias))
