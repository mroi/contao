--- conflicted
+++ resolved
@@ -423,13 +423,7 @@
 	)
 );
 
-<<<<<<< HEAD
-/**
- * Filter disabled groups in the front end (see #6757)
- */
-=======
 // Filter disabled groups in the front end (see #6757)
->>>>>>> b1e6ae7b
 if (TL_MODE == 'FE')
 {
 	$GLOBALS['TL_DCA']['tl_member']['fields']['groups']['options_callback'] = array('tl_member', 'getActiveGroups');
@@ -524,47 +518,7 @@
 			return Image::getHtml(preg_replace('/\.svg$/i', '_.svg', $icon));
 		}
 
-<<<<<<< HEAD
 		return '<a href="contao/preview.php?user='.rawurlencode($row['username']).'" title="'.StringUtil::specialchars($title).'" target="_blank">'.Image::getHtml($icon, $label).'</a> ';
-=======
-		return '<a href="contao/preview.php?user='.rawurlencode($row['username']).'" target="_blank" title="'.StringUtil::specialchars($title).'">'.Image::getHtml($icon, $label).'</a> ';
-	}
-
-	/**
-	 * Reset the autologin hash
-	 *
-	 * @param string        $varValue
-	 * @param DataContainer $dc
-	 *
-	 * @return string
-	 */
-	public function resetAutologin($varValue, $dc)
-	{
-		// Return if a user edits their own account in the front end
-		if (TL_MODE == 'FE')
-		{
-			return $varValue;
-		}
-
-		// Return if there is no user (e.g. upon registration)
-		if (!$dc)
-		{
-			return $varValue;
-		}
-
-		$objUser = $this->Database->prepare("SELECT * FROM tl_member WHERE id=?")
-								  ->limit(1)
-								  ->execute($dc->id);
-
-		// Reset the autologin hash
-		if ($varValue != $objUser->{$dc->field})
-		{
-			$this->Database->prepare("UPDATE tl_member SET autologin=NULL WHERE id=?")
-						   ->execute($dc->id);
-		}
-
-		return $varValue;
->>>>>>> b1e6ae7b
 	}
 
 	/**
@@ -636,43 +590,6 @@
 					   ->execute($time, $dc->id);
 	}
 
-<<<<<<< HEAD
-=======
-	/**
-	 * Check whether the user session should be removed
-	 *
-	 * @param DataContainer $dc
-	 */
-	public function checkRemoveSession($dc)
-	{
-		if (!$dc instanceof DataContainer || !$dc->activeRecord)
-		{
-			return;
-		}
-
-		if ($dc->activeRecord->disable || ($dc->activeRecord->start != '' && $dc->activeRecord->start > time()) || ($dc->activeRecord->stop != '' && $dc->activeRecord->stop < time()))
-		{
-			$this->removeSession($dc);
-		}
-	}
-
-	/**
-	 * Remove the session if a user is deleted (see #5353)
-	 *
-	 * @param DataContainer $dc
-	 */
-	public function removeSession($dc)
-	{
-		if (!$dc instanceof DataContainer || !$dc->activeRecord)
-		{
-			return;
-		}
-
-		$this->Database->prepare("DELETE FROM tl_session WHERE name='FE_USER_AUTH' AND pid=?")
-					   ->execute($dc->activeRecord->id);
-	}
-
->>>>>>> b1e6ae7b
 	/**
 	 * Return the "toggle visibility" button
 	 *
