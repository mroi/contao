--- conflicted
+++ resolved
@@ -272,13 +272,8 @@
 
 			if ($objFile !== null && file_exists(TL_ROOT . '/' . $objFile->path))
 			{
-<<<<<<< HEAD
-				$rootDir = System::getContainer()->getParameter('kernel.project_dir');
-				$label = Image::getHtml(System::getContainer()->get('contao.image.image_factory')->create($rootDir . '/' . $objFile->path, array(75, 50, 'center_top'))->getUrl($rootDir), '', 'class="theme_preview"') . ' ' . $label;
-=======
-				$projectDir = Contao\System::getContainer()->getParameter('kernel.project_dir');
-				$label = Contao\Image::getHtml(Contao\System::getContainer()->get('contao.image.image_factory')->create($projectDir . '/' . $objFile->path, array(75, 50, 'center_top'))->getUrl($projectDir), '', 'class="theme_preview"') . ' ' . $label;
->>>>>>> 12a36967
+				$projectDir = System::getContainer()->getParameter('kernel.project_dir');
+				$label = Image::getHtml(System::getContainer()->get('contao.image.image_factory')->create($projectDir . '/' . $objFile->path, array(75, 50, 'center_top'))->getUrl($projectDir), '', 'class="theme_preview"') . ' ' . $label;
 			}
 		}
 
@@ -337,15 +332,9 @@
 	protected function doGetTemplateFolders($path, $level=0)
 	{
 		$return = array();
-<<<<<<< HEAD
-		$rootDir = System::getContainer()->getParameter('kernel.project_dir');
-
-		foreach (Folder::scan($rootDir . '/' . $path) as $file)
-=======
-		$projectDir = Contao\System::getContainer()->getParameter('kernel.project_dir');
-
-		foreach (scan($projectDir . '/' . $path) as $file)
->>>>>>> 12a36967
+		$projectDir = System::getContainer()->getParameter('kernel.project_dir');
+
+		foreach (Folder::scan($projectDir . '/' . $path) as $file)
 		{
 			if (is_dir($projectDir . '/' . $path . '/' . $file))
 			{
