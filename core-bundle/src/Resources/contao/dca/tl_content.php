--- conflicted
+++ resolved
@@ -1726,8 +1726,7 @@
 		// Check the field access
 		if (!$this->User->hasAccess('tl_content::invisible', 'alexf'))
 		{
-			$this->log('Not enough permissions to publish/unpublish content element ID "'.$intId.'"', __METHOD__, TL_ERROR);
-			$this->redirect('contao/main.php?act=error');
+			throw new Contao\CoreBundle\Exception\AccessDeniedException('Not enough permissions to show/hide content element ID ' . $intId . '.');
 		}
 
 		// The onload_callbacks vary depending on the dynamic parent table (see #4894)
@@ -1747,15 +1746,6 @@
 			}
 		}
 
-<<<<<<< HEAD
-		// Check permissions to publish
-		if (!$this->User->hasAccess('tl_content::invisible', 'alexf'))
-		{
-			throw new Contao\CoreBundle\Exception\AccessDeniedException('Not enough permissions to show/hide content element ID ' . $intId . '.');
-		}
-
-=======
->>>>>>> b4709770
 		$objVersions = new Versions('tl_content', $intId);
 		$objVersions->initialize();
 
