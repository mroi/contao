--- conflicted
+++ resolved
@@ -1966,39 +1966,25 @@
 	 */
 	public function toggleIcon($row, $href, $label, $title, $icon, $attributes)
 	{
-<<<<<<< HEAD
+		if (Input::get('cid'))
+		{
+			$this->toggleVisibility(Input::get('cid'), (Input::get('state') == 1), (@func_get_arg(12) ?: null));
+			$this->redirect($this->getReferer());
+		}
+
+		// Check permissions AFTER checking the cid, so hacking attempts are logged
+		if (!$this->User->hasAccess('tl_content::invisible', 'alexf'))
+		{
+			return '';
+		}
+
 		// Disable the button if the element type is not allowed
 		if (!$this->User->hasAccess($row['type'], 'elements'))
 		{
 			return Image::getHtml(preg_replace('/\.svg$/i', '_.svg', $icon)) . ' ';
 		}
 
-		if (Input::get('cid'))
-=======
-		if (Contao\Input::get('cid'))
->>>>>>> 12a36967
-		{
-			$this->toggleVisibility(Input::get('cid'), (Input::get('state') == 1), (@func_get_arg(12) ?: null));
-			$this->redirect($this->getReferer());
-		}
-
-		// Check permissions AFTER checking the cid, so hacking attempts are logged
-		if (!$this->User->hasAccess('tl_content::invisible', 'alexf'))
-		{
-			return '';
-		}
-
-<<<<<<< HEAD
 		$href .= '&amp;id=' . Input::get('id') . '&amp;cid=' . $row['id'] . '&amp;state=' . $row['invisible'];
-=======
-		// Disable the button if the element type is not allowed
-		if (!$this->User->hasAccess($row['type'], 'elements'))
-		{
-			return Contao\Image::getHtml(preg_replace('/\.svg$/i', '_.svg', $icon)) . ' ';
-		}
-
-		$href .= '&amp;id=' . Contao\Input::get('id') . '&amp;cid=' . $row['id'] . '&amp;state=' . $row['invisible'];
->>>>>>> 12a36967
 
 		if ($row['invisible'])
 		{
@@ -2057,26 +2043,18 @@
 
 		if ($objRow->numRows < 1)
 		{
-			throw new Contao\CoreBundle\Exception\AccessDeniedException('Invalid content element ID ' . $intId . '.');
+			throw new AccessDeniedException('Invalid content element ID ' . $intId . '.');
 		}
 
 		if (!$this->User->hasAccess($objRow->type, 'elements'))
 		{
-			throw new Contao\CoreBundle\Exception\AccessDeniedException('Not enough permissions to modify content elements of type "' . $objRow->type . '".');
-		}
-
-<<<<<<< HEAD
-				if (!$this->User->hasAccess($objRow->type, 'elements'))
-				{
-					throw new AccessDeniedException('Not enough permissions to modify content elements of type "' . $objRow->type . '".');
-				}
-			}
-=======
+			throw new AccessDeniedException('Not enough permissions to modify content elements of type "' . $objRow->type . '".');
+		}
+
 		// Set the current record
 		if ($dc)
 		{
 			$dc->activeRecord = $objRow;
->>>>>>> 12a36967
 		}
 
 		$objVersions = new Versions('tl_content', $intId);
