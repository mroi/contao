--- conflicted
+++ resolved
@@ -1206,80 +1206,7 @@
 	 */
 	public function getGalleryTemplates()
 	{
-<<<<<<< HEAD
-		// Only look for a theme in the articles module (see #4808)
-		if (Input::get('do') == 'article')
-		{
-			$intPid = $dc->activeRecord->pid;
-
-			// Override multiple
-			if (Input::get('act') == 'overrideAll')
-			{
-				$intPid = Input::get('id');
-			}
-
-			// Get the page ID
-			$objArticle = $this->Database->prepare("SELECT pid FROM tl_article WHERE id=?")
-										 ->limit(1)
-										 ->execute($intPid);
-
-			// Load the page
-			$objPage = PageModel::findWithDetails($objArticle->pid);
-
-			// Get the theme ID
-			$objLayout = LayoutModel::findByPk($objPage->layout);
-
-			if ($objLayout === null)
-			{
-				return array();
-			}
-		}
-
-		// Return all gallery templates
-		return $this->getTemplateGroup('gallery_', $objLayout->pid);
-	}
-
-
-	/**
-	 * Return all player templates as array
-	 * @param \DataContainer
-	 * @return array
-	 */
-	public function getPlayerTemplates(DataContainer $dc)
-	{
-		// Only look for a theme in the articles module (see #4808)
-		if (Input::get('do') == 'article')
-		{
-			$intPid = $dc->activeRecord->pid;
-
-			// Override multiple
-			if (Input::get('act') == 'overrideAll')
-			{
-				$intPid = Input::get('id');
-			}
-
-			// Get the page ID
-			$objArticle = $this->Database->prepare("SELECT pid FROM tl_article WHERE id=?")
-										 ->limit(1)
-										 ->execute($intPid);
-
-			// Load the page
-			$objPage = PageModel::findWithDetails($objArticle->pid);
-
-			// Get the theme ID
-			$objLayout = LayoutModel::findByPk($objPage->layout);
-
-			if ($objLayout === null)
-			{
-				return array();
-			}
-		}
-
-		// Return all gallery templates
-		return $this->getTemplateGroup('player_', $objLayout->pid);
-=======
 		return $this->getTemplateGroup('gallery_');
->>>>>>> e73eb900
 	}
 
 
