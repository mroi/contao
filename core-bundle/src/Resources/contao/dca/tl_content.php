--- conflicted
+++ resolved
@@ -177,13 +177,8 @@
 			'inputType'               => 'select',
 			'options_callback'        => array('tl_content', 'getContentElements'),
 			'reference'               => &$GLOBALS['TL_LANG']['CTE'],
-<<<<<<< HEAD
 			'eval'                    => array('helpwizard'=>true, 'chosen'=>true, 'submitOnChange'=>true, 'tl_class'=>'w50'),
-			'sql'                     => "varchar(32) NOT NULL default ''"
-=======
-			'eval'                    => array('helpwizard'=>true, 'chosen'=>true, 'submitOnChange'=>true),
 			'sql'                     => "varchar(64) NOT NULL default ''"
->>>>>>> 54c5937e
 		),
 		'headline' => array
 		(
