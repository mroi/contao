<?php

/*
 * This file is part of Contao.
 *
 * (c) Leo Feyer
 *
 * @license LGPL-3.0-or-later
 */

use Contao\Backend;
use Contao\BackendUser;
use Contao\Config;
use Contao\ContentModel;
use Contao\Controller;
use Contao\CoreBundle\Exception\AccessDeniedException;
use Contao\CoreBundle\Exception\InternalServerErrorException;
use Contao\DataContainer;
use Contao\Image;
use Contao\Input;
use Contao\Message;
use Contao\PageModel;
use Contao\StringUtil;
use Contao\System;
use Contao\Versions;
use Symfony\Component\HttpFoundation\Session\SessionInterface;

$GLOBALS['TL_DCA']['tl_content'] = array
(
	// Config
	'config' => array
	(
		'dataContainer'               => 'Table',
		'enableVersioning'            => true,
		'ptable'                      => 'tl_article',
		'dynamicPtable'               => true,
		'markAsCopy'                  => 'headline',
		'onload_callback'             => array
		(
			array('tl_content', 'adjustDcaByType'),
			array('tl_content', 'showJsLibraryHint'),
			array('tl_content', 'filterContentElements'),
			array('tl_content', 'preserveReferenced')
		),
		'sql' => array
		(
			'keys' => array
			(
				'id' => 'primary',
				'pid,ptable,invisible,sorting' => 'index'
			)
		)
	),

	// List
	'list' => array
	(
		'sorting' => array
		(
			'mode'                    => 4,
			'fields'                  => array('sorting'),
			'panelLayout'             => 'filter;search,limit',
			'headerFields'            => array('title', 'headline', 'author', 'inColumn', 'tstamp', 'showTeaser', 'published', 'start', 'stop'),
			'child_record_callback'   => array('tl_content', 'addCteType')
		),
		'global_operations' => array
		(
			'all' => array
			(
				'href'                => 'act=select',
				'class'               => 'header_edit_all',
				'attributes'          => 'onclick="Backend.getScrollOffset()" accesskey="e"'
			)
		),
		'operations' => array
		(
			'edit' => array
			(
				'href'                => 'act=edit',
				'icon'                => 'edit.svg',
				'button_callback'     => array('tl_content', 'disableButton')
			),
			'copy' => array
			(
				'href'                => 'act=paste&amp;mode=copy',
				'icon'                => 'copy.svg',
				'attributes'          => 'onclick="Backend.getScrollOffset()"',
				'button_callback'     => array('tl_content', 'disableButton')
			),
			'cut' => array
			(
				'href'                => 'act=paste&amp;mode=cut',
				'icon'                => 'cut.svg',
				'attributes'          => 'onclick="Backend.getScrollOffset()"'
			),
			'delete' => array
			(
				'href'                => 'act=delete',
				'icon'                => 'delete.svg',
				'attributes'          => 'onclick="if(!confirm(\'' . $GLOBALS['TL_LANG']['MSC']['deleteConfirm'] . '\'))return false;Backend.getScrollOffset()"',
				'button_callback'     => array('tl_content', 'deleteElement')
			),
			'toggle' => array
			(
				'icon'                => 'visible.svg',
				'attributes'          => 'onclick="Backend.getScrollOffset();return AjaxRequest.toggleVisibility(this,%s)"',
				'button_callback'     => array('tl_content', 'toggleIcon')
			),
			'show' => array
			(
				'href'                => 'act=show',
				'icon'                => 'show.svg'
			)
		),
	),

	// Palettes
	'palettes' => array
	(
		'__selector__'                => array('type', 'addImage', 'sortable', 'useImage', 'overwriteMeta', 'overwriteLink', 'protected', 'splashImage'),
		'default'                     => '{type_legend},type',
		'headline'                    => '{type_legend},type,headline;{template_legend:hide},customTpl;{protected_legend:hide},protected;{expert_legend:hide},guests,cssID;{invisible_legend:hide},invisible,start,stop',
		'text'                        => '{type_legend},type,headline;{text_legend},text;{image_legend},addImage;{template_legend:hide},customTpl;{protected_legend:hide},protected;{expert_legend:hide},guests,cssID;{invisible_legend:hide},invisible,start,stop',
		'html'                        => '{type_legend},type;{text_legend},html;{template_legend:hide},customTpl;{protected_legend:hide},protected;{expert_legend:hide},guests;{invisible_legend:hide},invisible,start,stop',
		'list'                        => '{type_legend},type,headline;{list_legend},listtype,listitems;{template_legend:hide},customTpl;{protected_legend:hide},protected;{expert_legend:hide},guests,cssID;{invisible_legend:hide},invisible,start,stop',
		'table'                       => '{type_legend},type,headline;{table_legend},tableitems;{tconfig_legend},summary,thead,tfoot,tleft;{sortable_legend:hide},sortable;{template_legend:hide},customTpl;{protected_legend:hide},protected;{expert_legend:hide},guests,cssID;{invisible_legend:hide},invisible,start,stop',
		'accordionStart'              => '{type_legend},type;{moo_legend},mooHeadline,mooStyle,mooClasses;{template_legend:hide},customTpl;{protected_legend:hide},protected;{expert_legend:hide},guests,cssID;{invisible_legend:hide},invisible,start,stop',
		'accordionStop'               => '{type_legend},type;{moo_legend},mooClasses;{template_legend:hide},customTpl;{protected_legend:hide},protected;{expert_legend:hide},guests;{invisible_legend:hide},invisible,start,stop',
		'accordionSingle'             => '{type_legend},type;{moo_legend},mooHeadline,mooStyle,mooClasses;{text_legend},text;{image_legend},addImage;{template_legend:hide},customTpl;{protected_legend:hide},protected;{expert_legend:hide},guests,cssID;{invisible_legend:hide},invisible,start,stop',
		'sliderStart'                 => '{type_legend},type,headline;{slider_legend},sliderDelay,sliderSpeed,sliderStartSlide,sliderContinuous;{template_legend:hide},customTpl;{protected_legend:hide},protected;{expert_legend:hide},guests,cssID;{invisible_legend:hide},invisible,start,stop',
		'sliderStop'                  => '{type_legend},type;{template_legend:hide},customTpl;{protected_legend:hide},protected;{expert_legend:hide},guests;{invisible_legend:hide},invisible,start,stop',
		'code'                        => '{type_legend},type,headline;{text_legend},highlight,code;{template_legend:hide},customTpl;{protected_legend:hide},protected;{expert_legend:hide},guests,cssID;{invisible_legend:hide},invisible,start,stop',
		'markdown'                    => '{type_legend},type,headline;{text_legend},code;{template_legend:hide},customTpl;{protected_legend:hide},protected;{expert_legend:hide},guests,cssID;{invisible_legend:hide},invisible,start,stop',
		'hyperlink'                   => '{type_legend},type,headline;{link_legend},url,target,linkTitle,embed,titleText,rel;{imglink_legend:hide},useImage;{template_legend:hide},customTpl;{protected_legend:hide},protected;{expert_legend:hide},guests,cssID;{invisible_legend:hide},invisible,start,stop',
		'toplink'                     => '{type_legend},type;{link_legend},linkTitle;{template_legend:hide},customTpl;{protected_legend:hide},protected;{expert_legend:hide},guests,cssID;{invisible_legend:hide},invisible,start,stop',
		'image'                       => '{type_legend},type,headline;{source_legend},singleSRC,size,imagemargin,fullsize,overwriteMeta;{template_legend:hide},customTpl;{protected_legend:hide},protected;{expert_legend:hide},guests,cssID;{invisible_legend:hide},invisible,start,stop',
		'gallery'                     => '{type_legend},type,headline;{source_legend},multiSRC,sortBy,metaIgnore;{image_legend},size,imagemargin,perRow,fullsize,perPage,numberOfItems;{template_legend:hide},galleryTpl,customTpl;{protected_legend:hide},protected;{expert_legend:hide},guests,cssID,useHomeDir;{invisible_legend:hide},invisible,start,stop',
		'player'                      => '{type_legend},type,headline;{source_legend},playerSRC;{player_legend},playerSize,playerOptions,playerStart,playerStop,playerCaption,playerPreload;{poster_legend:hide},posterSRC;{template_legend:hide},customTpl;{protected_legend:hide},protected;{expert_legend:hide},guests,cssID;{invisible_legend:hide},invisible,start,stop',
		'youtube'                     => '{type_legend},type,headline;{source_legend},youtube;{player_legend},playerSize,youtubeOptions,playerStart,playerStop,playerCaption,playerAspect;{splash_legend},splashImage;{template_legend:hide},customTpl;{protected_legend:hide},protected;{expert_legend:hide},guests,cssID;{invisible_legend:hide},invisible,start,stop',
		'vimeo'                       => '{type_legend},type,headline;{source_legend},vimeo;{player_legend},playerSize,vimeoOptions,playerStart,playerColor,playerCaption,playerAspect;{splash_legend},splashImage;{template_legend:hide},customTpl;{protected_legend:hide},protected;{expert_legend:hide},guests,cssID;{invisible_legend:hide},invisible,start,stop',
		'download'                    => '{type_legend},type,headline;{source_legend},singleSRC;{download_legend},inline,overwriteLink;{template_legend:hide},customTpl;{protected_legend:hide},protected;{expert_legend:hide},guests,cssID;{invisible_legend:hide},invisible,start,stop',
		'downloads'                   => '{type_legend},type,headline;{source_legend},multiSRC;{download_legend},inline,sortBy,metaIgnore;{template_legend:hide},customTpl;{protected_legend:hide},protected;{expert_legend:hide},guests,cssID,useHomeDir;{invisible_legend:hide},invisible,start,stop',
		'alias'                       => '{type_legend},type;{include_legend},cteAlias;{protected_legend:hide},protected;{expert_legend:hide},guests,cssID;{invisible_legend:hide},invisible,start,stop',
		'article'                     => '{type_legend},type;{include_legend},articleAlias;{protected_legend:hide},protected;{invisible_legend:hide},invisible,start,stop',
		'teaser'                      => '{type_legend},type;{include_legend},article;{template_legend:hide},customTpl;{protected_legend:hide},protected;{expert_legend:hide},guests,cssID;{invisible_legend:hide},invisible,start,stop',
		'form'                        => '{type_legend},type,headline;{include_legend},form;{protected_legend:hide},protected;{expert_legend:hide},guests,cssID;{invisible_legend:hide},invisible,start,stop',
		'module'                      => '{type_legend},type;{include_legend},module;{protected_legend:hide},protected;{expert_legend:hide},guests,cssID;{invisible_legend:hide},invisible,start,stop'
	),

	// Subpalettes
	'subpalettes' => array
	(
		'addImage'                    => 'singleSRC,size,floating,imagemargin,fullsize,overwriteMeta',
		'sortable'                    => 'sortIndex,sortOrder',
		'useImage'                    => 'singleSRC,size,overwriteMeta',
		'overwriteMeta'               => 'alt,imageTitle,imageUrl,caption',
		'overwriteLink'               => 'linkTitle,titleText',
		'protected'                   => 'groups',
		'splashImage'                 => 'singleSRC,size'
	),

	// Fields
	'fields' => array
	(
		'id' => array
		(
			'sql'                     => "int(10) unsigned NOT NULL auto_increment"
		),
		'pid' => array
		(
			'sql'                     => "int(10) unsigned NOT NULL default 0"
		),
		'ptable' => array
		(
			'sql'                     => "varchar(64) NOT NULL default ''"
		),
		'sorting' => array
		(
			'sql'                     => "int(10) unsigned NOT NULL default 0"
		),
		'tstamp' => array
		(
			'sql'                     => "int(10) unsigned NOT NULL default 0"
		),
		'type' => array
		(
			'exclude'                 => true,
			'filter'                  => true,
			'inputType'               => 'select',
			'options_callback'        => array('tl_content', 'getContentElements'),
			'reference'               => &$GLOBALS['TL_LANG']['CTE'],
			'eval'                    => array('helpwizard'=>true, 'chosen'=>true, 'submitOnChange'=>true, 'tl_class'=>'w50'),
			'sql'                     => array('name'=>'type', 'type'=>'string', 'length'=>64, 'default'=>'text')
		),
		'headline' => array
		(
			'exclude'                 => true,
			'search'                  => true,
			'inputType'               => 'inputUnit',
			'options'                 => array('h1', 'h2', 'h3', 'h4', 'h5', 'h6'),
			'eval'                    => array('maxlength'=>200, 'tl_class'=>'w50 clr'),
			'sql'                     => "varchar(255) NOT NULL default 'a:2:{s:5:\"value\";s:0:\"\";s:4:\"unit\";s:2:\"h2\";}'"
		),
		'text' => array
		(
			'exclude'                 => true,
			'search'                  => true,
			'inputType'               => 'textarea',
			'eval'                    => array('mandatory'=>true, 'rte'=>'tinyMCE', 'helpwizard'=>true),
			'explanation'             => 'insertTags',
			'sql'                     => "mediumtext NULL"
		),
		'addImage' => array
		(
			'exclude'                 => true,
			'inputType'               => 'checkbox',
			'eval'                    => array('submitOnChange'=>true),
			'sql'                     => "char(1) NOT NULL default ''"
		),
		'inline' => array(
			'exclude'                 => true,
			'inputType'               => 'checkbox',
			'eval'                    => array('tl_class'=>'w50'),
			'sql'                     => "char(1) NOT NULL default ''"
		),
		'overwriteMeta' => array
		(
			'exclude'                 => true,
			'inputType'               => 'checkbox',
			'eval'                    => array('submitOnChange'=>true, 'tl_class'=>'w50 clr'),
			'sql'                     => "char(1) NOT NULL default ''"
		),
		'singleSRC' => array
		(
			'exclude'                 => true,
			'inputType'               => 'fileTree',
			'eval'                    => array('filesOnly'=>true, 'fieldType'=>'radio', 'mandatory'=>true, 'tl_class'=>'clr'),
			'load_callback' => array
			(
				array('tl_content', 'setSingleSrcFlags')
			),
			'sql'                     => "binary(16) NULL"
		),
		'alt' => array
		(
			'exclude'                 => true,
			'search'                  => true,
			'inputType'               => 'text',
			'eval'                    => array('maxlength'=>255, 'tl_class'=>'w50'),
			'sql'                     => "varchar(255) NOT NULL default ''"
		),
		'imageTitle' => array
		(
			'exclude'                 => true,
			'search'                  => true,
			'inputType'               => 'text',
			'eval'                    => array('maxlength'=>255, 'tl_class'=>'w50'),
			'sql'                     => "varchar(255) NOT NULL default ''"
		),
		'size' => array
		(
			'exclude'                 => true,
			'inputType'               => 'imageSize',
			'reference'               => &$GLOBALS['TL_LANG']['MSC'],
			'eval'                    => array('rgxp'=>'natural', 'includeBlankOption'=>true, 'nospace'=>true, 'helpwizard'=>true, 'tl_class'=>'w50'),
			'options_callback' => static function ()
			{
				return System::getContainer()->get('contao.image.image_sizes')->getOptionsForUser(BackendUser::getInstance());
			},
			'sql'                     => "varchar(255) NOT NULL default ''"
		),
		'imagemargin' => array
		(
			'exclude'                 => true,
			'inputType'               => 'trbl',
			'options'                 => $GLOBALS['TL_CSS_UNITS'],
			'eval'                    => array('includeBlankOption'=>true, 'tl_class'=>'w50'),
			'sql'                     => "varchar(128) NOT NULL default ''"
		),
		'imageUrl' => array
		(
			'exclude'                 => true,
			'search'                  => true,
			'inputType'               => 'text',
			'eval'                    => array('rgxp'=>'url', 'decodeEntities'=>true, 'maxlength'=>255, 'dcaPicker'=>true, 'addWizardClass'=>false, 'tl_class'=>'w50'),
			'sql'                     => "varchar(255) NOT NULL default ''"
		),
		'fullsize' => array
		(
			'exclude'                 => true,
			'inputType'               => 'checkbox',
			'eval'                    => array('tl_class'=>'w50 m12'),
			'sql'                     => "char(1) NOT NULL default ''"
		),
		'caption' => array
		(
			'exclude'                 => true,
			'search'                  => true,
			'inputType'               => 'text',
			'eval'                    => array('maxlength'=>255, 'allowHtml'=>true, 'tl_class'=>'w50'),
			'sql'                     => "varchar(255) NOT NULL default ''"
		),
		'floating' => array
		(
			'exclude'                 => true,
			'inputType'               => 'radioTable',
			'options'                 => array('above', 'left', 'right', 'below'),
			'eval'                    => array('cols'=>4, 'tl_class'=>'w50'),
			'reference'               => &$GLOBALS['TL_LANG']['MSC'],
			'sql'                     => "varchar(32) NOT NULL default 'above'"
		),
		'html' => array
		(
			'exclude'                 => true,
			'search'                  => true,
			'inputType'               => 'textarea',
			'eval'                    => array('allowHtml'=>true, 'class'=>'monospace', 'rte'=>'ace|html', 'helpwizard'=>true),
			'explanation'             => 'insertTags',
			'sql'                     => "mediumtext NULL"
		),
		'listtype' => array
		(
			'exclude'                 => true,
			'inputType'               => 'select',
			'options'                 => array('ordered', 'unordered'),
			'eval'                    => array('tl_class'=>'w50'),
			'reference'               => &$GLOBALS['TL_LANG']['tl_content'],
			'sql'                     => "varchar(32) NOT NULL default ''"
		),
		'listitems' => array
		(
			'exclude'                 => true,
			'inputType'               => 'listWizard',
			'eval'                    => array('allowHtml'=>true, 'tl_class'=>'clr'),
			'xlabel' => array
			(
				array('tl_content', 'listImportWizard')
			),
			'sql'                     => "blob NULL"
		),
		'tableitems' => array
		(
			'exclude'                 => true,
			'inputType'               => 'tableWizard',
			'eval'                    => array('allowHtml'=>true, 'doNotSaveEmpty'=>true, 'style'=>'width:142px;height:66px'),
			'xlabel' => array
			(
				array('tl_content', 'tableImportWizard')
			),
			'sql'                     => "mediumblob NULL"
		),
		'summary' => array
		(
			'exclude'                 => true,
			'search'                  => true,
			'inputType'               => 'text',
			'eval'                    => array('maxlength'=>255, 'tl_class'=>'w50'),
			'sql'                     => "varchar(255) NOT NULL default ''"
		),
		'thead' => array
		(
			'exclude'                 => true,
			'inputType'               => 'checkbox',
			'eval'                    => array('tl_class'=>'w50 m12'),
			'sql'                     => "char(1) NOT NULL default ''"
		),
		'tfoot' => array
		(
			'exclude'                 => true,
			'inputType'               => 'checkbox',
			'eval'                    => array('tl_class'=>'w50'),
			'sql'                     => "char(1) NOT NULL default ''"
		),
		'tleft' => array
		(
			'exclude'                 => true,
			'inputType'               => 'checkbox',
			'eval'                    => array('tl_class'=>'w50'),
			'sql'                     => "char(1) NOT NULL default ''"
		),
		'sortable' => array
		(
			'exclude'                 => true,
			'inputType'               => 'checkbox',
			'eval'                    => array('submitOnChange'=>true),
			'sql'                     => "char(1) NOT NULL default ''"
		),
		'sortIndex' => array
		(
			'exclude'                 => true,
			'inputType'               => 'text',
			'eval'                    => array('rgxp'=>'natural', 'tl_class'=>'w50'),
			'sql'                     => "smallint(5) unsigned NOT NULL default 0"
		),
		'sortOrder' => array
		(
			'exclude'                 => true,
			'inputType'               => 'select',
			'options'                 => array('ascending', 'descending'),
			'reference'               => &$GLOBALS['TL_LANG']['MSC'],
			'eval'                    => array('tl_class'=>'w50'),
			'sql'                     => "varchar(32) NOT NULL default 'ascending'"
		),
		'mooHeadline' => array
		(
			'exclude'                 => true,
			'inputType'               => 'text',
			'eval'                    => array('maxlength'=>255, 'allowHtml'=>true, 'tl_class'=>'long'),
			'sql'                     => "varchar(255) NOT NULL default ''"
		),
		'mooStyle' => array
		(
			'exclude'                 => true,
			'inputType'               => 'text',
			'eval'                    => array('maxlength'=>255, 'decodeEntities'=>true, 'tl_class'=>'w50'),
			'sql'                     => "varchar(255) NOT NULL default ''"
		),
		'mooClasses' => array
		(
			'exclude'                 => true,
			'search'                  => true,
			'inputType'               => 'text',
			'eval'                    => array('multiple'=>true, 'size'=>2, 'rgxp'=>'alnum', 'tl_class'=>'w50'),
			'sql'                     => "varchar(255) NOT NULL default ''"
		),
		'highlight' => array
		(
			'exclude'                 => true,
			'inputType'               => 'select',
			'options'                 => array('Apache', 'Bash', 'C#', 'C++', 'CSS', 'Diff', 'HTML', 'HTTP', 'Ini', 'JSON', 'Java', 'JavaScript', 'Markdown', 'Nginx', 'Perl', 'PHP', 'PowerShell', 'Python', 'Ruby', 'SCSS', 'SQL', 'YAML', 'XML'),
			'eval'                    => array('includeBlankOption'=>true, 'decodeEntities'=>true, 'tl_class'=>'w50'),
			'sql'                     => "varchar(32) NOT NULL default ''"
		),
		'code' => array
		(
			'exclude'                 => true,
			'search'                  => true,
			'inputType'               => 'textarea',
			'eval'                    => array('mandatory'=>true, 'preserveTags'=>true, 'decodeEntities'=>true, 'class'=>'monospace', 'rte'=>'ace', 'helpwizard'=>true, 'tl_class'=>'clr'),
			'explanation'             => 'insertTags',
			'load_callback' => array
			(
				array('tl_content', 'setRteSyntax')
			),
			'sql'                     => "text NULL"
		),
		'url' => array
		(
			'label'                   => &$GLOBALS['TL_LANG']['MSC']['url'],
			'exclude'                 => true,
			'search'                  => true,
			'inputType'               => 'text',
			'eval'                    => array('mandatory'=>true, 'rgxp'=>'url', 'decodeEntities'=>true, 'maxlength'=>255, 'dcaPicker'=>true, 'addWizardClass'=>false, 'tl_class'=>'w50'),
			'sql'                     => "varchar(255) NOT NULL default ''"
		),
		'target' => array
		(
			'label'                   => &$GLOBALS['TL_LANG']['MSC']['target'],
			'exclude'                 => true,
			'inputType'               => 'checkbox',
			'eval'                    => array('tl_class'=>'w50 m12'),
			'sql'                     => "char(1) NOT NULL default ''"
		),
		'overwriteLink' => array
		(
			'label'                   => &$GLOBALS['TL_LANG']['tl_content']['overwriteMeta'],
			'exclude'                 => true,
			'inputType'               => 'checkbox',
			'eval'                    => array('submitOnChange'=>true, 'tl_class'=>'w50 clr'),
			'sql'                     => "char(1) NOT NULL default ''"
		),
		'titleText' => array
		(
			'exclude'                 => true,
			'search'                  => true,
			'inputType'               => 'text',
			'eval'                    => array('maxlength'=>255, 'tl_class'=>'w50'),
			'sql'                     => "varchar(255) NOT NULL default ''"
		),
		'linkTitle' => array
		(
			'exclude'                 => true,
			'search'                  => true,
			'inputType'               => 'text',
			'eval'                    => array('maxlength'=>255, 'tl_class'=>'w50'),
			'sql'                     => "varchar(255) NOT NULL default ''"
		),
		'embed' => array
		(
			'exclude'                 => true,
			'inputType'               => 'text',
			'eval'                    => array('maxlength'=>255, 'tl_class'=>'w50'),
			'sql'                     => "varchar(255) NOT NULL default ''"
		),
		'rel' => array
		(
			'exclude'                 => true,
			'search'                  => true,
			'inputType'               => 'text',
			'eval'                    => array('maxlength'=>64, 'tl_class'=>'w50'),
			'sql'                     => "varchar(64) NOT NULL default ''"
		),
		'useImage' => array
		(
			'exclude'                 => true,
			'inputType'               => 'checkbox',
			'eval'                    => array('submitOnChange'=>true),
			'sql'                     => "char(1) NOT NULL default ''"
		),
		'multiSRC' => array
		(
			'exclude'                 => true,
			'inputType'               => 'fileTree',
			'eval'                    => array('multiple'=>true, 'fieldType'=>'checkbox', 'orderField'=>'orderSRC', 'files'=>true),
			'sql'                     => "blob NULL",
			'load_callback' => array
			(
				array('tl_content', 'setMultiSrcFlags')
			)
		),
		'orderSRC' => array
		(
			'label'                   => &$GLOBALS['TL_LANG']['MSC']['sortOrder'],
			'sql'                     => "blob NULL"
		),
		'useHomeDir' => array
		(
			'exclude'                 => true,
			'inputType'               => 'checkbox',
			'eval'                    => array('tl_class'=>'w50 m12'),
			'sql'                     => "char(1) NOT NULL default ''"
		),
		'perRow' => array
		(
			'exclude'                 => true,
			'inputType'               => 'select',
			'options'                 => array(1, 2, 3, 4, 5, 6, 7, 8, 9, 10, 11, 12),
			'eval'                    => array('tl_class'=>'w50'),
			'sql'                     => "smallint(5) unsigned NOT NULL default 4"
		),
		'perPage' => array
		(
			'exclude'                 => true,
			'inputType'               => 'text',
			'eval'                    => array('rgxp'=>'natural', 'tl_class'=>'w50'),
			'sql'                     => "smallint(5) unsigned NOT NULL default 0"
		),
		'numberOfItems' => array
		(
			'exclude'                 => true,
			'inputType'               => 'text',
			'eval'                    => array('rgxp'=>'natural', 'tl_class'=>'w50'),
			'sql'                     => "smallint(5) unsigned NOT NULL default 0"
		),
		'sortBy' => array
		(
			'exclude'                 => true,
			'inputType'               => 'select',
			'options'                 => array('custom', 'name_asc', 'name_desc', 'date_asc', 'date_desc', 'random'),
			'reference'               => &$GLOBALS['TL_LANG']['tl_content'],
			'eval'                    => array('tl_class'=>'w50 clr'),
			'sql'                     => "varchar(32) NOT NULL default ''"
		),
		'metaIgnore' => array
		(
			'exclude'                 => true,
			'inputType'               => 'checkbox',
			'eval'                    => array('tl_class'=>'w50 m12'),
			'sql'                     => "char(1) NOT NULL default ''"
		),
		'galleryTpl' => array
		(
			'exclude'                 => true,
			'inputType'               => 'select',
			'options_callback' => static function ()
			{
				return Controller::getTemplateGroup('gallery_');
			},
			'eval'                    => array('includeBlankOption'=>true, 'chosen'=>true, 'tl_class'=>'w50'),
			'sql'                     => "varchar(64) NOT NULL default ''"
		),
		'customTpl' => array
		(
			'exclude'                 => true,
			'inputType'               => 'select',
			'options_callback' => static function (DataContainer $dc)
			{
				return Controller::getTemplateGroup('ce_' . $dc->activeRecord->type . '_', array(), 'ce_' . $dc->activeRecord->type);
			},
			'eval'                    => array('chosen'=>true, 'tl_class'=>'w50'),
			'sql'                     => "varchar(64) NOT NULL default ''"
		),
		'playerSRC' => array
		(
			'exclude'                 => true,
			'inputType'               => 'fileTree',
			'eval'                    => array('multiple'=>true, 'fieldType'=>'checkbox', 'files'=>true, 'mandatory'=>true),
			'sql'                     => "blob NULL"
		),
		'youtube' => array
		(
			'exclude'                 => true,
			'search'                  => true,
			'inputType'               => 'text',
			'eval'                    => array('mandatory'=>true, 'decodeEntities'=>true, 'tl_class'=>'w50'),
			'save_callback' => array
			(
				array('tl_content', 'extractYouTubeId')
			),
			'sql'                     => "varchar(16) NOT NULL default ''"
		),
		'vimeo' => array
		(
			'exclude'                 => true,
			'search'                  => true,
			'inputType'               => 'text',
			'eval'                    => array('mandatory'=>true, 'decodeEntities'=>true, 'tl_class'=>'w50'),
			'save_callback' => array
			(
				array('tl_content', 'extractVimeoId')
			),
			'sql'                     => "varchar(16) NOT NULL default ''"
		),
		'posterSRC' => array
		(
			'exclude'                 => true,
			'inputType'               => 'fileTree',
			'eval'                    => array('filesOnly'=>true, 'fieldType'=>'radio'),
			'sql'                     => "binary(16) NULL"
		),
		'playerSize' => array
		(
			'exclude'                 => true,
			'inputType'               => 'text',
			'eval'                    => array('multiple'=>true, 'size'=>2, 'rgxp'=>'natural', 'nospace'=>true, 'tl_class'=>'w50'),
			'sql'                     => "varchar(64) NOT NULL default ''"
		),
		'playerOptions' => array
		(
			'exclude'                 => true,
			'inputType'               => 'checkbox',
			'options'                 => array('player_autoplay', 'player_nocontrols', 'player_loop', 'player_playsinline', 'player_muted'),
			'reference'               => &$GLOBALS['TL_LANG']['tl_content'],
			'eval'                    => array('multiple'=>true, 'tl_class'=>'clr'),
			'sql'                     => "text NULL"
		),
		'playerStart' => array
		(
			'exclude'                 => true,
			'inputType'               => 'text',
			'eval'                    => array('rgxp'=>'natural', 'nospace'=>true, 'tl_class'=>'w50'),
			'sql'                     => "int(10) unsigned NOT NULL default 0"
		),
		'playerStop' => array
		(
			'exclude'                 => true,
			'inputType'               => 'text',
			'eval'                    => array('rgxp'=>'natural', 'nospace'=>true, 'tl_class'=>'w50'),
			'sql'                     => "int(10) unsigned NOT NULL default 0"
		),
		'playerCaption' => array
		(
			'exclude'                 => true,
			'inputType'               => 'text',
			'eval'                    => array('tl_class'=>'w50'),
			'sql'                     => "varchar(255) NOT NULL default ''"
		),
		'playerAspect' => array
		(
			'exclude'                 => true,
			'inputType'               => 'select',
			'options'                 => array('16:9', '16:10', '21:9', '4:3', '3:2'),
			'reference'               => &$GLOBALS['TL_LANG']['tl_content']['player_aspect'],
			'eval'                    => array('includeBlankOption' => true, 'nospace'=>true, 'tl_class'=>'w50'),
			'sql'                     => "varchar(8) NOT NULL default ''"
		),
		'splashImage' => array
		(
			'exclude'                 => true,
			'inputType'               => 'checkbox',
			'eval'                    => array('submitOnChange'=>true),
			'sql'                     => "char(1) NOT NULL default ''"
		),
		'playerPreload' => array
		(
			'exclude'                 => true,
			'inputType'               => 'select',
			'options'                 => array('auto', 'metadata', 'none'),
			'reference'               => &$GLOBALS['TL_LANG']['tl_content']['player_preload'],
			'eval'                    => array('includeBlankOption' => true, 'nospace'=>true, 'tl_class'=>'w50'),
			'sql'                     => "varchar(8) NOT NULL default ''"
		),
		'playerColor' => array
		(
			'exclude'                 => true,
			'search'                  => true,
			'inputType'               => 'text',
			'eval'                    => array('maxlength'=>6, 'colorpicker'=>true, 'isHexColor'=>true, 'decodeEntities'=>true, 'tl_class'=>'w50 wizard'),
			'sql'                     => "varchar(64) NOT NULL default ''"
		),
		'youtubeOptions' => array
		(
			'label'                   => &$GLOBALS['TL_LANG']['tl_content']['playerOptions'],
			'exclude'                 => true,
			'inputType'               => 'checkbox',
			'options'                 => array('youtube_autoplay', 'youtube_controls', 'youtube_cc_load_policy', 'youtube_fs', 'youtube_hl', 'youtube_iv_load_policy', 'youtube_modestbranding', 'youtube_rel', 'youtube_showinfo', 'youtube_nocookie'),
			'reference'               => &$GLOBALS['TL_LANG']['tl_content'],
			'eval'                    => array('multiple'=>true, 'tl_class'=>'clr'),
			'sql'                     => "text NULL"
		),
		'vimeoOptions' => array
		(
			'label'                   => &$GLOBALS['TL_LANG']['tl_content']['playerOptions'],
			'exclude'                 => true,
			'inputType'               => 'checkbox',
			'options'                 => array('vimeo_autoplay', 'vimeo_loop', 'vimeo_portrait', 'vimeo_title', 'vimeo_byline'),
			'reference'               => &$GLOBALS['TL_LANG']['tl_content'],
			'eval'                    => array('multiple'=>true, 'tl_class'=>'clr'),
			'sql'                     => "text NULL"
		),
		'sliderDelay' => array
		(
			'exclude'                 => true,
			'search'                  => true,
			'inputType'               => 'text',
			'eval'                    => array('tl_class'=>'w50'),
			'sql'                     => "int(10) unsigned NOT NULL default 0"
		),
		'sliderSpeed' => array
		(
			'exclude'                 => true,
			'search'                  => true,
			'inputType'               => 'text',
			'eval'                    => array('tl_class'=>'w50'),
			'sql'                     => "int(10) unsigned NOT NULL default 300"
		),
		'sliderStartSlide' => array
		(
			'exclude'                 => true,
			'inputType'               => 'text',
			'eval'                    => array('tl_class'=>'w50'),
			'sql'                     => "smallint(5) unsigned NOT NULL default 0"
		),
		'sliderContinuous' => array
		(
			'exclude'                 => true,
			'inputType'               => 'checkbox',
			'eval'                    => array('tl_class'=>'w50 m12'),
			'sql'                     => "char(1) NOT NULL default ''"
		),
		'cteAlias' => array
		(
			'exclude'                 => true,
			'inputType'               => 'picker',
			'eval'                    => array('mandatory'=>true, 'tl_class'=>'clr'),
			'save_callback' => array
			(
				array('tl_content', 'saveAlias'),
			),
			'sql'                     => "int(10) unsigned NOT NULL default 0",
			'relation'                => array('type'=>'hasOne', 'load'=>'lazy', 'table'=>'tl_content')
		),
		'articleAlias' => array
		(
			'exclude'                 => true,
			'inputType'               => 'picker',
			'foreignKey'              => 'tl_article.title',
			'eval'                    => array('mandatory'=>true, 'tl_class'=>'clr'),
			'save_callback' => array
			(
				array('tl_content', 'saveArticleAlias'),
			),
			'sql'                     => "int(10) unsigned NOT NULL default 0",
			'relation'                => array('type'=>'hasOne', 'load'=>'lazy')
		),
		'article' => array
		(
			'exclude'                 => true,
			'inputType'               => 'picker',
			'foreignKey'              => 'tl_article.title',
			'eval'                    => array('mandatory'=>true, 'tl_class'=>'clr'),
			'sql'                     => "int(10) unsigned NOT NULL default 0",
			'relation'                => array('type'=>'hasOne', 'load'=>'lazy')
		),
		'form' => array
		(
			'exclude'                 => true,
			'inputType'               => 'select',
			'options_callback'        => array('tl_content', 'getForms'),
			'eval'                    => array('mandatory'=>true, 'chosen'=>true, 'submitOnChange'=>true, 'tl_class'=>'w50 wizard'),
			'wizard' => array
			(
				array('tl_content', 'editForm')
			),
			'sql'                     => "int(10) unsigned NOT NULL default 0"
		),
		'module' => array
		(
			'exclude'                 => true,
			'inputType'               => 'select',
			'options_callback'        => array('tl_content', 'getModules'),
			'eval'                    => array('mandatory'=>true, 'chosen'=>true, 'submitOnChange'=>true, 'tl_class'=>'w50 wizard'),
			'wizard' => array
			(
				array('tl_content', 'editModule')
			),
			'sql'                     => "int(10) unsigned NOT NULL default 0"
		),
		'protected' => array
		(
			'exclude'                 => true,
			'filter'                  => true,
			'inputType'               => 'checkbox',
			'eval'                    => array('submitOnChange'=>true),
			'sql'                     => "char(1) NOT NULL default ''"
		),
		'groups' => array
		(
			'exclude'                 => true,
			'filter'                  => true,
			'inputType'               => 'checkbox',
			'foreignKey'              => 'tl_member_group.name',
			'eval'                    => array('mandatory'=>true, 'multiple'=>true),
			'sql'                     => "blob NULL",
			'relation'                => array('type'=>'hasMany', 'load'=>'lazy')
		),
		'guests' => array
		(
			'exclude'                 => true,
			'filter'                  => true,
			'inputType'               => 'checkbox',
			'eval'                    => array('tl_class'=>'w50'),
			'sql'                     => "char(1) NOT NULL default ''"
		),
		'cssID' => array
		(
			'exclude'                 => true,
			'inputType'               => 'text',
			'eval'                    => array('multiple'=>true, 'size'=>2, 'tl_class'=>'w50 clr'),
			'sql'                     => "varchar(255) NOT NULL default ''"
		),
		'invisible' => array
		(
			'exclude'                 => true,
			'filter'                  => true,
			'inputType'               => 'checkbox',
			'sql'                     => "char(1) NOT NULL default ''"
		),
		'start' => array
		(
			'exclude'                 => true,
			'inputType'               => 'text',
			'eval'                    => array('rgxp'=>'datim', 'datepicker'=>true, 'tl_class'=>'w50 wizard'),
			'sql'                     => "varchar(10) NOT NULL default ''"
		),
		'stop' => array
		(
			'exclude'                 => true,
			'inputType'               => 'text',
			'eval'                    => array('rgxp'=>'datim', 'datepicker'=>true, 'tl_class'=>'w50 wizard'),
			'sql'                     => "varchar(10) NOT NULL default ''"
		)
	)
);

// Dynamically add the permission check
if (Input::get('do') == 'article')
{
	array_unshift($GLOBALS['TL_DCA']['tl_content']['config']['onload_callback'], array('tl_content', 'checkPermission'));
}

/**
 * Provide miscellaneous methods that are used by the data configuration array.
 *
 * @author Leo Feyer <https://github.com/leofeyer>
 */
class tl_content extends Backend
{
	/**
	 * Import the back end user object
	 */
	public function __construct()
	{
		parent::__construct();
		$this->import(BackendUser::class, 'User');
	}

	/**
	 * Check permissions to edit table tl_content
	 */
	public function checkPermission()
	{
		if ($this->User->isAdmin)
		{
			return;
		}

		// Get the pagemounts
		$pagemounts = array();

		foreach ($this->User->pagemounts as $root)
		{
			$pagemounts[] = array($root);
			$pagemounts[] = $this->Database->getChildRecords($root, 'tl_page');
		}

		if (!empty($pagemounts))
		{
			$pagemounts = array_merge(...$pagemounts);
		}

		$pagemounts = array_unique($pagemounts);

		// Check the current action
		switch (Input::get('act'))
		{
			case '': // empty
			case 'paste':
			case 'create':
			case 'select':
				// Check access to the article
				$this->checkAccessToElement(CURRENT_ID, $pagemounts, true);
				break;

			case 'editAll':
			case 'deleteAll':
			case 'overrideAll':
			case 'cutAll':
			case 'copyAll':
				// Check access to the parent element if a content element is moved
				if (in_array(Input::get('act'), array('cutAll', 'copyAll')))
				{
					$this->checkAccessToElement(Input::get('pid'), $pagemounts, (Input::get('mode') == 2));
				}

				$objCes = $this->Database->prepare("SELECT id FROM tl_content WHERE (ptable='tl_article' OR ptable='') AND pid=?")
										 ->execute(CURRENT_ID);

				/** @var SessionInterface $objSession */
				$objSession = System::getContainer()->get('session');

				$session = $objSession->all();
				$session['CURRENT']['IDS'] = array_intersect((array) $session['CURRENT']['IDS'], $objCes->fetchEach('id'));
				$objSession->replace($session);
				break;

			case 'cut':
			case 'copy':
				// Check access to the parent element if a content element is moved
				$this->checkAccessToElement(Input::get('pid'), $pagemounts, (Input::get('mode') == 2));
				// no break

			default:
				// Check access to the content element
				$this->checkAccessToElement(Input::get('id'), $pagemounts);
				break;
		}
	}

	/**
	 * Check access to a particular content element
	 *
	 * @param integer $id
	 * @param array   $pagemounts
	 * @param boolean $blnIsPid
	 *
	 * @throws AccessDeniedException
	 */
	protected function checkAccessToElement($id, $pagemounts, $blnIsPid=false)
	{
		if ($blnIsPid)
		{
			$objPage = $this->Database->prepare("SELECT p.id, p.pid, p.includeChmod, p.chmod, p.cuser, p.cgroup, a.id AS aid FROM tl_article a, tl_page p WHERE a.id=? AND a.pid=p.id")
									  ->limit(1)
									  ->execute($id);
		}
		else
		{
			$objPage = $this->Database->prepare("SELECT p.id, p.pid, p.includeChmod, p.chmod, p.cuser, p.cgroup, a.id AS aid FROM tl_content c, tl_article a, tl_page p WHERE c.id=? AND c.pid=a.id AND a.pid=p.id")
									  ->limit(1)
									  ->execute($id);
		}

		// Invalid ID
		if ($objPage->numRows < 1)
		{
			throw new AccessDeniedException('Invalid content element ID ' . $id . '.');
		}

		// The page is not mounted
		if (!in_array($objPage->id, $pagemounts))
		{
			throw new AccessDeniedException('Not enough permissions to modify article ID ' . $objPage->aid . ' on page ID ' . $objPage->id . '.');
		}

		// Not enough permissions to modify the article
		if (!$this->User->isAllowed(BackendUser::CAN_EDIT_ARTICLES, $objPage->row()))
		{
			throw new AccessDeniedException('Not enough permissions to modify article ID ' . $objPage->aid . '.');
		}
	}

	/**
	 * Return all content elements as array
	 *
	 * @return array
	 */
	public function getContentElements()
	{
		$groups = array();

		foreach ($GLOBALS['TL_CTE'] as $k=>$v)
		{
			foreach (array_keys($v) as $kk)
			{
				if ($this->User->hasAccess($kk, 'elements'))
				{
					$groups[$k][] = $kk;
				}
			}
		}

		return $groups;
	}

	/**
	 * Return the group of a content element
	 *
	 * @param string $element
	 *
	 * @return string
	 */
	public function getContentElementGroup($element)
	{
		foreach ($GLOBALS['TL_CTE'] as $k=>$v)
		{
			foreach (array_keys($v) as $kk)
			{
				if ($kk == $element)
				{
					return $k;
				}
			}
		}

		return null;
	}

	/**
	 * Adjust the DCA by type
	 *
	 * @param object $dc
	 */
	public function adjustDcaByType($dc)
	{
		$objCte = ContentModel::findByPk($dc->id);

		if ($objCte === null)
		{
			return;
		}

		switch ($objCte->type)
		{
			case 'hyperlink':
				unset($GLOBALS['TL_DCA']['tl_content']['fields']['imageUrl']);
				break;

			case 'image':
				$GLOBALS['TL_DCA']['tl_content']['fields']['imagemargin']['eval']['tl_class'] .= ' clr';
				break;
		}
	}

	/**
	 * Prevent deleting referenced elements (see #4898)
	 */
	public function preserveReferenced()
	{
		if (Input::get('act') == 'delete')
		{
			$objCes = $this->Database->prepare("SELECT COUNT(*) AS cnt FROM tl_content WHERE (ptable='tl_article' OR ptable='') AND type='alias' AND cteAlias=?")
									 ->execute(Input::get('id'));

			if ($objCes->cnt > 0)
			{
				throw new InternalServerErrorException('Content element ID ' . Input::get('id') . ' is used in an alias element and can therefore not be deleted.');
			}
		}

		if (Input::get('act') == 'deleteAll')
		{
			$objCes = $this->Database->prepare("SELECT cteAlias FROM tl_content WHERE (ptable='tl_article' OR ptable='') AND type='alias'")
									 ->execute();

			/** @var SessionInterface $objSession */
			$objSession = System::getContainer()->get('session');

			$session = $objSession->all();
			$session['CURRENT']['IDS'] = array_diff($session['CURRENT']['IDS'], $objCes->fetchEach('cteAlias'));
			$objSession->replace($session);
		}
	}

	/**
	 * Filter the content elements
	 */
	public function filterContentElements()
	{
		if ($this->User->isAdmin)
		{
			return;
		}

		if (empty($this->User->elements))
		{
			$GLOBALS['TL_DCA']['tl_content']['config']['closed'] = true;
			$GLOBALS['TL_DCA']['tl_content']['config']['notEditable'] = true;
		}
		elseif (!in_array($GLOBALS['TL_DCA']['tl_content']['fields']['type']['sql']['default'], $this->User->elements))
		{
			$GLOBALS['TL_DCA']['tl_content']['fields']['type']['default'] = $this->User->elements[0];
		}

		/** @var SessionInterface $objSession */
		$objSession = System::getContainer()->get('session');

		// Prevent editing content elements with not allowed types
		if (Input::get('act') == 'edit' || Input::get('act') == 'delete' || (Input::get('act') == 'paste' && Input::get('mode') == 'copy'))
		{
			$objCes = $this->Database->prepare("SELECT type FROM tl_content WHERE id=?")
									 ->execute(Input::get('id'));

			if ($objCes->numRows && !in_array($objCes->type, $this->User->elements))
			{
				throw new AccessDeniedException('Not enough permissions to modify content elements of type "' . $objCes->type . '".');
			}
		}

		// Prevent editing content elements with not allowed types
		if (Input::get('act') == 'editAll' || Input::get('act') == 'overrideAll' || Input::get('act') == 'deleteAll')
		{
			$session = $objSession->all();

			if (!empty($session['CURRENT']['IDS']) && is_array($session['CURRENT']['IDS']))
			{
				if (empty($this->User->elements))
				{
					$session['CURRENT']['IDS'] = array();
				}
				else
				{
					$objCes = $this->Database->prepare("SELECT id FROM tl_content WHERE id IN(" . implode(',', array_map('\intval', $session['CURRENT']['IDS'])) . ") AND type IN(" . implode(',', array_fill(0, count($this->User->elements), '?')) . ")")
											 ->execute(...$this->User->elements);

					$session['CURRENT']['IDS'] = array_intersect($session['CURRENT']['IDS'], $objCes->fetchEach('id'));
				}

				$objSession->replace($session);
			}
		}

		// Prevent copying content elements with not allowed types
		if (Input::get('act') == 'copyAll')
		{
			$session = $objSession->all();

			if (!empty($session['CLIPBOARD']['tl_content']['id']) && is_array($session['CLIPBOARD']['tl_content']['id']))
			{
				if (empty($this->User->elements))
				{
					$session['CLIPBOARD']['tl_content']['id'] = array();
				}
				else
				{
					$objCes = $this->Database->prepare("SELECT id, type FROM tl_content WHERE id IN(" . implode(',', array_map('\intval', $session['CLIPBOARD']['tl_content']['id'])) . ") AND type IN(" . implode(',', array_fill(0, count($this->User->elements), '?')) . ")")
											 ->execute(...$this->User->elements);

					$session['CLIPBOARD']['tl_content']['id'] = array_intersect($session['CLIPBOARD']['tl_content']['id'], $objCes->fetchEach('id'));
				}

				$objSession->replace($session);
			}
		}
	}

	/**
	 * Show a hint if a JavaScript library needs to be included in the page layout
	 *
	 * @param object $dc
	 */
	public function showJsLibraryHint($dc)
	{
		if ($_POST || Input::get('act') != 'edit')
		{
			return;
		}

		// Return if the user cannot access the layout module (see #6190)
		if (!$this->User->hasAccess('themes', 'modules') || !$this->User->hasAccess('layout', 'themes'))
		{
			return;
		}

		$objCte = ContentModel::findByPk($dc->id);

		if ($objCte === null)
		{
			return;
		}

		switch ($objCte->type)
		{
			case 'code':
				Message::addInfo(sprintf($GLOBALS['TL_LANG']['tl_content']['includeTemplate'], 'js_highlight'));
				break;

			case 'gallery':
				Message::addInfo(sprintf($GLOBALS['TL_LANG']['tl_content']['includeTemplates'], 'moo_mediabox', 'j_colorbox'));
				break;

			case 'sliderStart':
			case 'sliderStop':
				Message::addInfo(sprintf($GLOBALS['TL_LANG']['tl_content']['includeTemplate'], 'js_slider'));
				break;

			case 'accordionSingle':
			case 'accordionStart':
			case 'accordionStop':
				Message::addInfo(sprintf($GLOBALS['TL_LANG']['tl_content']['includeTemplates'], 'moo_accordion', 'j_accordion'));
				break;

			case 'table':
				if ($objCte->sortable)
				{
					Message::addInfo(sprintf($GLOBALS['TL_LANG']['tl_content']['includeTemplates'], 'moo_tablesort', 'j_tablesort'));
				}
				break;
		}
	}

	/**
	 * Add the type of content element
	 *
	 * @param array $arrRow
	 *
	 * @return string
	 */
	public function addCteType($arrRow)
	{
		$key = $arrRow['invisible'] ? 'unpublished' : 'published';
		$type = $GLOBALS['TL_LANG']['CTE'][$arrRow['type']][0] ?: '&nbsp;';
		$class = 'limit_height';

		// Remove the class if it is a wrapper element
		if (in_array($arrRow['type'], $GLOBALS['TL_WRAPPERS']['start']) || in_array($arrRow['type'], $GLOBALS['TL_WRAPPERS']['separator']) || in_array($arrRow['type'], $GLOBALS['TL_WRAPPERS']['stop']))
		{
			$class = '';

			if (($group = $this->getContentElementGroup($arrRow['type'])) !== null)
			{
				$type = $GLOBALS['TL_LANG']['CTE'][$group] . ' (' . $type . ')';
			}
		}

		// Add the group name if it is a single element (see #5814)
		elseif (in_array($arrRow['type'], $GLOBALS['TL_WRAPPERS']['single']))
		{
			if (($group = $this->getContentElementGroup($arrRow['type'])) !== null)
			{
				$type = $GLOBALS['TL_LANG']['CTE'][$group] . ' (' . $type . ')';
			}
		}

		// Add the ID of the aliased element
		if ($arrRow['type'] == 'alias')
		{
			$type .= ' ID ' . $arrRow['cteAlias'];
		}

		// Add the protection status
		if ($arrRow['protected'])
		{
			$type .= ' (' . $GLOBALS['TL_LANG']['MSC']['protected'] . ')';
		}
		elseif ($arrRow['guests'])
		{
			$type .= ' (' . $GLOBALS['TL_LANG']['MSC']['guests'] . ')';
		}

		// Add the headline level (see #5858)
		if ($arrRow['type'] == 'headline' && is_array($headline = StringUtil::deserialize($arrRow['headline'])))
		{
			$type .= ' (' . $headline['unit'] . ')';
		}

		// Limit the element's height
		if (!Config::get('doNotCollapse'))
		{
			$class .=  ' h40';
		}

		$objModel = new ContentModel();
		$objModel->setRow($arrRow);

		return '
<div class="cte_type ' . $key . '">' . $type . '</div>
<div class="' . trim($class) . '">
' . StringUtil::insertTagToSrc($this->getContentElement($objModel)) . '
</div>' . "\n";
	}

	/**
	 * Return the edit article alias wizard
	 *
	 * @param DataContainer $dc
	 *
	 * @return string
	 *
	 * @deprecated Deprecated since Contao 4.9, to be removed in Contao 5.0
	 */
	public function editArticleAlias(DataContainer $dc)
	{
		trigger_deprecation('contao/core-bundle', '4.9', 'Using "tl_content::editArticleAlias()" has been deprecated and will no longer work in Contao 5.0.');

		if ($dc->value < 1)
		{
			return '';
		}

		$title = sprintf($GLOBALS['TL_LANG']['tl_content']['editalias'], $dc->value);

		return ' <a href="contao/main.php?do=article&amp;table=tl_content&amp;id=' . $dc->value . '&amp;popup=1&amp;nb=1&amp;rt=' . REQUEST_TOKEN . '" title="' . StringUtil::specialchars($title) . '" onclick="Backend.openModalIframe({\'title\':\'' . StringUtil::specialchars(str_replace("'", "\\'", $title)) . '\',\'url\':this.href});return false">' . Image::getHtml('alias.svg', $title) . '</a>';
	}

	/**
	 * Get all articles and return them as array (article alias)
	 *
	 * @param DataContainer $dc
	 *
	 * @return array
	 *
	 * @deprecated Deprecated since Contao 4.9, to be removed in Contao 5.0
	 */
	public function getArticleAlias(DataContainer $dc)
	{
		trigger_deprecation('contao/core-bundle', '4.9', 'Using "tl_content::getArticleAlias()" has been deprecated and will no longer work in Contao 5.0.');

		$arrPids = array();
		$arrAlias = array();

		if (!$this->User->isAdmin)
		{
			foreach ($this->User->pagemounts as $id)
			{
				$arrPids[] = array($id);
				$arrPids[] = $this->Database->getChildRecords($id, 'tl_page');
			}

			if (!empty($arrPids))
			{
				$arrPids = array_merge(...$arrPids);
			}
			else
			{
				return $arrAlias;
			}

			$objAlias = $this->Database->prepare("SELECT a.id, a.pid, a.title, a.inColumn, p.title AS parent FROM tl_article a LEFT JOIN tl_page p ON p.id=a.pid WHERE a.pid IN(" . implode(',', array_map('\intval', array_unique($arrPids))) . ") AND a.id!=(SELECT pid FROM tl_content WHERE id=?) ORDER BY parent, a.sorting")
									   ->execute($dc->id);
		}
		else
		{
			$objAlias = $this->Database->prepare("SELECT a.id, a.pid, a.title, a.inColumn, p.title AS parent FROM tl_article a LEFT JOIN tl_page p ON p.id=a.pid WHERE a.id!=(SELECT pid FROM tl_content WHERE id=?) ORDER BY parent, a.sorting")
									   ->execute($dc->id);
		}

		if ($objAlias->numRows)
		{
			System::loadLanguageFile('tl_article');

			while ($objAlias->next())
			{
				$key = $objAlias->parent . ' (ID ' . $objAlias->pid . ')';
				$arrAlias[$key][$objAlias->id] = $objAlias->title . ' (' . ($GLOBALS['TL_LANG']['COLS'][$objAlias->inColumn] ?: $objAlias->inColumn) . ', ID ' . $objAlias->id . ')';
			}
		}

		return $arrAlias;
	}

	/**
	 * Throw an exception if the current article is selected (circular reference))
	 *
	 * @param mixed         $varValue
	 * @param DataContainer $dc
	 *
	 * @return mixed
	 */
	public function saveArticleAlias($varValue, DataContainer $dc)
	{
		if ($dc->activeRecord && $dc->activeRecord->pid == $varValue)
		{
			throw new RuntimeException($GLOBALS['TL_LANG']['ERR']['circularPicker']);
		}

		return $varValue;
	}

	/**
	 * Return the edit alias wizard
	 *
	 * @param DataContainer $dc
	 *
	 * @return string
	 *
	 * @deprecated Deprecated since Contao 4.9, to be removed in Contao 5.0
	 */
	public function editAlias(DataContainer $dc)
	{
		trigger_deprecation('contao/core-bundle', '4.9', 'Using "tl_content::editAlias()" has been deprecated and will no longer work in Contao 5.0.');

		if ($dc->value < 1)
		{
			return '';
		}

		$title = sprintf($GLOBALS['TL_LANG']['tl_content']['editalias'], $dc->value);

		return ' <a href="contao/main.php?do=article&amp;table=tl_content&amp;act=edit&amp;id=' . $dc->value . '&amp;popup=1&amp;nb=1&amp;rt=' . REQUEST_TOKEN . '" title="' . StringUtil::specialchars($title) . '" onclick="Backend.openModalIframe({\'title\':\'' . StringUtil::specialchars(str_replace("'", "\\'", $title)) . '\',\'url\':this.href});return false">' . Image::getHtml('alias.svg', $title) . '</a>';
	}

	/**
	 * Get all content elements and return them as array (content element alias)
	 *
	 * @return array
	 *
	 * @deprecated Deprecated since Contao 4.9, to be removed in Contao 5.0
	 */
	public function getAlias()
	{
		trigger_deprecation('contao/core-bundle', '4.9', 'Using "tl_content::getAlias()" has been deprecated and will no longer work in Contao 5.0.');

		$arrPids = array();
		$arrAlias = array();

		if (!$this->User->isAdmin)
		{
			foreach ($this->User->pagemounts as $id)
			{
				$arrPids[] = array($id);
				$arrPids[] = $this->Database->getChildRecords($id, 'tl_page');
			}

			if (!empty($arrPids))
			{
				$arrPids = array_merge(...$arrPids);
			}
			else
			{
				return $arrAlias;
			}

			$objAlias = $this->Database->prepare("SELECT c.id, c.pid, c.type, (CASE c.type WHEN 'module' THEN m.name WHEN 'form' THEN f.title WHEN 'table' THEN c.summary ELSE c.headline END) AS headline, c.text, a.title FROM tl_content c LEFT JOIN tl_article a ON a.id=c.pid LEFT JOIN tl_module m ON m.id=c.module LEFT JOIN tl_form f on f.id=c.form WHERE a.pid IN(" . implode(',', array_map('\intval', array_unique($arrPids))) . ") AND (c.ptable='tl_article' OR c.ptable='') AND c.id!=? ORDER BY a.title, c.sorting")
									   ->execute(Input::get('id'));
		}
		else
		{
			$objAlias = $this->Database->prepare("SELECT c.id, c.pid, c.type, (CASE c.type WHEN 'module' THEN m.name WHEN 'form' THEN f.title WHEN 'table' THEN c.summary ELSE c.headline END) AS headline, c.text, a.title FROM tl_content c LEFT JOIN tl_article a ON a.id=c.pid LEFT JOIN tl_module m ON m.id=c.module LEFT JOIN tl_form f on f.id=c.form WHERE (c.ptable='tl_article' OR c.ptable='') AND c.id!=? ORDER BY a.title, c.sorting")
									   ->execute(Input::get('id'));
		}

		while ($objAlias->next())
		{
			$arrHeadline = StringUtil::deserialize($objAlias->headline, true);

			if (isset($arrHeadline['value']))
			{
				$headline = StringUtil::substr($arrHeadline['value'], 32);
			}
			else
			{
				$headline = StringUtil::substr(preg_replace('/[\n\r\t]+/', ' ', $arrHeadline[0]), 32);
			}

			$text = StringUtil::substr(strip_tags(preg_replace('/[\n\r\t]+/', ' ', $objAlias->text)), 32);
			$strText = $GLOBALS['TL_LANG']['CTE'][$objAlias->type][0] . ' (';

			if ($headline != '')
			{
				$strText .= $headline . ', ';
			}
			elseif ($text != '')
			{
				$strText .= $text . ', ';
			}

			$key = $objAlias->title . ' (ID ' . $objAlias->pid . ')';
			$arrAlias[$key][$objAlias->id] = $strText . 'ID ' . $objAlias->id . ')';
		}

		return $arrAlias;
	}

	/**
	 * Throw an exception if the current content element is selected (circular reference)
	 *
	 * @param mixed         $varValue
	 * @param DataContainer $dc
	 *
	 * @return mixed
	 */
	public function saveAlias($varValue, DataContainer $dc)
	{
		if ($dc->activeRecord && $dc->activeRecord->id == $varValue)
		{
			throw new RuntimeException($GLOBALS['TL_LANG']['ERR']['circularPicker']);
		}

		return $varValue;
	}

	/**
	 * Return the edit form wizard
	 *
	 * @param DataContainer $dc
	 *
	 * @return string
	 */
	public function editForm(DataContainer $dc)
	{
		if ($dc->value < 1)
		{
			return '';
		}

		$title = sprintf($GLOBALS['TL_LANG']['tl_content']['editalias'], $dc->value);

		return ' <a href="contao/main.php?do=form&amp;table=tl_form_field&amp;id=' . $dc->value . '&amp;popup=1&amp;nb=1&amp;rt=' . REQUEST_TOKEN . '" title="' . StringUtil::specialchars($title) . '" onclick="Backend.openModalIframe({\'title\':\'' . StringUtil::specialchars(str_replace("'", "\\'", $title)) . '\',\'url\':this.href});return false">' . Image::getHtml('alias.svg', $title) . '</a>';
	}

	/**
	 * Get all forms and return them as array
	 *
	 * @return array
	 */
	public function getForms()
	{
		if (!$this->User->isAdmin && !is_array($this->User->forms))
		{
			return array();
		}

		$arrForms = array();
		$objForms = $this->Database->execute("SELECT id, title FROM tl_form ORDER BY title");

		while ($objForms->next())
		{
			if ($this->User->hasAccess($objForms->id, 'forms'))
			{
				$arrForms[$objForms->id] = $objForms->title . ' (ID ' . $objForms->id . ')';
			}
		}

		return $arrForms;
	}

	/**
	 * Return the edit module wizard
	 *
	 * @param DataContainer $dc
	 *
	 * @return string
	 */
	public function editModule(DataContainer $dc)
	{
		if ($dc->value < 1)
		{
			return '';
		}

		$title = sprintf($GLOBALS['TL_LANG']['tl_content']['editalias'], $dc->value);

		return ' <a href="contao/main.php?do=themes&amp;table=tl_module&amp;act=edit&amp;id=' . $dc->value . '&amp;popup=1&amp;nb=1&amp;rt=' . REQUEST_TOKEN . '" title="' . StringUtil::specialchars($title) . '" onclick="Backend.openModalIframe({\'title\':\'' . StringUtil::specialchars(str_replace("'", "\\'", $title)) . '\',\'url\':this.href});return false">' . Image::getHtml('alias.svg', $title) . '</a>';
	}

	/**
	 * Get all modules and return them as array
	 *
	 * @return array
	 */
	public function getModules()
	{
		$arrModules = array();
		$objModules = $this->Database->execute("SELECT m.id, m.name, t.name AS theme FROM tl_module m LEFT JOIN tl_theme t ON m.pid=t.id ORDER BY t.name, m.name");

		while ($objModules->next())
		{
			$arrModules[$objModules->theme][$objModules->id] = $objModules->name . ' (ID ' . $objModules->id . ')';
		}

		return $arrModules;
	}

	/**
	 * Return the edit article teaser wizard
	 *
	 * @param DataContainer $dc
	 *
	 * @return string
	 *
	 * @deprecated Deprecated since Contao 4.9, to be removed in Contao 5.0
	 */
	public function editArticle(DataContainer $dc)
	{
		trigger_deprecation('contao/core-bundle', '4.9', 'Using "tl_content::editArticle()" has been deprecated and will no longer work in Contao 5.0.');

		if ($dc->value < 1)
		{
			return '';
		}

		$title = sprintf($GLOBALS['TL_LANG']['tl_content']['editarticle'], $dc->value);

		return ' <a href="contao/main.php?do=article&amp;table=tl_content&amp;id=' . $dc->value . '&amp;popup=1&amp;nb=1&amp;rt=' . REQUEST_TOKEN . '" title="' . StringUtil::specialchars($title) . '" onclick="Backend.openModalIframe({\'title\':\'' . StringUtil::specialchars(str_replace("'", "\\'", $title)) . '\',\'url\':this.href});return false">' . Image::getHtml('alias.svg', $title) . '</a>';
	}

	/**
	 * Get all articles and return them as array (article teaser)
	 *
	 * @param DataContainer $dc
	 *
	 * @return array
	 *
	 * @deprecated Deprecated since Contao 4.9, to be removed in Contao 5.0
	 */
	public function getArticles(DataContainer $dc)
	{
		trigger_deprecation('contao/core-bundle', '4.9', 'Using "tl_content::getArticles()" has been deprecated and will no longer work in Contao 5.0.');

		$arrPids = array();
		$arrArticle = array();
		$arrRoot = array();
		$intPid = $dc->activeRecord->pid;

		if (Input::get('act') == 'overrideAll')
		{
			$intPid = Input::get('id');
		}

		// Limit pages to the website root
		$objArticle = $this->Database->prepare("SELECT pid FROM tl_article WHERE id=?")
									 ->limit(1)
									 ->execute($intPid);

		if ($objArticle->numRows)
		{
			$objPage = PageModel::findWithDetails($objArticle->pid);
			$arrRoot = $this->Database->getChildRecords($objPage->rootId, 'tl_page');
			array_unshift($arrRoot, $objPage->rootId);
		}

		unset($objArticle);

		// Limit pages to the user's pagemounts
		if ($this->User->isAdmin)
		{
			$objArticle = $this->Database->execute("SELECT a.id, a.pid, a.title, a.inColumn, p.title AS parent FROM tl_article a LEFT JOIN tl_page p ON p.id=a.pid" . (!empty($arrRoot) ? " WHERE a.pid IN(" . implode(',', array_map('\intval', array_unique($arrRoot))) . ")" : "") . " ORDER BY parent, a.sorting");
		}
		else
		{
			foreach ($this->User->pagemounts as $id)
			{
				if (!in_array($id, $arrRoot))
				{
					continue;
				}

				$arrPids[] = array($id);
				$arrPids[] = $this->Database->getChildRecords($id, 'tl_page');
			}

			if (!empty($arrPids))
			{
				$arrPids = array_merge(...$arrPids);
			}
			else
			{
				return $arrArticle;
			}

			$objArticle = $this->Database->execute("SELECT a.id, a.pid, a.title, a.inColumn, p.title AS parent FROM tl_article a LEFT JOIN tl_page p ON p.id=a.pid WHERE a.pid IN(" . implode(',', array_map('\intval', array_unique($arrPids))) . ") ORDER BY parent, a.sorting");
		}

		// Edit the result
		if ($objArticle->numRows)
		{
			System::loadLanguageFile('tl_article');

			while ($objArticle->next())
			{
				$key = $objArticle->parent . ' (ID ' . $objArticle->pid . ')';
				$arrArticle[$key][$objArticle->id] = $objArticle->title . ' (' . ($GLOBALS['TL_LANG']['COLS'][$objArticle->inColumn] ?: $objArticle->inColumn) . ', ID ' . $objArticle->id . ')';
			}
		}

		return $arrArticle;
	}

	/**
	 * Dynamically set the ace syntax
	 *
	 * @param mixed         $varValue
	 * @param DataContainer $dc
	 *
	 * @return string
	 */
	public function setRteSyntax($varValue, DataContainer $dc)
	{
		switch ($dc->activeRecord->highlight)
		{
			case 'C':
			case 'CSharp':
				$syntax = 'c_cpp';
				break;

			case 'CSS':
			case 'Diff':
			case 'Groovy':
			case 'HTML':
			case 'Java':
			case 'JavaScript':
			case 'Perl':
			case 'PHP':
			case 'PowerShell':
			case 'Python':
			case 'Ruby':
			case 'Scala':
			case 'SQL':
			case 'Text':
			case 'YAML':
				$syntax = strtolower($dc->activeRecord->highlight);
				break;

			case 'VB':
				$syntax = 'vbscript';
				break;

			case 'XML':
			case 'XHTML':
				$syntax = 'xml';
				break;

			default:
				$syntax = 'text';
				break;
		}

		if ($dc->activeRecord->type == 'markdown')
		{
			$syntax = 'markdown';
		}

		$GLOBALS['TL_DCA']['tl_content']['fields']['code']['eval']['rte'] = 'ace|' . $syntax;

		return $varValue;
	}

	/**
	 * Add a link to the list items import wizard
	 *
	 * @return string
	 */
	public function listImportWizard()
	{
		return ' <a href="' . $this->addToUrl('key=list') . '" title="' . StringUtil::specialchars($GLOBALS['TL_LANG']['MSC']['lw_import'][1]) . '" onclick="Backend.getScrollOffset()">' . Image::getHtml('tablewizard.svg', $GLOBALS['TL_LANG']['MSC']['tw_import'][0]) . '</a>';
	}

	/**
	 * Add a link to the table items import wizard
	 *
	 * @return string
	 */
	public function tableImportWizard()
	{
		return ' <a href="' . $this->addToUrl('key=table') . '" title="' . StringUtil::specialchars($GLOBALS['TL_LANG']['MSC']['tw_import'][1]) . '" onclick="Backend.getScrollOffset()">' . Image::getHtml('tablewizard.svg', $GLOBALS['TL_LANG']['MSC']['tw_import'][0]) . '</a> ' . Image::getHtml('demagnify.svg', '', 'title="' . StringUtil::specialchars($GLOBALS['TL_LANG']['MSC']['tw_shrink']) . '" style="cursor:pointer" onclick="Backend.tableWizardResize(0.9)"') . Image::getHtml('magnify.svg', '', 'title="' . StringUtil::specialchars($GLOBALS['TL_LANG']['MSC']['tw_expand']) . '" style="cursor:pointer" onclick="Backend.tableWizardResize(1.1)"');
	}

	/**
	 * Return the link picker wizard
	 *
	 * @param DataContainer $dc
	 *
	 * @return string
	 *
	 * @deprecated Deprecated since Contao 4.4, to be removed in Contao 5.
	 *             Set the "dcaPicker" eval attribute instead.
	 */
	public function pagePicker(DataContainer $dc)
	{
		trigger_deprecation('contao/core-bundle', '4.4', 'Using "tl_content::pagePicker()" has been deprecated and will no longer work in Contao 5.0. Set the "dcaPicker" eval attribute instead.');

		return Backend::getDcaPickerWizard(true, $dc->table, $dc->field, $dc->inputName);
	}

	/**
	 * Disable the button if the element type is not allowed
	 *
	 * @param array  $row
	 * @param string $href
	 * @param string $label
	 * @param string $title
	 * @param string $icon
	 * @param string $attributes
	 *
	 * @return string
	 */
	public function disableButton($row, $href, $label, $title, $icon, $attributes)
	{
		return $this->User->hasAccess($row['type'], 'elements') ? '<a href="' . $this->addToUrl($href . '&amp;id=' . $row['id']) . '" title="' . StringUtil::specialchars($title) . '"' . $attributes . '>' . Image::getHtml($icon, $label) . '</a> ' : Image::getHtml(preg_replace('/\.svg$/i', '_.svg', $icon)) . ' ';
	}

	/**
	 * Return the delete content element button
	 *
	 * @param array  $row
	 * @param string $href
	 * @param string $label
	 * @param string $title
	 * @param string $icon
	 * @param string $attributes
	 *
	 * @return string
	 */
	public function deleteElement($row, $href, $label, $title, $icon, $attributes)
	{
		// Disable the button if the element type is not allowed
		if (!$this->User->hasAccess($row['type'], 'elements'))
		{
			return Image::getHtml(preg_replace('/\.svg$/i', '_.svg', $icon)) . ' ';
		}

		$objElement = $this->Database->prepare("SELECT id FROM tl_content WHERE cteAlias=? AND type='alias'")
									 ->limit(1)
									 ->execute($row['id']);

		return $objElement->numRows ? Image::getHtml(preg_replace('/\.svg$/i', '_.svg', $icon)) . ' ' : '<a href="' . $this->addToUrl($href . '&amp;id=' . $row['id']) . '" title="' . StringUtil::specialchars($title) . '"' . $attributes . '>' . Image::getHtml($icon, $label) . '</a> ';
	}

	/**
	 * Dynamically add flags to the "singleSRC" field
	 *
	 * @param mixed         $varValue
	 * @param DataContainer $dc
	 *
	 * @return mixed
	 */
	public function setSingleSrcFlags($varValue, DataContainer $dc)
	{
		if ($dc->activeRecord)
		{
			switch ($dc->activeRecord->type)
			{
				case 'text':
				case 'hyperlink':
				case 'image':
				case 'accordionSingle':
<<<<<<< HEAD
					$GLOBALS['TL_DCA'][$dc->table]['fields'][$dc->field]['eval']['extensions'] = Config::get('validImageTypes');
=======
				case 'youtube':
				case 'vimeo':
					$GLOBALS['TL_DCA'][$dc->table]['fields'][$dc->field]['eval']['extensions'] = Contao\Config::get('validImageTypes');
>>>>>>> 5cc570a5
					break;

				case 'download':
					$GLOBALS['TL_DCA'][$dc->table]['fields'][$dc->field]['eval']['extensions'] = Config::get('allowedDownload');
					break;
			}
		}

		return $varValue;
	}

	/**
	 * Dynamically add flags to the "multiSRC" field
	 *
	 * @param mixed         $varValue
	 * @param DataContainer $dc
	 *
	 * @return mixed
	 */
	public function setMultiSrcFlags($varValue, DataContainer $dc)
	{
		if ($dc->activeRecord)
		{
			switch ($dc->activeRecord->type)
			{
				case 'gallery':
					$GLOBALS['TL_DCA'][$dc->table]['fields'][$dc->field]['eval']['isGallery'] = true;
					$GLOBALS['TL_DCA'][$dc->table]['fields'][$dc->field]['eval']['extensions'] = Config::get('validImageTypes');
					break;

				case 'downloads':
					$GLOBALS['TL_DCA'][$dc->table]['fields'][$dc->field]['eval']['isDownloads'] = true;
					$GLOBALS['TL_DCA'][$dc->table]['fields'][$dc->field]['eval']['extensions'] = Config::get('allowedDownload');
					break;
			}
		}

		return $varValue;
	}

	/**
	 * Extract the YouTube ID from an URL
	 *
	 * @param mixed         $varValue
	 * @param DataContainer $dc
	 *
	 * @return mixed
	 */
	public function extractYouTubeId($varValue, DataContainer $dc)
	{
		if ($dc->activeRecord->youtube != $varValue)
		{
			$matches = array();

			if (preg_match('%(?:youtube(?:-nocookie)?\.com/(?:[^/]+/.+/|(?:v|e(?:mbed)?)/|.*[?&]v=)|youtu\.be/)([^"&?/ ]{11})%i', $varValue, $matches))
			{
				$varValue = $matches[1];
			}
		}

		return $varValue;
	}

	/**
	 * Extract the Vimeo ID from an URL
	 *
	 * @param mixed         $varValue
	 * @param DataContainer $dc
	 *
	 * @return mixed
	 */
	public function extractVimeoId($varValue, DataContainer $dc)
	{
		if ($dc->activeRecord->vimeo != $varValue)
		{
			$matches = array();

			if (preg_match('%vimeo\.com/(?:channels/(?:\w+/)?|groups/(?:[^/]+)/videos/|album/(?:\d+)/video/)?(\d+)(?:$|/|\?)%i', $varValue, $matches))
			{
				$varValue = $matches[1];
			}
		}

		return $varValue;
	}

	/**
	 * Return the "toggle visibility" button
	 *
	 * @param array  $row
	 * @param string $href
	 * @param string $label
	 * @param string $title
	 * @param string $icon
	 * @param string $attributes
	 *
	 * @return string
	 */
	public function toggleIcon($row, $href, $label, $title, $icon, $attributes)
	{
		if (Input::get('cid'))
		{
			$this->toggleVisibility(Input::get('cid'), (Input::get('state') == 1), (@func_get_arg(12) ?: null));
			$this->redirect($this->getReferer());
		}

		// Check permissions AFTER checking the cid, so hacking attempts are logged
		if (!$this->User->hasAccess('tl_content::invisible', 'alexf'))
		{
			return '';
		}

		// Disable the button if the element type is not allowed
		if (!$this->User->hasAccess($row['type'], 'elements'))
		{
			return Image::getHtml(preg_replace('/\.svg$/i', '_.svg', $icon)) . ' ';
		}

		$href .= '&amp;id=' . Input::get('id') . '&amp;cid=' . $row['id'] . '&amp;state=' . $row['invisible'];

		if ($row['invisible'])
		{
			$icon = 'invisible.svg';
		}

		return '<a href="' . $this->addToUrl($href) . '" title="' . StringUtil::specialchars($title) . '" data-tid="cid"' . $attributes . '>' . Image::getHtml($icon, $label, 'data-state="' . ($row['invisible'] ? 0 : 1) . '"') . '</a> ';
	}

	/**
	 * Toggle the visibility of an element
	 *
	 * @param integer       $intId
	 * @param boolean       $blnVisible
	 * @param DataContainer $dc
	 *
	 * @throws AccessDeniedException
	 */
	public function toggleVisibility($intId, $blnVisible, DataContainer $dc=null)
	{
		// Set the ID and action
		Input::setGet('id', $intId);
		Input::setGet('act', 'toggle');

		if ($dc)
		{
			$dc->id = $intId; // see #8043
		}

		// Trigger the onload_callback
		if (is_array($GLOBALS['TL_DCA']['tl_content']['config']['onload_callback']))
		{
			foreach ($GLOBALS['TL_DCA']['tl_content']['config']['onload_callback'] as $callback)
			{
				if (is_array($callback))
				{
					$this->import($callback[0]);
					$this->{$callback[0]}->{$callback[1]}($dc);
				}
				elseif (is_callable($callback))
				{
					$callback($dc);
				}
			}
		}

		// Check the field access
		if (!$this->User->hasAccess('tl_content::invisible', 'alexf'))
		{
			throw new AccessDeniedException('Not enough permissions to show/hide content element ID ' . $intId . '.');
		}

		$objRow = $this->Database->prepare("SELECT * FROM tl_content WHERE id=?")
								 ->limit(1)
								 ->execute($intId);

		if ($objRow->numRows < 1)
		{
			throw new AccessDeniedException('Invalid content element ID ' . $intId . '.');
		}

		if (!$this->User->hasAccess($objRow->type, 'elements'))
		{
			throw new AccessDeniedException('Not enough permissions to modify content elements of type "' . $objRow->type . '".');
		}

		// Set the current record
		if ($dc)
		{
			$dc->activeRecord = $objRow;
		}

		$objVersions = new Versions('tl_content', $intId);
		$objVersions->initialize();

		// Reverse the logic (elements have invisible=1)
		$blnVisible = !$blnVisible;

		// Trigger the save_callback
		if (is_array($GLOBALS['TL_DCA']['tl_content']['fields']['invisible']['save_callback']))
		{
			foreach ($GLOBALS['TL_DCA']['tl_content']['fields']['invisible']['save_callback'] as $callback)
			{
				if (is_array($callback))
				{
					$this->import($callback[0]);
					$blnVisible = $this->{$callback[0]}->{$callback[1]}($blnVisible, $dc);
				}
				elseif (is_callable($callback))
				{
					$blnVisible = $callback($blnVisible, $dc);
				}
			}
		}

		$time = time();

		// Update the database
		$this->Database->prepare("UPDATE tl_content SET tstamp=$time, invisible='" . ($blnVisible ? '1' : '') . "' WHERE id=?")
					   ->execute($intId);

		if ($dc)
		{
			$dc->activeRecord->tstamp = $time;
			$dc->activeRecord->invisible = ($blnVisible ? '1' : '');
		}

		// Trigger the onsubmit_callback
		if (is_array($GLOBALS['TL_DCA']['tl_content']['config']['onsubmit_callback']))
		{
			foreach ($GLOBALS['TL_DCA']['tl_content']['config']['onsubmit_callback'] as $callback)
			{
				if (is_array($callback))
				{
					$this->import($callback[0]);
					$this->{$callback[0]}->{$callback[1]}($dc);
				}
				elseif (is_callable($callback))
				{
					$callback($dc);
				}
			}
		}

		$objVersions->create();

		if ($dc)
		{
			$dc->invalidateCacheTags();
		}
	}
}<|MERGE_RESOLUTION|>--- conflicted
+++ resolved
@@ -1865,13 +1865,9 @@
 				case 'hyperlink':
 				case 'image':
 				case 'accordionSingle':
-<<<<<<< HEAD
-					$GLOBALS['TL_DCA'][$dc->table]['fields'][$dc->field]['eval']['extensions'] = Config::get('validImageTypes');
-=======
 				case 'youtube':
 				case 'vimeo':
-					$GLOBALS['TL_DCA'][$dc->table]['fields'][$dc->field]['eval']['extensions'] = Contao\Config::get('validImageTypes');
->>>>>>> 5cc570a5
+					$GLOBALS['TL_DCA'][$dc->table]['fields'][$dc->field]['eval']['extensions'] = Config::get('validImageTypes');
 					break;
 
 				case 'download':
