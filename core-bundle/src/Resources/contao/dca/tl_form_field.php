<?php

/*
 * This file is part of Contao.
 *
 * (c) Leo Feyer
 *
 * @license LGPL-3.0-or-later
 */

$GLOBALS['TL_DCA']['tl_form_field'] = array
(

	// Config
	'config' => array
	(
		'dataContainer'               => 'Table',
		'enableVersioning'            => true,
		'ptable'                      => 'tl_form',
		'markAsCopy'                  => 'label',
		'onload_callback' => array
		(
			array('tl_form_field', 'checkPermission')
		),
		'sql' => array
		(
			'keys' => array
			(
				'id' => 'primary',
				'pid' => 'index'
			)
		)
	),

	// List
	'list' => array
	(
		'sorting' => array
		(
			'mode'                    => 4,
			'fields'                  => array('sorting'),
			'panelLayout'             => 'filter;search,limit',
			'headerFields'            => array('title', 'tstamp', 'formID', 'storeValues', 'sendViaEmail', 'recipient', 'subject'),
			'child_record_callback'   => array('tl_form_field', 'listFormFields')
		),
		'global_operations' => array
		(
			'all' => array
			(
				'label'               => &$GLOBALS['TL_LANG']['MSC']['all'],
				'href'                => 'act=select',
				'class'               => 'header_edit_all',
				'attributes'          => 'onclick="Backend.getScrollOffset()" accesskey="e"'
			)
		),
		'operations' => array
		(
			'edit' => array
			(
				'label'               => &$GLOBALS['TL_LANG']['tl_form_field']['edit'],
				'href'                => 'act=edit',
				'icon'                => 'edit.svg'
			),
			'copy' => array
			(
				'label'               => &$GLOBALS['TL_LANG']['tl_form_field']['copy'],
				'href'                => 'act=paste&amp;mode=copy',
				'icon'                => 'copy.svg',
				'attributes'          => 'onclick="Backend.getScrollOffset()"'
			),
			'cut' => array
			(
				'label'               => &$GLOBALS['TL_LANG']['tl_form_field']['cut'],
				'href'                => 'act=paste&amp;mode=cut',
				'icon'                => 'cut.svg',
				'attributes'          => 'onclick="Backend.getScrollOffset()"'
			),
			'delete' => array
			(
				'label'               => &$GLOBALS['TL_LANG']['tl_form_field']['delete'],
				'href'                => 'act=delete',
				'icon'                => 'delete.svg',
				'attributes'          => 'onclick="if(!confirm(\'' . $GLOBALS['TL_LANG']['MSC']['deleteConfirm'] . '\'))return false;Backend.getScrollOffset()"'
			),
			'toggle' => array
			(
				'label'               => &$GLOBALS['TL_LANG']['tl_form_field']['toggle'],
				'icon'                => 'visible.svg',
				'attributes'          => 'onclick="Backend.getScrollOffset();return AjaxRequest.toggleVisibility(this,%s)"',
				'button_callback'     => array('tl_form_field', 'toggleIcon')
			),
			'show' => array
			(
				'label'               => &$GLOBALS['TL_LANG']['tl_form_field']['show'],
				'href'                => 'act=show',
				'icon'                => 'show.svg'
			)
		)
	),

	// Palettes
	'palettes' => array
	(
		'__selector__'                => array('type', 'multiple', 'storeFile', 'imageSubmit'),
		'default'                     => '{type_legend},type',
		'explanation'                 => '{type_legend},type;{text_legend},text;{expert_legend:hide},class;{template_legend:hide},customTpl;{invisible_legend:hide},invisible',
		'fieldsetStart'               => '{type_legend},type;{fconfig_legend},label;{expert_legend:hide},class;{template_legend:hide},customTpl;{invisible_legend:hide},invisible',
		'fieldsetStop'                => '{type_legend},type;{template_legend:hide},customTpl;{invisible_legend:hide},invisible',
		'html'                        => '{type_legend},type;{text_legend},html;{template_legend:hide},customTpl;{invisible_legend:hide},invisible',
		'text'                        => '{type_legend},type,name,label;{fconfig_legend},mandatory,rgxp,placeholder;{expert_legend:hide},class,value,minlength,maxlength,accesskey,tabindex;{template_legend:hide},customTpl;{invisible_legend:hide},invisible',
		'password'                    => '{type_legend},type,name,label;{fconfig_legend},mandatory,rgxp,placeholder;{expert_legend:hide},class,value,minlength,maxlength,accesskey,tabindex;{template_legend:hide},customTpl;{invisible_legend:hide},invisible',
		'textarea'                    => '{type_legend},type,name,label;{fconfig_legend},mandatory,rgxp,placeholder;{size_legend},size;{expert_legend:hide},class,value,minlength,maxlength,accesskey,tabindex;{template_legend:hide},customTpl;{invisible_legend:hide},invisible',
		'select'                      => '{type_legend},type,name,label;{fconfig_legend},mandatory,multiple;{options_legend},options;{expert_legend:hide},class,accesskey,tabindex;{template_legend:hide},customTpl;{invisible_legend:hide},invisible',
		'radio'                       => '{type_legend},type,name,label;{fconfig_legend},mandatory;{options_legend},options;{expert_legend:hide},class;{template_legend:hide},customTpl;{invisible_legend:hide},invisible',
		'checkbox'                    => '{type_legend},type,name,label;{fconfig_legend},mandatory;{options_legend},options;{expert_legend:hide},class;{template_legend:hide},customTpl;{invisible_legend:hide},invisible',
		'upload'                      => '{type_legend},type,name,label;{fconfig_legend},mandatory,extensions,maxlength;{store_legend:hide},storeFile;{expert_legend:hide},class,accesskey,tabindex,fSize;{template_legend:hide},customTpl;{invisible_legend:hide},invisible',
		'hidden'                      => '{type_legend},type,name,value;{fconfig_legend},mandatory,rgxp;{template_legend:hide},customTpl;{invisible_legend:hide},invisible',
		'captcha'                     => '{type_legend},type,label;{fconfig_legend},placeholder;{expert_legend:hide},class,accesskey,tabindex;{template_legend:hide},customTpl;{invisible_legend:hide},invisible',
		'submit'                      => '{type_legend},type,slabel;{image_legend:hide},imageSubmit;{expert_legend:hide},class,accesskey,tabindex;{template_legend:hide},customTpl;{invisible_legend:hide},invisible'
	),

	// Subpalettes
	'subpalettes' => array
	(
		'multiple'                    => 'mSize',
		'storeFile'                   => 'uploadFolder,useHomeDir,doNotOverwrite',
		'imageSubmit'                 => 'singleSRC'
	),

	// Fields
	'fields' => array
	(
		'id' => array
		(
			'sql'                     => "int(10) unsigned NOT NULL auto_increment"
		),
		'pid' => array
		(
			'foreignKey'              => 'tl_form.title',
			'sql'                     => "int(10) unsigned NOT NULL default '0'",
			'relation'                => array('type'=>'belongsTo', 'load'=>'lazy')
		),
		'sorting' => array
		(
			'sql'                     => "int(10) unsigned NOT NULL default '0'"
		),
		'tstamp' => array
		(
			'sql'                     => "int(10) unsigned NOT NULL default '0'"
		),
		'type' => array
		(
			'label'                   => &$GLOBALS['TL_LANG']['tl_form_field']['type'],
			'default'                 => 'text',
			'exclude'                 => true,
			'filter'                  => true,
			'inputType'               => 'select',
			'options_callback'        => array('tl_form_field', 'getFields'),
			'eval'                    => array('helpwizard'=>true, 'submitOnChange'=>true, 'tl_class'=>'w50'),
			'reference'               => &$GLOBALS['TL_LANG']['FFL'],
			'sql'                     => "varchar(64) NOT NULL default ''"
		),
		'label' => array // "label" needs to come before "name" so it gets the "(copy)" suffix (see #1062)
		(
			'label'                   => &$GLOBALS['TL_LANG']['tl_form_field']['label'],
			'exclude'                 => true,
			'search'                  => true,
			'inputType'               => 'text',
			'eval'                    => array('maxlength'=>255, 'tl_class'=>'w50'),
			'sql'                     => "varchar(255) NOT NULL default ''"
		),
		'name' => array
		(
			'label'                   => &$GLOBALS['TL_LANG']['tl_form_field']['name'],
			'exclude'                 => true,
			'search'                  => true,
			'inputType'               => 'text',
			'eval'                    => array('mandatory'=>true, 'rgxp'=>'fieldname', 'spaceToUnderscore'=>true, 'maxlength'=>64, 'tl_class'=>'w50 clr'),
			'sql'                     => "varchar(64) NOT NULL default ''"
		),
		'text' => array
		(
			'label'                   => &$GLOBALS['TL_LANG']['tl_form_field']['text'],
			'exclude'                 => true,
			'search'                  => true,
			'inputType'               => 'textarea',
			'eval'                    => array('rte'=>'tinyMCE', 'helpwizard'=>true),
			'explanation'             => 'insertTags',
			'sql'                     => "text NULL"
		),
		'html' => array
		(
			'label'                   => &$GLOBALS['TL_LANG']['tl_form_field']['html'],
			'exclude'                 => true,
			'search'                  => true,
			'inputType'               => 'textarea',
			'eval'                    => array('mandatory'=>true, 'allowHtml'=>true, 'class'=>'monospace', 'rte'=>'ace|html'),
			'sql'                     => "text NULL"
		),
		'options' => array
		(
			'label'                   => &$GLOBALS['TL_LANG']['tl_form_field']['options'],
			'exclude'                 => true,
			'inputType'               => 'optionWizard',
			'eval'                    => array('mandatory'=>true, 'allowHtml'=>true),
			'xlabel' => array
			(
				array('tl_form_field', 'optionImportWizard')
			),
			'sql'                     => "blob NULL"
		),
		'mandatory' => array
		(
			'label'                   => &$GLOBALS['TL_LANG']['tl_form_field']['mandatory'],
			'exclude'                 => true,
			'filter'                  => true,
			'inputType'               => 'checkbox',
			'sql'                     => "char(1) NOT NULL default ''"
		),
		'rgxp' => array
		(
			'label'                   => &$GLOBALS['TL_LANG']['tl_form_field']['rgxp'],
			'exclude'                 => true,
			'inputType'               => 'select',
			'options'                 => array('digit', 'alpha', 'alnum', 'extnd', 'date', 'time', 'datim', 'phone', 'email', 'url'),
			'reference'               => &$GLOBALS['TL_LANG']['tl_form_field'],
			'eval'                    => array('helpwizard'=>true, 'includeBlankOption'=>true, 'tl_class'=>'w50'),
			'sql'                     => "varchar(32) NOT NULL default ''"
		),
		'placeholder' => array
		(
			'label'                   => &$GLOBALS['TL_LANG']['tl_form_field']['placeholder'],
			'exclude'                 => true,
			'search'                  => true,
			'inputType'               => 'text',
			'eval'                    => array('decodeEntities'=>true, 'maxlength'=>255, 'tl_class'=>'w50'),
			'sql'                     => "varchar(255) NOT NULL default ''"
		),
		'minlength' => array
		(
			'label'                   => &$GLOBALS['TL_LANG']['tl_form_field']['minlength'],
			'exclude'                 => true,
			'inputType'               => 'text',
			'eval'                    => array('rgxp'=>'natural', 'tl_class'=>'w50'),
			'sql'                     => "int(10) unsigned NOT NULL default '0'"
		),
		'maxlength' => array
		(
			'label'                   => &$GLOBALS['TL_LANG']['tl_form_field']['maxlength'],
			'exclude'                 => true,
			'inputType'               => 'text',
			'eval'                    => array('rgxp'=>'natural', 'tl_class'=>'w50'),
			'sql'                     => "int(10) unsigned NOT NULL default '0'"
		),
		'size' => array
		(
			'label'                   => &$GLOBALS['TL_LANG']['tl_form_field']['size'],
			'default'                 => array(4, 40),
			'exclude'                 => true,
			'inputType'               => 'text',
			'eval'                    => array('mandatory'=>true, 'multiple'=>true, 'size'=>2, 'rgxp'=>'natural', 'tl_class'=>'w50'),
			'sql'                     => "varchar(255) NOT NULL default ''"
		),
		'multiple' => array
		(
			'label'                   => &$GLOBALS['TL_LANG']['tl_form_field']['multiple'],
			'exclude'                 => true,
			'inputType'               => 'checkbox',
			'eval'                    => array('submitOnChange'=>true, 'tl_class'=>'clr'),
			'sql'                     => "char(1) NOT NULL default ''"
		),
		'mSize' => array
		(
			'label'                   => &$GLOBALS['TL_LANG']['tl_form_field']['mSize'],
			'exclude'                 => true,
			'inputType'               => 'text',
			'eval'                    => array('rgxp'=>'natural'),
			'sql'                     => "smallint(5) unsigned NOT NULL default '0'"
		),
		'extensions' => array
		(
			'label'                   => &$GLOBALS['TL_LANG']['tl_form_field']['extensions'],
			'exclude'                 => true,
			'default'                 => 'jpg,jpeg,gif,png,pdf,doc,docx,xls,xlsx,ppt,pptx',
			'inputType'               => 'text',
			'eval'                    => array('rgxp'=>'extnd', 'maxlength'=>255, 'tl_class'=>'w50'),
			'sql'                     => "varchar(255) NOT NULL default ''"
		),
		'storeFile' => array
		(
			'label'                   => &$GLOBALS['TL_LANG']['tl_form_field']['storeFile'],
			'exclude'                 => true,
			'inputType'               => 'checkbox',
			'eval'                    => array('submitOnChange'=>true),
			'sql'                     => "char(1) NOT NULL default ''"
		),
		'uploadFolder' => array
		(
			'label'                   => &$GLOBALS['TL_LANG']['tl_form_field']['uploadFolder'],
			'exclude'                 => true,
			'inputType'               => 'fileTree',
			'eval'                    => array('fieldType'=>'radio', 'tl_class'=>'clr'),
			'sql'                     => "binary(16) NULL"
		),
		'useHomeDir' => array
		(
			'label'                   => &$GLOBALS['TL_LANG']['tl_form_field']['useHomeDir'],
			'exclude'                 => true,
			'inputType'               => 'checkbox',
			'eval'                    => array('tl_class'=>'w50'),
			'sql'                     => "char(1) NOT NULL default ''"
		),
		'doNotOverwrite' => array
		(
			'label'                   => &$GLOBALS['TL_LANG']['tl_form_field']['doNotOverwrite'],
			'exclude'                 => true,
			'inputType'               => 'checkbox',
			'eval'                    => array('tl_class'=>'w50'),
			'sql'                     => "char(1) NOT NULL default ''"
		),
		'class' => array
		(
			'label'                   => &$GLOBALS['TL_LANG']['tl_form_field']['class'],
			'exclude'                 => true,
			'search'                  => true,
			'inputType'               => 'text',
			'eval'                    => array('maxlength'=>255, 'tl_class'=>'w50'),
			'sql'                     => "varchar(255) NOT NULL default ''"
		),
		'value' => array
		(
			'label'                   => &$GLOBALS['TL_LANG']['tl_form_field']['value'],
			'exclude'                 => true,
			'search'                  => true,
			'inputType'               => 'text',
			'eval'                    => array('decodeEntities'=>true, 'maxlength'=>255, 'tl_class'=>'w50'),
			'sql'                     => "varchar(255) NOT NULL default ''"
		),
		'accesskey' => array
		(
			'label'                   => &$GLOBALS['TL_LANG']['tl_form_field']['accesskey'],
			'exclude'                 => true,
			'search'                  => true,
			'inputType'               => 'text',
			'eval'                    => array('rgxp'=>'alnum', 'maxlength'=>1, 'tl_class'=>'w50'),
			'sql'                     => "char(1) NOT NULL default ''"
		),
		'tabindex' => array
		(
			'label'                   => &$GLOBALS['TL_LANG']['tl_form_field']['tabindex'],
			'exclude'                 => true,
			'search'                  => true,
			'inputType'               => 'text',
			'eval'                    => array('rgxp'=>'natural', 'tl_class'=>'w50'),
			'sql'                     => "smallint(5) unsigned NOT NULL default '0'"
		),
		'fSize' => array
		(
			'label'                   => &$GLOBALS['TL_LANG']['tl_form_field']['fSize'],
			'exclude'                 => true,
			'inputType'               => 'text',
			'eval'                    => array('rgxp'=>'natural', 'tl_class'=>'w50'),
			'sql'                     => "smallint(5) unsigned NOT NULL default '0'"
		),
		'customTpl' => array
		(
			'label'                   => &$GLOBALS['TL_LANG']['tl_form_field']['customTpl'],
			'exclude'                 => true,
			'inputType'               => 'select',
			'options_callback'        => array('tl_form_field', 'getFormFieldTemplates'),
			'eval'                    => array('includeBlankOption'=>true, 'chosen'=>true, 'tl_class'=>'w50'),
			'sql'                     => "varchar(64) NOT NULL default ''"
		),
		'slabel' => array
		(
			'label'                   => &$GLOBALS['TL_LANG']['tl_form_field']['slabel'],
			'exclude'                 => true,
			'inputType'               => 'text',
			'eval'                    => array('mandatory'=>true, 'maxlength'=>255, 'tl_class'=>'w50 clr'),
			'sql'                     => "varchar(255) NOT NULL default ''"
		),
		'imageSubmit' => array
		(
			'label'                   => &$GLOBALS['TL_LANG']['tl_form_field']['imageSubmit'],
			'exclude'                 => true,
			'inputType'               => 'checkbox',
			'eval'                    => array('submitOnChange'=>true),
			'sql'                     => "char(1) NOT NULL default ''"
		),
		'singleSRC' => array
		(
			'label'                   => &$GLOBALS['TL_LANG']['tl_form_field']['singleSRC'],
			'exclude'                 => true,
			'inputType'               => 'fileTree',
			'eval'                    => array('fieldType'=>'radio', 'filesOnly'=>true, 'mandatory'=>true, 'tl_class'=>'clr'),
			'sql'                     => "binary(16) NULL"
		),
		'invisible' => array
		(
			'label'                   => &$GLOBALS['TL_LANG']['tl_form_field']['invisible'],
			'exclude'                 => true,
			'filter'                  => true,
			'inputType'               => 'checkbox',
			'sql'                     => "char(1) NOT NULL default ''"
		)
	)
);

/**
 * Provide miscellaneous methods that are used by the data configuration array.
 *
 * @author Leo Feyer <https://github.com/leofeyer>
 */
class tl_form_field extends Contao\Backend
{

	/**
	 * Import the back end user object
	 */
	public function __construct()
	{
		parent::__construct();
		$this->import('Contao\BackendUser', 'User');
	}

	/**
	 * Check permissions to edit table tl_form_field
	 *
	 * @throws Contao\CoreBundle\Exception\AccessDeniedException
	 */
	public function checkPermission()
	{
		if ($this->User->isAdmin)
		{
			return;
		}

		// Set root IDs
		if (empty($this->User->forms) || !\is_array($this->User->forms))
		{
			$root = array(0);
		}
		else
		{
			$root = $this->User->forms;
		}

		$id = \strlen(Contao\Input::get('id')) ? Contao\Input::get('id') : CURRENT_ID;

		// Check current action
		switch (Contao\Input::get('act'))
		{
			case 'paste':
			case 'select':
				if (!\in_array(CURRENT_ID, $root)) // check CURRENT_ID here (see #247)
				{
					throw new Contao\CoreBundle\Exception\AccessDeniedException('Not enough permissions to access form ID ' . $id . '.');
				}
				break;

			case 'create':
<<<<<<< HEAD
				if (!\strlen(Contao\Input::get('id')) || !\in_array(Contao\Input::get('id'), $root))
				{
					throw new Contao\CoreBundle\Exception\AccessDeniedException('Not enough permissions to access form ID ' . Contao\Input::get('id') . '.');
				}
				break;

=======
>>>>>>> d8832728
			case 'cut':
			case 'copy':
				$pid = Contao\Input::get('pid');

				// Get form ID
				if (Contao\Input::get('mode') == 1)
				{
					$objField = $this->Database->prepare("SELECT pid FROM tl_form_field WHERE id=?")
											   ->limit(1)
											   ->execute(Contao\Input::get('pid'));

					if ($objField->numRows < 1)
					{
						throw new Contao\CoreBundle\Exception\AccessDeniedException('Invalid form field ID ' . Contao\Input::get('pid') . '.');
					}

					$pid = $objField->pid;
				}

				if (!\in_array($pid, $root))
				{
					throw new Contao\CoreBundle\Exception\AccessDeniedException('Not enough permissions to ' . Contao\Input::get('act') . ' form field ID ' . $id . ' to form ID ' . $pid . '.');
				}

				if (Input::get('act') == 'create')
				{
					break;
				}
				// NO BREAK STATEMENT HERE

			case 'edit':
			case 'show':
			case 'delete':
			case 'toggle':
				$objField = $this->Database->prepare("SELECT pid FROM tl_form_field WHERE id=?")
										   ->limit(1)
										   ->execute($id);

				if ($objField->numRows < 1)
				{
					throw new Contao\CoreBundle\Exception\AccessDeniedException('Invalid form field ID ' . $id . '.');
				}

				if (!\in_array($objField->pid, $root))
				{
					throw new Contao\CoreBundle\Exception\AccessDeniedException('Not enough permissions to ' . Contao\Input::get('act') . ' form field ID ' . $id . ' of form ID ' . $objField->pid . '.');
				}
				break;

			case 'editAll':
			case 'deleteAll':
			case 'overrideAll':
			case 'cutAll':
			case 'copyAll':
				if (!\in_array($id, $root))
				{
					throw new Contao\CoreBundle\Exception\AccessDeniedException('Not enough permissions to access form ID ' . $id . '.');
				}

				$objForm = $this->Database->prepare("SELECT id FROM tl_form_field WHERE pid=?")
										  ->execute($id);

				/** @var Symfony\Component\HttpFoundation\Session\SessionInterface $objSession */
				$objSession = Contao\System::getContainer()->get('session');

				$session = $objSession->all();
				$session['CURRENT']['IDS'] = array_intersect((array) $session['CURRENT']['IDS'], $objForm->fetchEach('id'));
				$objSession->replace($session);
				break;

			default:
				if (\strlen(Contao\Input::get('act')))
				{
					throw new Contao\CoreBundle\Exception\AccessDeniedException('Invalid command "' . Contao\Input::get('act') . '".');
				}
				elseif (!\in_array($id, $root))
				{
					throw new Contao\CoreBundle\Exception\AccessDeniedException('Not enough permissions to access form ID ' . $id . '.');
				}
				break;
		}
	}

	/**
	 * Add the type of input field
	 *
	 * @param array $arrRow
	 *
	 * @return string
	 */
	public function listFormFields($arrRow)
	{
		$arrRow['required'] = $arrRow['mandatory'];
		$key = $arrRow['invisible'] ? 'unpublished' : 'published';

		$strType = '
<div class="cte_type ' . $key . '">' . $GLOBALS['TL_LANG']['FFL'][$arrRow['type']][0] . ($arrRow['name'] ? ' (' . $arrRow['name'] . ')' : '') . '</div>
<div class="limit_height' . (!Contao\Config::get('doNotCollapse') ? ' h32' : '') . '">';

		$strClass = $GLOBALS['TL_FFL'][$arrRow['type']];

		if (!class_exists($strClass))
		{
			return '';
		}

		/** @var Contao\Widget $objWidget */
		$objWidget = new $strClass($arrRow);

		$strWidget = $objWidget->parse();
		$strWidget = preg_replace('/ name="[^"]+"/i', '', $strWidget);
		$strWidget = str_replace(array(' type="submit"', ' autofocus', ' required'), array(' type="button"', '', ''), $strWidget);

		if ($objWidget instanceof FormHidden)
		{
			return $strType . "\n" . $objWidget->value . "\n</div>\n";
		}

		return $strType . Contao\StringUtil::insertTagToSrc($strWidget) . '
</div>' . "\n";
	}

	/**
	 * Add a link to the option items import wizard
	 *
	 * @return string
	 */
	public function optionImportWizard()
	{
		return ' <a href="' . $this->addToUrl('key=option') . '" title="' . specialchars($GLOBALS['TL_LANG']['MSC']['ow_import'][1]) . '" onclick="Backend.getScrollOffset()">' . Contao\Image::getHtml('tablewizard.svg', $GLOBALS['TL_LANG']['MSC']['ow_import'][0]) . '</a>';
	}

	/**
	 * Return a list of form fields
	 *
	 * @return array
	 */
	public function getFields()
	{
		$arrFields = $GLOBALS['TL_FFL'];

		// Add the translation
		foreach (array_keys($arrFields) as $key)
		{
			$arrFields[$key] = $GLOBALS['TL_LANG']['FFL'][$key][0];
		}

		return $arrFields;
	}

	/**
	 * Return all form field templates as array
	 *
	 * @return array
	 */
	public function getFormFieldTemplates()
	{
		return $this->getTemplateGroup('form_');
	}

	/**
	 * Return the "toggle visibility" button
	 *
	 * @param array  $row
	 * @param string $href
	 * @param string $label
	 * @param string $title
	 * @param string $icon
	 * @param string $attributes
	 *
	 * @return string
	 */
	public function toggleIcon($row, $href, $label, $title, $icon, $attributes)
	{
		if (\strlen(Contao\Input::get('tid')))
		{
			$this->toggleVisibility(Contao\Input::get('tid'), (Contao\Input::get('state') == 1), (@func_get_arg(12) ?: null));
			$this->redirect($this->getReferer());
		}

		// Check permissions AFTER checking the tid, so hacking attempts are logged
		if (!$this->User->hasAccess('tl_form_field::invisible', 'alexf'))
		{
			return '';
		}

		$href .= '&amp;tid='.$row['id'].'&amp;state='.$row['invisible'];

		if ($row['invisible'])
		{
			$icon = 'invisible.svg';
		}

		return '<a href="'.$this->addToUrl($href).'" title="'.Contao\StringUtil::specialchars($title).'"'.$attributes.'>'.Contao\Image::getHtml($icon, $label, 'data-state="' . ($row['invisible'] ? 0 : 1) . '"').'</a> ';
	}

	/**
	 * Toggle the visibility of a form field
	 *
	 * @param integer              $intId
	 * @param boolean              $blnVisible
	 * @param Contao\DataContainer $dc
	 */
	public function toggleVisibility($intId, $blnVisible, Contao\DataContainer $dc=null)
	{
		// Set the ID and action
		Contao\Input::setGet('id', $intId);
		Contao\Input::setGet('act', 'toggle');

		if ($dc)
		{
			$dc->id = $intId; // see #8043
		}

		// Trigger the onload_callback
		if (\is_array($GLOBALS['TL_DCA']['tl_form_field']['config']['onload_callback']))
		{
			foreach ($GLOBALS['TL_DCA']['tl_form_field']['config']['onload_callback'] as $callback)
			{
				if (\is_array($callback))
				{
					$this->import($callback[0]);
					$this->{$callback[0]}->{$callback[1]}($dc);
				}
				elseif (\is_callable($callback))
				{
					$callback($dc);
				}
			}
		}

		// Check the field access
		if (!$this->User->hasAccess('tl_form_field::invisible', 'alexf'))
		{
			throw new Contao\CoreBundle\Exception\AccessDeniedException('Not enough permissions to publish/unpublish form field ID ' . $intId . '.');
		}

		// Set the current record
		if ($dc)
		{
			$objRow = $this->Database->prepare("SELECT * FROM tl_form_field WHERE id=?")
									 ->limit(1)
									 ->execute($intId);

			if ($objRow->numRows)
			{
				$dc->activeRecord = $objRow;
			}
		}

		$objVersions = new Contao\Versions('tl_form_field', $intId);
		$objVersions->initialize();

		// Reverse the logic (form fields have invisible=1)
		$blnVisible = !$blnVisible;

		// Trigger the save_callback
		if (\is_array($GLOBALS['TL_DCA']['tl_form_field']['fields']['invisible']['save_callback']))
		{
			foreach ($GLOBALS['TL_DCA']['tl_form_field']['fields']['invisible']['save_callback'] as $callback)
			{
				if (\is_array($callback))
				{
					$this->import($callback[0]);
					$blnVisible = $this->{$callback[0]}->{$callback[1]}($blnVisible, $dc);
				}
				elseif (\is_callable($callback))
				{
					$blnVisible = $callback($blnVisible, $dc);
				}
			}
		}

		$time = time();

		// Update the database
		$this->Database->prepare("UPDATE tl_form_field SET tstamp=$time, invisible='" . ($blnVisible ? '1' : '') . "' WHERE id=?")
					   ->execute($intId);

		if ($dc)
		{
			$dc->activeRecord->tstamp = $time;
			$dc->activeRecord->invisible = ($blnVisible ? '1' : '');
		}

		// Trigger the onsubmit_callback
		if (\is_array($GLOBALS['TL_DCA']['tl_form_field']['config']['onsubmit_callback']))
		{
			foreach ($GLOBALS['TL_DCA']['tl_form_field']['config']['onsubmit_callback'] as $callback)
			{
				if (\is_array($callback))
				{
					$this->import($callback[0]);
					$this->{$callback[0]}->{$callback[1]}($dc);
				}
				elseif (\is_callable($callback))
				{
					$callback($dc);
				}
			}
		}

		$objVersions->create();
	}
}<|MERGE_RESOLUTION|>--- conflicted
+++ resolved
@@ -459,15 +459,6 @@
 				break;
 
 			case 'create':
-<<<<<<< HEAD
-				if (!\strlen(Contao\Input::get('id')) || !\in_array(Contao\Input::get('id'), $root))
-				{
-					throw new Contao\CoreBundle\Exception\AccessDeniedException('Not enough permissions to access form ID ' . Contao\Input::get('id') . '.');
-				}
-				break;
-
-=======
->>>>>>> d8832728
 			case 'cut':
 			case 'copy':
 				$pid = Contao\Input::get('pid');
