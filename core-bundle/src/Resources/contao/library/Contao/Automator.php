--- conflicted
+++ resolved
@@ -459,13 +459,8 @@
 	{
 		@trigger_error('Using Automator::rotateLogs() has been deprecated and will no longer work in Contao 5.0. Use the logger service instead, which rotates its log files automatically.', E_USER_DEPRECATED);
 
-<<<<<<< HEAD
-		$rootDir = System::getContainer()->getParameter('kernel.project_dir');
-		$arrFiles = preg_grep('/\.log$/', Folder::scan($rootDir . '/system/logs'));
-=======
 		$projectDir = System::getContainer()->getParameter('kernel.project_dir');
-		$arrFiles = preg_grep('/\.log$/', scan($projectDir . '/system/logs'));
->>>>>>> 12a36967
+		$arrFiles = preg_grep('/\.log$/', Folder::scan($projectDir . '/system/logs'));
 
 		foreach ($arrFiles as $strFile)
 		{
