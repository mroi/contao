--- conflicted
+++ resolved
@@ -237,35 +237,6 @@
 
 
 	/**
-<<<<<<< HEAD
-=======
-	 * Regenerate the XML files
-	 */
-	public function generateXmlFiles()
-	{
-		// Sitemaps
-		$this->generateSitemap();
-
-		// HOOK: add custom jobs
-		if (isset($GLOBALS['TL_HOOKS']['generateXmlFiles']) && is_array($GLOBALS['TL_HOOKS']['generateXmlFiles']))
-		{
-			foreach ($GLOBALS['TL_HOOKS']['generateXmlFiles'] as $callback)
-			{
-				$this->import($callback[0]);
-				$this->{$callback[0]}->{$callback[1]}();
-			}
-		}
-
-		// Also empty the page cache so there are no links to deleted files
-		$this->purgePageCache();
-
-		// Add a log entry
-		$this->log('Regenerated the XML files', __METHOD__, TL_CRON);
-	}
-
-
-	/**
->>>>>>> c05376a3
 	 * Remove old XML files from the share directory
 	 *
 	 * @param boolean $blnReturn If true, only return the finds and don't delete
