<?php

/**
 * Contao Open Source CMS
 *
 * Copyright (c) 2005-2014 Leo Feyer
 *
 * @package Library
 * @link    https://contao.org
 * @license http://www.gnu.org/licenses/lgpl-3.0.html LGPL
 */

namespace Contao;


/**
 * Abstract parent class to handle database communication
 *
 * The class is responsible for connecting to the database, listing tables and
 * fields, handling transactions and locking tables. It also creates the related
 * Database\Statement and Database\Result objects.
 *
 * Usage:
 *
 *     $db   = Database::getInstance();
 *     $stmt = $db->prepare("SELECT * FROM tl_user WHERE id=?");
 *     $res  = $stmt->execute(4);
 *
 * @package   Library
 * @author    Leo Feyer <https://github.com/leofeyer>
 * @copyright Leo Feyer 2005-2014
 */
abstract class Database
{

	/**
	 * Object instances (Singleton)
	 * @var array
	 */
	protected static $arrInstances = array();

	/**
	 * Connection configuration
	 * @var array
	 */
	protected $arrConfig = array();

	/**
	 * Connection ID
	 * @var resource
	 */
	protected $resConnection;

	/**
	 * Disable autocommit
	 * @var boolean
	 */
	protected $blnDisableAutocommit = false;

	/**
	 * Cache
	 * @var array
	 */
	protected $arrCache = array();


	/**
	 * Establish the database connection
	 *
	 * @param array $arrConfig A configuration array
	 *
	 * @throws \Exception If a connection cannot be established
	 */
	protected function __construct(array $arrConfig)
	{
		$this->arrConfig = $arrConfig;
		$this->connect();

		if (!is_resource($this->resConnection) && !is_object($this->resConnection))
		{
			throw new \Exception(sprintf('Could not connect to database (%s)', $this->error));
		}
	}


	/**
	 * Close the database connection if it is not permanent
	 */
	public function __destruct()
	{
		if (!$this->arrConfig['dbPconnect'])
		{
			$this->disconnect();

			// Unset the reference (see #4772)
			$strKey = md5(implode('', $this->arrConfig));
			unset(static::$arrInstances[$strKey]);
		}
	}


	/**
	 * Prevent cloning of the object (Singleton)
	 */
	final public function __clone() {}


	/**
	 * Return an object property
	 *
	 * @param string $strKey The property name
	 *
	 * @return string|null The property value
	 */
	public function __get($strKey)
	{
		if ($strKey == 'error')
		{
			return $this->get_error();
		}

		return null;
	}


	/**
	 * Instantiate the Database object (Factory)
	 *
	 * @param array $arrCustom A configuration array
	 *
	 * @return \Database The Database object
	 */
	public static function getInstance(array $arrCustom=null)
	{
		$arrConfig = array
		(
			'dbDriver'   => \Config::get('dbDriver'),
			'dbHost'     => \Config::get('dbHost'),
			'dbUser'     => \Config::get('dbUser'),
			'dbPass'     => \Config::get('dbPass'),
			'dbDatabase' => \Config::get('dbDatabase'),
			'dbPconnect' => \Config::get('dbPconnect'),
			'dbCharset'  => \Config::get('dbCharset'),
			'dbPort'     => \Config::get('dbPort'),
<<<<<<< HEAD
			'dbSocket'   => \Config::get('dbSocket')
=======
			'dbSocket'   => \Config::get('dbSocket'),
			'dbSqlMode'  => \Config::get('dbSqlMode')
>>>>>>> 717816a2
		);

		if (is_array($arrCustom))
		{
			$arrConfig = array_merge($arrConfig, $arrCustom);
		}

		// Sort the array before generating the key
		ksort($arrConfig);
		$strKey = md5(implode('', $arrConfig));

		if (!isset(static::$arrInstances[$strKey]))
		{
			$strClass = 'Database\\' . str_replace(' ', '_', ucwords(str_replace('_', ' ', strtolower($arrConfig['dbDriver']))));
			static::$arrInstances[$strKey] = new $strClass($arrConfig);
		}

		return static::$arrInstances[$strKey];
	}


	/**
	 * Prepare a query and return a Database\Statement object
	 *
	 * @param string $strQuery The query string
	 *
	 * @return \Database\Statement The Database\Statement object
	 */
	public function prepare($strQuery)
	{
		return $this->createStatement($this->resConnection, $this->blnDisableAutocommit)->prepare($strQuery);
	}


	/**
	 * Execute a query and return a Database\Result object
	 *
	 * @param string $strQuery The query string
	 *
	 * @return \Database\Result The Database\Result object
	 */
	public function execute($strQuery)
	{
		return $this->prepare($strQuery)->execute();
	}


	/**
	 * Execute a raw query and return a Database\Result object
	 *
	 * @param string $strQuery The query string
	 *
	 * @return \Database\Result The Database\Result object
	 */
	public function query($strQuery)
	{
		return $this->createStatement($this->resConnection, $this->blnDisableAutocommit)->query($strQuery);
	}


	/**
	 * Auto-generate a FIND_IN_SET() statement
	 *
	 * @param string  $strKey     The field name
	 * @param mixed   $varSet     The set to find the key in
	 * @param boolean $blnIsField If true, the set will not be quoted
	 *
	 * @return string The FIND_IN_SET() statement
	 */
	public function findInSet($strKey, $varSet, $blnIsField=false)
	{
		if (is_array($varSet))
		{
			$varSet = implode(',', $varSet);
		}

		return $this->find_in_set($strKey, $varSet, $blnIsField);
	}


	/**
	 * Return all tables of a database as array
	 *
	 * @param string  $strDatabase The database name
	 * @param boolean $blnNoCache  If true, the cache will be bypassed
	 *
	 * @return array An array of table names
	 */
	public function listTables($strDatabase=null, $blnNoCache=false)
	{
		if ($strDatabase === null)
		{
			$strDatabase = $this->arrConfig['dbDatabase'];
		}

		if (!$blnNoCache && isset($this->arrCache[$strDatabase]))
		{
			return $this->arrCache[$strDatabase];
		}

		$arrReturn = array();
		$objTables = $this->query(sprintf($this->strListTables, $strDatabase));

		while ($objTables->next())
		{
			$arrReturn[] = current($objTables->row());
		}

		$this->arrCache[$strDatabase] = $arrReturn;
		return $this->arrCache[$strDatabase];
	}


	/**
	 * Determine if a particular database table exists
	 *
	 * @param string  $strTable    The table name
	 * @param string  $strDatabase The optional database name
	 * @param boolean $blnNoCache  If true, the cache will be bypassed
	 *
	 * @return boolean True if the table exists
	 */
	public function tableExists($strTable, $strDatabase=null, $blnNoCache=false)
	{
		if ($strTable == '')
		{
			return false;
		}

		return in_array($strTable, $this->listTables($strDatabase, $blnNoCache));
	}


	/**
	 * Return all columns of a particular table as array
	 *
	 * @param string  $strTable   The table name
	 * @param boolean $blnNoCache If true, the cache will be bypassed
	 *
	 * @return array An array of column names
	 */
	public function listFields($strTable, $blnNoCache=false)
	{
		if (!$blnNoCache && isset($this->arrCache[$strTable]))
		{
			return $this->arrCache[$strTable];
		}

		$this->arrCache[$strTable] = $this->list_fields($strTable);
		return $this->arrCache[$strTable];
	}


	/**
	 * Determine if a particular column exists
	 *
	 * @param string  $strField   The field name
	 * @param string  $strTable   The table name
	 * @param boolean $blnNoCache If true, the cache will be bypassed
	 *
	 * @return boolean True if the field exists
	 */
	public function fieldExists($strField, $strTable, $blnNoCache=false)
	{
		if ($strField == '' || $strTable == '')
		{
			return false;
		}

		foreach ($this->listFields($strTable, $blnNoCache) as $arrField)
		{
			if ($arrField['name'] == $strField)
			{
				return true;
			}
		}

		return false;
	}


	/**
	 * Determine if a particular index exists
	 *
	 * @param string  $strName    The index name
	 * @param string  $strTable   The table name
	 * @param boolean $blnNoCache If true, the cache will be bypassed
	 *
	 * @return boolean True if the index exists
	 */
	public function indexExists($strName, $strTable, $blnNoCache=false)
	{
		if ($strName == '' || $strTable == '')
		{
			return false;
		}

		foreach ($this->listFields($strTable, $blnNoCache) as $arrField)
		{
			if ($arrField['name'] == $strName && $arrField['type'] == 'index')
			{
				return true;
			}
		}

		return false;
	}


	/**
	 * Return the field names of a particular table as array
	 *
	 * @param string  $strTable   The table name
	 * @param boolean $blnNoCache If true, the cache will be bypassed
	 *
	 * @return array An array of field names
	 */
	public function getFieldNames($strTable, $blnNoCache=false)
	{
		$arrNames = array();
		$arrFields = $this->listFields($strTable, $blnNoCache);

		foreach ($arrFields as $arrField)
		{
			$arrNames[] = $arrField['name'];
		}

		return $arrNames;
	}


	/**
	 * Check whether a field value in the database is unique
	 *
	 * @param string  $strTable The table name
	 * @param string  $strField The field name
	 * @param mixed   $varValue The field value
	 * @param integer $intId    The ID of a record to exempt
	 *
	 * @return boolean True if the field value is unique
	 */
	public function isUniqueValue($strTable, $strField, $varValue, $intId=null)
	{
		$strQuery = "SELECT * FROM $strTable WHERE $strField=?";

		if ($intId !== null)
		{
			$strQuery .= " AND id!=?";
		}

		$objUnique = $this->prepare($strQuery)
						  ->limit(1)
						  ->execute($varValue, $intId);

		return $objUnique->numRows ? false : true;
	}


	/**
	 * Return the IDs of all child records of a particular record (see #2475)
	 *
	 * @author Andreas Schempp
	 *
	 * @param mixed   $arrParentIds An array of parent IDs
	 * @param string  $strTable     The table name
	 * @param boolean $blnSorting   True if the table has a sorting field
	 * @param array   $arrReturn    The array to be returned
	 * @param string  $strWhere     Additional WHERE condition
	 *
	 * @return array An array of child record IDs
	 */
	public function getChildRecords($arrParentIds, $strTable, $blnSorting=false, $arrReturn=array(), $strWhere='')
	{
		if (!is_array($arrParentIds))
		{
			$arrParentIds = array($arrParentIds);
		}

		if (empty($arrParentIds))
		{
			return $arrReturn;
		}

		$arrParentIds = array_map('intval', $arrParentIds);
		$objChilds = $this->query("SELECT id, pid FROM " . $strTable . " WHERE pid IN(" . implode(',', $arrParentIds) . ")" . ($strWhere ? " AND $strWhere" : "") . ($blnSorting ? " ORDER BY " . $this->findInSet('pid', $arrParentIds) . ", sorting" : ""));

		if ($objChilds->numRows > 0)
		{
			if ($blnSorting)
			{
				$arrChilds = array();
				$arrOrdered = array();

				while ($objChilds->next())
				{
					$arrChilds[] = $objChilds->id;
					$arrOrdered[$objChilds->pid][] = $objChilds->id;
				}

				foreach (array_reverse(array_keys($arrOrdered)) as $pid)
				{
					$pos = (int) array_search($pid, $arrReturn);
					array_insert($arrReturn, $pos+1, $arrOrdered[$pid]);
				}

				$arrReturn = $this->getChildRecords($arrChilds, $strTable, $blnSorting, $arrReturn, $strWhere);
			}
			else
			{
				$arrChilds = $objChilds->fetchEach('id');
				$arrReturn = array_merge($arrChilds, $this->getChildRecords($arrChilds, $strTable, $blnSorting, $arrReturn, $strWhere));
			}
		}

		return $arrReturn;
	}


	/**
	 * Return the IDs of all parent records of a particular record
	 *
	 * @param integer $intId    The ID of the record
	 * @param string  $strTable The table name
	 *
	 * @return array An array of parent record IDs
	 */
	public function getParentRecords($intId, $strTable)
	{
		$arrReturn = array();

		// Currently supports a nesting-level of 10
		$objPages = $this->prepare("SELECT id, @pid:=pid FROM $strTable WHERE id=?" . str_repeat(" UNION SELECT id, @pid:=pid FROM $strTable WHERE id=@pid", 9))
						 ->execute($intId);

		while ($objPages->next())
		{
			$arrReturn[] = $objPages->id;
		}

		return $arrReturn;
	}


	/**
	 * Change the current database
	 *
	 * @param string $strDatabase The name of the target database
	 *
	 * @return boolean True if the database was changed successfully
	 */
	public function setDatabase($strDatabase)
	{
		return $this->set_database($strDatabase);
	}


	/**
	 * Begin a transaction
	 */
	public function beginTransaction()
	{
		$this->begin_transaction();
	}


	/**
	 * Commit a transaction
	 */
	public function commitTransaction()
	{
		$this->commit_transaction();
	}


	/**
	 * Rollback a transaction
	 */
	public function rollbackTransaction()
	{
		$this->rollback_transaction();
	}


	/**
	 * Lock one or more tables
	 *
	 * @param array $arrTables An array of table names to be locked
	 */
	public function lockTables($arrTables)
	{
		$this->lock_tables($arrTables);
	}


	/**
	 * Unlock all tables
	 */
	public function unlockTables()
	{
		$this->unlock_tables();
	}


	/**
	 * Return the table size in bytes
	 *
	 * @param string $strTable The table name
	 *
	 * @return integer The table size in bytes
	 */
	public function getSizeOf($strTable)
	{
		return $this->get_size_of($strTable);
	}


	/**
	 * Return the next autoincrement ID of a table
	 *
	 * @param string $strTable The table name
	 *
	 * @return integer The autoincrement ID
	 */
	public function getNextId($strTable)
	{
		return $this->get_next_id($strTable);
	}


	/**
	 * Return a universal unique identifier
	 *
	 * @return string The UUID string
	 */
	public function getUuid()
	{
		return $this->get_uuid();
	}


	/**
	 * Connect to the database server and select the database
	 */
	abstract protected function connect();


	/**
	 * Disconnect from the database
	 */
	abstract protected function disconnect();


	/**
	 * Return the last error message
	 *
	 * @return string The error message
	 */
	abstract protected function get_error();


	/**
	 * Auto-generate a FIND_IN_SET() statement
	 *
	 * @param string  $strKey     The field name
	 * @param mixed   $varSet     The set to find the key in
	 * @param boolean $blnIsField If true, the set will not be quoted
	 *
	 * @return string The FIND_IN_SET() statement
	 */
	abstract protected function find_in_set($strKey, $varSet, $blnIsField=false);


	/**
	 * Return a standardized array with the field information
	 *
	 * * name:       field name (e.g. my_field)
	 * * type:       field type (e.g. "int" or "number")
	 * * length:     field length (e.g. 20)
	 * * precision:  precision of a float number (e.g. 5)
	 * * null:       NULL or NOT NULL
	 * * default:    default value (e.g. "default_value")
	 * * attributes: attributes (e.g. "unsigned")
	 * * index:      PRIMARY, UNIQUE or INDEX
	 * * extra:      extra information (e.g. auto_increment)
	 *
	 * @param string $strTable The table name
	 *
	 * @return array An array with the field information
	 *
	 * @todo Support all kind of keys (e.g. FULLTEXT or FOREIGN)
	 */
	abstract protected function list_fields($strTable);


	/**
	 * Change the current database
	 *
	 * @param string $strDatabase The name of the target database
	 *
	 * @return boolean True if the database was changed successfully
	 */
	abstract protected function set_database($strDatabase);


	/**
	 * Begin a transaction
	 */
	abstract protected function begin_transaction();


	/**
	 * Commit a transaction
	 */
	abstract protected function commit_transaction();


	/**
	 * Rollback a transaction
	 */
	abstract protected function rollback_transaction();


	/**
	 * Lock one or more tables
	 *
	 * @param array $arrTables An array of table names
	 */
	abstract protected function lock_tables($arrTables);


	/**
	 * Unlock all tables
	 */
	abstract protected function unlock_tables();


	/**
	 * Return the table size in bytes
	 *
	 * @param string $strTable The table name
	 *
	 * @return integer The table size in bytes
	 */
	abstract protected function get_size_of($strTable);


	/**
	 * Return the next autoincrement ID of a table
	 *
	 * @param string $strTable The table name
	 *
	 * @return integer The autoincrement ID
	 */
	abstract protected function get_next_id($strTable);


	/**
	 * Return a universal unique identifier
	 *
	 * @return string The UUID string
	 */
	abstract protected function get_uuid();


	/**
	 * Create a Database\Statement object
	 *
	 * @param resource $resConnection        The connection ID
	 * @param boolean  $blnDisableAutocommit If true, autocommitting will be disabled
	 *
	 * @return \Database\Statement The Database\Statement object
	 */
	abstract protected function createStatement($resConnection, $blnDisableAutocommit);


	/**
	 * Execute a query and do not cache the result
	 *
	 * @param string $strQuery The query string
	 *
	 * @return \Database\Result The Database\Result object
	 *
	 * @deprecated Use \Database::execute() instead
	 */
	public function executeUncached($strQuery)
	{
		return $this->execute($strQuery);
	}


	/**
	 * Always execute the query and add or replace an existing cache entry
	 *
	 * @param string $strQuery The query string
	 *
	 * @return \Database\Result The Database\Result object
	 *
	 * @deprecated Use \Database::execute() instead
	 */
	public function executeCached($strQuery)
	{
		return $this->execute($strQuery);
	}
}<|MERGE_RESOLUTION|>--- conflicted
+++ resolved
@@ -142,12 +142,8 @@
 			'dbPconnect' => \Config::get('dbPconnect'),
 			'dbCharset'  => \Config::get('dbCharset'),
 			'dbPort'     => \Config::get('dbPort'),
-<<<<<<< HEAD
-			'dbSocket'   => \Config::get('dbSocket')
-=======
 			'dbSocket'   => \Config::get('dbSocket'),
 			'dbSqlMode'  => \Config::get('dbSqlMode')
->>>>>>> 717816a2
 		);
 
 		if (is_array($arrCustom))
