--- conflicted
+++ resolved
@@ -142,12 +142,8 @@
 			'dbPconnect' => \Config::get('dbPconnect'),
 			'dbCharset'  => \Config::get('dbCharset'),
 			'dbPort'     => \Config::get('dbPort'),
-<<<<<<< HEAD
-			'dbSocket'   => \Config::get('dbSocket')
-=======
 			'dbSocket'   => \Config::get('dbSocket'),
 			'dbSqlMode'  => \Config::get('dbSqlMode')
->>>>>>> 01f055e5
 		);
 
 		if (is_array($arrCustom))
