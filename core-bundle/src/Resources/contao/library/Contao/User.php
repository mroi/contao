--- conflicted
+++ resolved
@@ -300,13 +300,8 @@
 		$this->setUserFromDb();
 
 		// Update session
-<<<<<<< HEAD
-		$this->Database->prepare("UPDATE tl_session SET tstamp=$time WHERE sessionID=?")
-					   ->execute($session->getId());
-=======
 		$this->Database->prepare("UPDATE tl_session SET tstamp=$time WHERE hash=?")
 					   ->execute($this->strHash);
->>>>>>> 9a72ea70
 
 		$this->setCookie($this->strCookie, $this->strHash, ($time + \Config::get('sessionTimeout')), null, null, false, true);
 
