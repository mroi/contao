--- conflicted
+++ resolved
@@ -287,8 +287,6 @@
 
 		$this->setCookie($this->strCookie, $this->strHash, ($time + \Config::get('sessionTimeout')), null, null, false, true);
 
-<<<<<<< HEAD
-=======
 		// HOOK: post authenticate callback
 		if (isset($GLOBALS['TL_HOOKS']['postAuthenticate']) && is_array($GLOBALS['TL_HOOKS']['postAuthenticate']))
 		{
@@ -299,7 +297,6 @@
 			}
 		}
 
->>>>>>> 3b725df1
 		return true;
 	}
 
