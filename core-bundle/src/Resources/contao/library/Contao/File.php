<?php

/**
 * Contao Open Source CMS
 *
 * Copyright (c) 2005-2016 Leo Feyer
 *
 * @license LGPL-3.0+
 */

namespace Contao;

use Contao\CoreBundle\Exception\ResponseException;
use Symfony\Component\HttpFoundation\BinaryFileResponse;
use Symfony\Component\HttpFoundation\ResponseHeaderBag;


/**
 * Creates, reads, writes and deletes files
 *
 * Usage:
 *
 *     $file = new File('test.txt');
 *     $file->write('This is a test');
 *     $file->close();
 *
 *     $file->delete();
 *
 *     File::putContent('test.txt', 'This is a test');
 *
 * @property integer  $size          The file size
 * @property integer  $filesize      Alias of $size
 * @property string   $name          The file name and extension
 * @property string   $basename      Alias of $name
 * @property string   $dirname       The path of the parent folder
 * @property string   $extension     The file extension
 * @property string   $filename      The file name without extension
 * @property string   $tmpname       The name of the temporary file
 * @property string   $path          The file path
 * @property string   $value         Alias of $path
 * @property string   $mime          The mime type
 * @property string   $hash          The MD5 checksum
 * @property string   $ctime         The ctime
 * @property string   $mtime         The mtime
 * @property string   $atime         The atime
 * @property string   $icon          The mime icon name
 * @property array    $imageSize     The file dimensions (images only)
 * @property integer  $width         The file width (images only)
 * @property integer  $height        The file height (images only)
 * @property array    $imageViewSize The viewbox dimensions (SVG images only)
 * @property integer  $viewWidth     The viewbox width (SVG images only)
 * @property integer  $viewHeight    The viewbox height (SVG images only)
 * @property boolean  $isImage       True if the file is an image
 * @property boolean  $isGdImage     True if the file can be handled by the GDlib
 * @property boolean  $isSvgImage    True if the file is an SVG image
 * @property integer  $channels      The number of channels (images only)
 * @property integer  $bits          The number of bits for each color (images only)
 * @property boolean  $isRgbImage    True if the file is an RGB image
 * @property boolean  $isCmykImage   True if the file is a CMYK image
 * @property resource $handle        The file handle (returned by fopen())
 * @property string   $title         The file title
 *
 * @author Leo Feyer <https://github.com/leofeyer>
 */
class File extends \System
{

	/**
	 * File handle
	 * @var resource
	 */
	protected $resFile;

	/**
	 * File name
	 * @var string
	 */
	protected $strFile;

	/**
	 * Temp name
	 * @var string
	 */
	protected $strTmp;

	/**
	 * Files model
	 * @var FilesModel
	 */
	protected $objModel;

	/**
	 * Pathinfo
	 * @var array
	 */
	protected $arrPathinfo = array();

	/**
	 * Image size
	 * @var array
	 */
	protected $arrImageSize = array();

	/**
	 * Image view size
	 * @var array
	 */
	protected $arrImageViewSize = array();


	/**
	 * Instantiate a new file object
	 *
	 * @param string $strFile The file path
	 *
	 * @throws \Exception If $strFile is a directory
	 */
	public function __construct($strFile)
	{
		// No parent::__construct() here

		// Handle open_basedir restrictions
		if ($strFile == '.')
		{
			$strFile = '';
		}

		// Make sure we are not pointing to a directory
		if (is_dir(TL_ROOT . '/' . $strFile))
		{
			throw new \Exception(sprintf('Directory "%s" is not a file', $strFile));
		}

		$this->import('Files');

		$this->strFile = $strFile;
	}


	/**
	 * Close the file handle if it has not been done yet
	 */
	public function __destruct()
	{
		if (is_resource($this->resFile))
		{
			$this->Files->fclose($this->resFile);
		}
	}


	/**
	 * Return an object property
	 *
	 * @param string $strKey The property name
	 *
	 * @return mixed The property value
	 */
	public function __get($strKey)
	{
		switch ($strKey)
		{
			case 'size':
			case 'filesize':
				return filesize(TL_ROOT . '/' . $this->strFile);
				break;

			case 'name':
			case 'basename':
				if (!isset($this->arrPathinfo[$strKey]))
				{
					$this->arrPathinfo = pathinfo(TL_ROOT . '/' . $this->strFile);
				}
				return $this->arrPathinfo['basename'];
				break;

			case 'dirname':
				if (!isset($this->arrPathinfo[$strKey]))
				{
					$this->arrPathinfo = pathinfo(TL_ROOT . '/' . $this->strFile);
				}
				return $this->arrPathinfo['dirname'];
				break;

			case 'extension':
				if (!isset($this->arrPathinfo['extension']))
				{
					$this->arrPathinfo = pathinfo(TL_ROOT . '/' . $this->strFile);
				}
				return strtolower($this->arrPathinfo['extension']);
				break;

			case 'filename':
				if (!isset($this->arrPathinfo[$strKey]))
				{
					$this->arrPathinfo = pathinfo(TL_ROOT . '/' . $this->strFile);
				}
				return $this->arrPathinfo['filename'];
				break;

			case 'tmpname':
				return basename($this->strTmp);
				break;

			case 'path':
			case 'value':
				return $this->strFile;
				break;

			case 'mime':
				return $this->getMimeType();
				break;

			case 'hash':
				return $this->getHash();
				break;

			case 'ctime':
				return filectime(TL_ROOT . '/' . $this->strFile);
				break;

			case 'mtime':
				return filemtime(TL_ROOT . '/' . $this->strFile);
				break;

			case 'atime':
				return fileatime(TL_ROOT . '/' . $this->strFile);
				break;

			case 'icon':
				return $this->getIcon();
				break;

			case 'imageSize':
				if (empty($this->arrImageSize))
				{
					if ($this->isGdImage)
					{
						$this->arrImageSize = @getimagesize(TL_ROOT . '/' . $this->strFile);
					}
					elseif ($this->isSvgImage)
					{
						$doc = new \DOMDocument();

						if ($this->extension == 'svgz')
						{
							$doc->loadXML(gzdecode($this->getContent()));
						}
						else
						{
							$doc->loadXML($this->getContent());
						}

						$svgElement = $doc->documentElement;

						if ($svgElement->getAttribute('width') && $svgElement->getAttribute('height') && substr(rtrim($svgElement->getAttribute('width')), -1) != '%' && substr(rtrim($svgElement->getAttribute('height')), -1) != '%')
						{
							$this->arrImageSize = array
							(
								\Image::getPixelValue($svgElement->getAttribute('width')),
								\Image::getPixelValue($svgElement->getAttribute('height'))
							);
						}

						if ($this->arrImageSize && $this->arrImageSize[0] && $this->arrImageSize[1])
						{
							$this->arrImageSize[2] = 0; // replace this with IMAGETYPE_SVG when it becomes available
							$this->arrImageSize[3] = 'width="' . $this->arrImageSize[0] . '" height="' . $this->arrImageSize[1] . '"';
							$this->arrImageSize['bits'] = 8;
							$this->arrImageSize['channels'] = 3;
							$this->arrImageSize['mime'] = $this->getMimeType();
						}
						else
						{
							$this->arrImageSize = false;
						}
					}
				}
				return $this->arrImageSize;
				break;

			case 'width':
				return $this->imageSize[0];
				break;

			case 'height':
				return $this->imageSize[1];
				break;

			case 'imageViewSize':
				if (empty($this->arrImageViewSize))
				{
					if ($this->imageSize)
					{
						$this->arrImageViewSize = array
						(
							$this->imageSize[0],
							$this->imageSize[1]
						);
					}
					elseif ($this->isSvgImage)
					{
						$doc = new \DOMDocument();

						if ($this->extension == 'svgz')
						{
							$doc->loadXML(gzdecode($this->getContent()));
						}
						else
						{
							$doc->loadXML($this->getContent());
						}

						$svgElement = $doc->documentElement;

						if ($svgElement->getAttribute('viewBox'))
						{
							$svgViewBox = preg_split('/[\s,]+/', $svgElement->getAttribute('viewBox'));

							$this->arrImageViewSize = array
							(
								intval($svgViewBox[2]),
								intval($svgViewBox[3])
							);
						}

						if (!$this->arrImageViewSize || !$this->arrImageViewSize[0] || !$this->arrImageViewSize[1])
						{
							$this->arrImageViewSize = false;
						}
					}
				}
				return $this->arrImageViewSize;
				break;

			case 'viewWidth':
				return $this->imageViewSize[0];
				break;

			case 'viewHeight':
				return $this->imageViewSize[1];
				break;

			case 'isImage':
				return $this->isGdImage || $this->isSvgImage;
				break;

			case 'isGdImage':
				return in_array($this->extension, array('gif', 'jpg', 'jpeg', 'png'));
				break;

			case 'isSvgImage':
				return in_array($this->extension, array('svg', 'svgz'));
				break;

			case 'channels':
				return $this->imageSize['channels'];
				break;

			case 'bits':
				return $this->imageSize['bits'];
				break;

			case 'isRgbImage':
				return ($this->channels == 3);
				break;

			case 'isCmykImage':
				return ($this->channels == 4);
				break;

			case 'handle':
				if (!is_resource($this->resFile))
				{
					$this->resFile = fopen(TL_ROOT . '/' . $this->strFile, 'rb');
				}
				return $this->resFile;
				break;

			default:
				return parent::__get($strKey);
				break;
		}
	}


	/**
	 * Create the file if it does not yet exist
	 *
	 * @throws \Exception If the file cannot be written
	 */
	protected function createIfNotExists()
	{
		// The file exists
		if (file_exists(TL_ROOT . '/' . $this->strFile))
		{
			return;
		}

		// Handle open_basedir restrictions
		if (($strFolder = dirname($this->strFile)) == '.')
		{
			$strFolder = '';
		}

		// Create the folder
		if (!is_dir(TL_ROOT . '/' . $strFolder))
		{
			new \Folder($strFolder);
		}

		// Open the file
		if (($this->resFile = $this->Files->fopen($this->strFile, 'wb')) == false)
		{
			throw new \Exception(sprintf('Cannot create file "%s"', $this->strFile));
		}
	}


	/**
	 * Check whether the file exists
	 *
	 * @return boolean True if the file exists
	 */
	public function exists()
	{
		return file_exists(TL_ROOT . '/' . $this->strFile);
	}


	/**
	 * Truncate the file and reset the file pointer
	 *
	 * @return boolean True if the operation was successful
	 */
	public function truncate()
	{
		if (is_resource($this->resFile))
		{
			ftruncate($this->resFile, 0);
			rewind($this->resFile);
		}

		return $this->write('');
	}


	/**
	 * Write data to the file
	 *
	 * @param mixed $varData The data to be written
	 *
	 * @return boolean True if the operation was successful
	 */
	public function write($varData)
	{
		return $this->fputs($varData, 'wb');
	}


	/**
	 * Append data to the file
	 *
	 * @param mixed  $varData The data to be appended
	 * @param string $strLine The line ending (defaults to LF)
	 *
	 * @return boolean True if the operation was successful
	 */
	public function append($varData, $strLine="\n")
	{
		return $this->fputs($varData . $strLine, 'ab');
	}


	/**
	 * Prepend data to the file
	 *
	 * @param mixed  $varData The data to be prepended
	 * @param string $strLine The line ending (defaults to LF)
	 *
	 * @return boolean True if the operation was successful
	 */
	public function prepend($varData, $strLine="\n")
	{
		return $this->fputs($varData . $strLine . $this->getContent(), 'wb');
	}


	/**
	 * Delete the file
	 *
	 * @return boolean True if the operation was successful
	 */
	public function delete()
	{
		$return = $this->Files->delete($this->strFile);

		// Update the database
		if (\Dbafs::shouldBeSynchronized($this->strFile))
		{
			\Dbafs::deleteResource($this->strFile);
		}

		return $return;
	}


	/**
	 * Set the file permissions
	 *
	 * @param integer $intChmod The CHMOD settings
	 *
	 * @return boolean True if the operation was successful
	 */
	public function chmod($intChmod)
	{
		return $this->Files->chmod($this->strFile, $intChmod);
	}


	/**
	 * Close the file handle
	 *
	 * @return boolean True if the operation was successful
	 */
	public function close()
	{
<<<<<<< HEAD
		$this->Files->fclose($this->resFile);
=======
		$return = true;

		if (is_resource($this->resFile))
		{
			$return = $this->Files->fclose($this->resFile);
		}
>>>>>>> b4709770

		// Create the file path
		if (!file_exists(TL_ROOT . '/' . $this->strFile))
		{
			// Handle open_basedir restrictions
			if (($strFolder = dirname($this->strFile)) == '.')
			{
				$strFolder = '';
			}

			// Create the parent folder
			if (!is_dir(TL_ROOT . '/' . $strFolder))
			{
				new \Folder($strFolder);
			}
		}

		// Move the temporary file to its destination
		$return = $this->Files->rename($this->strTmp, $this->strFile);

		// Update the database
		if (\Dbafs::shouldBeSynchronized($this->strFile))
		{
			$this->objModel = \Dbafs::addResource($this->strFile);
		}

		return $return;
	}


	/**
	 * Return the files model
	 *
	 * @return FilesModel The files model
	 */
	public function getModel()
	{
		if ($this->objModel === null && \Dbafs::shouldBeSynchronized($this->strFile))
		{
			$this->objModel = \FilesModel::findByPath($this->strFile);
		}

		return $this->objModel;
	}


	/**
	 * Return the file content as string
	 *
	 * @return string The file content without BOM
	 */
	public function getContent()
	{
		$strContent = file_get_contents(TL_ROOT . '/' . $this->strFile);

		// Remove BOMs (see #4469)
		if (strncmp($strContent, "\xEF\xBB\xBF", 3) === 0)
		{
			$strContent = substr($strContent, 3);
		}
		elseif (strncmp($strContent, "\xFF\xFE", 2) === 0)
		{
			$strContent = substr($strContent, 2);
		}
		elseif (strncmp($strContent, "\xFE\xFF", 2) === 0)
		{
			$strContent = substr($strContent, 2);
		}

		return $strContent;
	}


	/**
	 * Write to a file
	 *
	 * @param string $strFile    Relative file name
	 * @param string $strContent Content to be written
	 */
	public static function putContent($strFile, $strContent)
	{
		$objFile = new static($strFile, true);
		$objFile->write($strContent);
		$objFile->close();
	}


	/**
	 * Return the file content as array
	 *
	 * @return array The file content as array
	 */
	public function getContentAsArray()
	{
		return array_map('rtrim', file(TL_ROOT . '/' . $this->strFile));
	}


	/**
	 * Rename the file
	 *
	 * @param string $strNewName The new path
	 *
	 * @return boolean True if the operation was successful
	 */
	public function renameTo($strNewName)
	{
		$strParent = dirname($strNewName);

		// Create the parent folder if it does not exist
		if (!is_dir(TL_ROOT . '/' . $strParent))
		{
			new \Folder($strParent);
		}

		$return = $this->Files->rename($this->strFile, $strNewName);

		// Update the database AFTER the file has been renamed
		$syncSource = \Dbafs::shouldBeSynchronized($this->strFile);
		$syncTarget = \Dbafs::shouldBeSynchronized($strNewName);

		// Synchronize the database
		if ($syncSource && $syncTarget)
		{
			$this->objModel = \Dbafs::moveResource($this->strFile, $strNewName);
		}
		elseif ($syncSource)
		{
			$this->objModel = \Dbafs::deleteResource($this->strFile);
		}
		elseif ($syncTarget)
		{
			$this->objModel = \Dbafs::addResource($strNewName);
		}

		// Reset the object AFTER the database has been updated
		if ($return != false)
		{
			$this->strFile = $strNewName;
			$this->arrImageSize = array();
			$this->arrPathinfo = array();
		}

		return $return;
	}


	/**
	 * Copy the file
	 *
	 * @param string $strNewName The target path
	 *
	 * @return boolean True if the operation was successful
	 */
	public function copyTo($strNewName)
	{
		$strParent = dirname($strNewName);

		// Create the parent folder if it does not exist
		if (!is_dir(TL_ROOT . '/' . $strParent))
		{
			new \Folder($strParent);
		}

		$this->Files->copy($this->strFile, $strNewName);

		// Update the database AFTER the file has been renamed
		$syncSource = \Dbafs::shouldBeSynchronized($this->strFile);
		$syncTarget = \Dbafs::shouldBeSynchronized($strNewName);

		// Synchronize the database
		if ($syncSource && $syncTarget)
		{
			\Dbafs::copyResource($this->strFile, $strNewName);
		}
		elseif ($syncTarget)
		{
			\Dbafs::addResource($strNewName);
		}

		return true;
	}


	/**
	 * Resize the file if it is an image
	 *
	 * @param integer $width  The target width
	 * @param integer $height The target height
	 * @param string  $mode   The resize mode
	 *
	 * @return boolean True if the image could be resized successfully
	 */
	public function resizeTo($width, $height, $mode='')
	{
		if (!$this->isImage)
		{
			return false;
		}

		$return = \Image::resize($this->strFile, $width, $height, $mode);

		if ($return)
		{
			$this->arrPathinfo = array();
			$this->arrImageSize = array();
		}

		return $return;
	}


	/**
	 * Send the file to the browser
	 *
	 * @param string $filename An optional filename
	 *
	 * @throws ResponseException
	 */
	public function sendToBrowser($filename=null)
	{
		$response = new BinaryFileResponse(TL_ROOT . '/' . $this->strFile);

		$response->setContentDisposition
		(
			ResponseHeaderBag::DISPOSITION_ATTACHMENT,
			$filename,
			$this->basename
		);

		$response->headers->addCacheControlDirective('must-revalidate');
		$response->headers->addCacheControlDirective('post-check', 0);
		$response->headers->addCacheControlDirective('pre-check', 0);

		$response->headers->set('Connection', 'close');

		throw new ResponseException($response);
	}


	/**
	 * Write data to a file
	 *
	 * @param mixed  $varData The data to be written
	 * @param string $strMode The operation mode
	 *
	 * @return boolean True if the operation was successful
	 */
	protected function fputs($varData, $strMode)
	{
		if (!is_resource($this->resFile))
		{
			$this->strTmp = 'system/tmp/' . md5(uniqid(mt_rand(), true));

			// Copy the contents of the original file to append data
			if (strncmp($strMode, 'a', 1) === 0 && file_exists(TL_ROOT . '/' . $this->strFile))
			{
				$this->Files->copy($this->strFile, $this->strTmp);
			}

			// Open the temporary file
			if (($this->resFile = $this->Files->fopen($this->strTmp, $strMode)) == false)
			{
				return false;
			}
		}

		fputs($this->resFile, $varData);

		return true;
	}


	/**
	 * Return the mime type and icon of the file based on its extension
	 *
	 * @return array An array with mime type and icon name
	 */
	protected function getMimeInfo()
	{
		if (isset($GLOBALS['TL_MIME'][$this->extension]))
		{
			return $GLOBALS['TL_MIME'][$this->extension];
		}

		return array('application/octet-stream', 'iconPLAIN.gif');
	}


	/**
	 * Get the mime type of the file based on its extension
	 *
	 * @return string The mime type
	 */
	protected function getMimeType()
	{
		$arrMime = $this->getMimeInfo();

		return $arrMime[0];
	}


	/**
	 * Return the file icon depending on the file type
	 *
	 * @return string The icon name
	 */
	protected function getIcon()
	{
		$arrMime = $this->getMimeInfo();

		return $arrMime[1];
	}


	/**
	 * Return the MD5 hash of the file
	 *
	 * @return string The MD5 hash
	 */
	protected function getHash()
	{
		// Do not try to hash if bigger than 2 GB
		if ($this->filesize >= 2147483648)
		{
			return '';
		}
		else
		{
			return md5_file(TL_ROOT . '/' . $this->strFile);
		}
	}
}<|MERGE_RESOLUTION|>--- conflicted
+++ resolved
@@ -525,16 +525,12 @@
 	 */
 	public function close()
 	{
-<<<<<<< HEAD
-		$this->Files->fclose($this->resFile);
-=======
 		$return = true;
 
 		if (is_resource($this->resFile))
 		{
 			$return = $this->Files->fclose($this->resFile);
 		}
->>>>>>> b4709770
 
 		// Create the file path
 		if (!file_exists(TL_ROOT . '/' . $this->strFile))
