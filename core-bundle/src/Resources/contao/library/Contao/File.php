<?php

/**
 * Contao Open Source CMS
 *
 * Copyright (c) 2005-2015 Leo Feyer
 *
 * @license LGPL-3.0+
 */

namespace Contao;

use Contao\CoreBundle\Exception\ResponseException;
use Symfony\Component\HttpFoundation\BinaryFileResponse;
use Symfony\Component\HttpFoundation\ResponseHeaderBag;


/**
 * Creates, reads, writes and deletes files
 *
 * Usage:
 *
 *     $file = new File('test.txt');
 *     $file->write('This is a test');
 *     $file->close();
 *
 *     $file->delete();
 *
 *     File::putContent('test.txt', 'This is a test');
 *
 * @property integer  $size          The file size
 * @property integer  $filesize      Alias of $size
 * @property string   $name          The file name and extension
 * @property string   $basename      Alias of $name
 * @property string   $dirname       The path of the parent folder
 * @property string   $extension     The file extension
 * @property string   $filename      The file name without extension
 * @property string   $tmpname       The name of the temporary file
 * @property string   $path          The file path
 * @property string   $value         Alias of $path
 * @property string   $mime          The mime type
 * @property string   $hash          The MD5 checksum
 * @property string   $ctime         The ctime
 * @property string   $mtime         The mtime
 * @property string   $atime         The atime
 * @property string   $icon          The mime icon name
 * @property array    $imageSize     The file dimensions (images only)
 * @property integer  $width         The file width (images only)
 * @property integer  $height        The file height (images only)
 * @property array    $imageViewSize The viewbox dimensions (SVG images only)
 * @property integer  $viewWidth     The viewbox width (SVG images only)
 * @property integer  $viewHeight    The viewbox height (SVG images only)
 * @property boolean  $isImage       True if the file is an image
 * @property boolean  $isGdImage     True if the file can be handled by the GDlib
 * @property boolean  $isSvgImage    True if the file is an SVG image
 * @property integer  $channels      The number of channels (images only)
 * @property integer  $bits          The number of bits for each color (images only)
 * @property boolean  $isRgbImage    True if the file is an RGB image
 * @property boolean  $isCmykImage   True if the file is a CMYK image
 * @property resource $handle        The file handle (returned by fopen())
 * @property string   $title         The file title
 *
 * @author Leo Feyer <https://github.com/leofeyer>
 */
class File extends \System
{

	/**
	 * File handle
	 * @var resource
	 */
	protected $resFile;

	/**
	 * File name
	 * @var string
	 */
	protected $strFile;

	/**
	 * Temp name
	 * @var string
	 */
	protected $strTmp;

	/**
	 * Files model
	 * @var \FilesModel
	 */
	protected $objModel;

	/**
	 * Pathinfo
	 * @var array
	 */
	protected $arrPathinfo = array();

	/**
	 * Image size
	 * @var array
	 */
	protected $arrImageSize = array();

<<<<<<< HEAD
=======
	/**
	 * Image view size
	 * @var array
	 */
	protected $arrImageViewSize = array();

	/**
	 * Do not create the file
	 * @var string
	 */
	protected $blnDoNotCreate = false;

>>>>>>> 0d259e92

	/**
	 * Instantiate a new file object
	 *
	 * @param string $strFile The file path
	 *
	 * @throws \Exception If $strFile is a directory
	 */
	public function __construct($strFile)
	{
		// No parent::__construct() here

		// Handle open_basedir restrictions
		if ($strFile == '.')
		{
			$strFile = '';
		}

		// Make sure we are not pointing to a directory
		if (is_dir(TL_ROOT . '/' . $strFile))
		{
			throw new \Exception(sprintf('Directory "%s" is not a file', $strFile));
		}

		$this->import('Files');

		$this->strFile = $strFile;
		$strFolder = dirname($strFile);

		// Check whether we need to sync the database
		$this->blnSyncDb = (\Config::get('uploadPath') != 'templates' && strncmp($strFolder . '/', \Config::get('uploadPath') . '/', strlen(\Config::get('uploadPath')) + 1) === 0);

		// Check the excluded folders
		if ($this->blnSyncDb && \Config::get('fileSyncExclude') != '')
		{
			$arrExempt = array_map(function($e) {
				return \Config::get('uploadPath') . '/' . $e;
			}, trimsplit(',', \Config::get('fileSyncExclude')));

			foreach ($arrExempt as $strExempt)
			{
				if (strncmp($strExempt . '/', $strFolder . '/', strlen($strExempt) + 1) === 0)
				{
					$this->blnSyncDb = false;
					break;
				}
			}
		}
	}


	/**
	 * Close the file handle if it has not been done yet
	 */
	public function __destruct()
	{
		if (is_resource($this->resFile))
		{
			$this->Files->fclose($this->resFile);
		}
	}


	/**
	 * Return an object property
	 *
	 * @param string $strKey The property name
	 *
	 * @return mixed The property value
	 */
	public function __get($strKey)
	{
		switch ($strKey)
		{
			case 'size':
			case 'filesize':
				return filesize(TL_ROOT . '/' . $this->strFile);
				break;

			case 'name':
			case 'basename':
				if (!isset($this->arrPathinfo[$strKey]))
				{
					$this->arrPathinfo = pathinfo(TL_ROOT . '/' . $this->strFile);
				}
				return $this->arrPathinfo['basename'];
				break;

			case 'dirname':
				if (!isset($this->arrPathinfo[$strKey]))
				{
					$this->arrPathinfo = pathinfo(TL_ROOT . '/' . $this->strFile);
				}
				return $this->arrPathinfo['dirname'];
				break;

			case 'extension':
				if (!isset($this->arrPathinfo['extension']))
				{
					$this->arrPathinfo = pathinfo(TL_ROOT . '/' . $this->strFile);
				}
				return strtolower($this->arrPathinfo['extension']);
				break;

			case 'filename':
				if (!isset($this->arrPathinfo[$strKey]))
				{
					$this->arrPathinfo = pathinfo(TL_ROOT . '/' . $this->strFile);
				}
				return $this->arrPathinfo['filename'];
				break;

			case 'tmpname':
				return basename($this->strTmp);
				break;

			case 'path':
			case 'value':
				return $this->strFile;
				break;

			case 'mime':
				return $this->getMimeType();
				break;

			case 'hash':
				return $this->getHash();
				break;

			case 'ctime':
				return filectime(TL_ROOT . '/' . $this->strFile);
				break;

			case 'mtime':
				return filemtime(TL_ROOT . '/' . $this->strFile);
				break;

			case 'atime':
				return fileatime(TL_ROOT . '/' . $this->strFile);
				break;

			case 'icon':
				return $this->getIcon();
				break;

			case 'imageSize':
				if (empty($this->arrImageSize))
				{
					if ($this->isGdImage)
					{
						$this->arrImageSize = @getimagesize(TL_ROOT . '/' . $this->strFile);
					}
					elseif ($this->isSvgImage)
					{
						$doc = new \DOMDocument();

						if ($this->extension == 'svgz')
						{
							$doc->loadXML(gzdecode($this->getContent()));
						}
						else
						{
							$doc->loadXML($this->getContent());
						}

						$svgElement = $doc->documentElement;

						if ($svgElement->getAttribute('width') && $svgElement->getAttribute('height') && substr(rtrim($svgElement->getAttribute('width')), -1) != '%' && substr(rtrim($svgElement->getAttribute('height')), -1) != '%')
						{
							$this->arrImageSize = array
							(
								\Image::getPixelValue($svgElement->getAttribute('width')),
								\Image::getPixelValue($svgElement->getAttribute('height'))
							);
						}

						if ($this->arrImageSize && $this->arrImageSize[0] && $this->arrImageSize[1])
						{
							$this->arrImageSize[2] = 0; // replace this with IMAGETYPE_SVG when it becomes available
							$this->arrImageSize[3] = 'width="' . $this->arrImageSize[0] . '" height="' . $this->arrImageSize[1] . '"';
							$this->arrImageSize['bits'] = 8;
							$this->arrImageSize['channels'] = 3;
							$this->arrImageSize['mime'] = $this->getMimeType();
						}
						else
						{
							$this->arrImageSize = false;
						}
					}
				}
				return $this->arrImageSize;
				break;

			case 'width':
				return $this->imageSize[0];
				break;

			case 'height':
				return $this->imageSize[1];
				break;

			case 'imageViewSize':
				if (empty($this->arrImageViewSize))
				{
					if ($this->imageSize)
					{
						$this->arrImageViewSize = array
						(
							$this->imageSize[0],
							$this->imageSize[1]
						);
					}
					elseif ($this->isSvgImage)
					{
						$doc = new \DOMDocument();

						if ($this->extension == 'svgz')
						{
							$doc->loadXML(gzdecode($this->getContent()));
						}
						else
						{
							$doc->loadXML($this->getContent());
						}

						$svgElement = $doc->documentElement;

						if ($svgElement->getAttribute('viewBox'))
						{
							$svgViewBox = preg_split('/[\s,]+/', $svgElement->getAttribute('viewBox'));

							$this->arrImageViewSize = array
							(
								intval($svgViewBox[2]),
								intval($svgViewBox[3])
							);
						}

						if (!$this->arrImageViewSize || !$this->arrImageViewSize[0] || !$this->arrImageViewSize[1])
						{
							$this->arrImageViewSize = false;
						}
					}
				}
				return $this->arrImageViewSize;
				break;

			case 'viewWidth':
				return $this->imageViewSize[0];
				break;

			case 'viewHeight':
				return $this->imageViewSize[1];
				break;

			case 'isImage':
				return $this->isGdImage || $this->isSvgImage;
				break;

			case 'isGdImage':
				return in_array($this->extension, array('gif', 'jpg', 'jpeg', 'png'));
				break;

			case 'isSvgImage':
				return in_array($this->extension, array('svg', 'svgz'));
				break;

			case 'channels':
				return $this->imageSize['channels'];
				break;

			case 'bits':
				return $this->imageSize['bits'];
				break;

			case 'isRgbImage':
				return ($this->channels == 3);
				break;

			case 'isCmykImage':
				return ($this->channels == 4);
				break;

			case 'handle':
				if (!is_resource($this->resFile))
				{
					$this->resFile = fopen(TL_ROOT . '/' . $this->strFile, 'rb');
				}
				return $this->resFile;
				break;

			default:
				return parent::__get($strKey);
				break;
		}
	}


	/**
	 * Create the file if it does not yet exist
	 *
	 * @throws \Exception If the file cannot be written
	 */
	protected function createIfNotExists()
	{
		// The file exists
		if (file_exists(TL_ROOT . '/' . $this->strFile))
		{
			return;
		}

		// Handle open_basedir restrictions
		if (($strFolder = dirname($this->strFile)) == '.')
		{
			$strFolder = '';
		}

		// Create the folder
		if (!is_dir(TL_ROOT . '/' . $strFolder))
		{
			new \Folder($strFolder);
		}

		// Open the file
		if (($this->resFile = $this->Files->fopen($this->strFile, 'wb')) == false)
		{
			throw new \Exception(sprintf('Cannot create file "%s"', $this->strFile));
		}
	}


	/**
	 * Check whether the file exists
	 *
	 * @return boolean True if the file exists
	 */
	public function exists()
	{
		return file_exists(TL_ROOT . '/' . $this->strFile);
	}


	/**
	 * Truncate the file and reset the file pointer
	 *
	 * @return boolean True if the operation was successful
	 */
	public function truncate()
	{
		if (is_resource($this->resFile))
		{
			ftruncate($this->resFile, 0);
			rewind($this->resFile);
		}

		return $this->write('');
	}


	/**
	 * Write data to the file
	 *
	 * @param mixed $varData The data to be written
	 *
	 * @return boolean True if the operation was successful
	 */
	public function write($varData)
	{
		return $this->fputs($varData, 'wb');
	}


	/**
	 * Append data to the file
	 *
	 * @param mixed  $varData The data to be appended
	 * @param string $strLine The line ending (defaults to LF)
	 *
	 * @return boolean True if the operation was successful
	 */
	public function append($varData, $strLine="\n")
	{
		return $this->fputs($varData . $strLine, 'ab');
	}


	/**
	 * Prepend data to the file
	 *
	 * @param mixed  $varData The data to be prepended
	 * @param string $strLine The line ending (defaults to LF)
	 *
	 * @return boolean True if the operation was successful
	 */
	public function prepend($varData, $strLine="\n")
	{
		return $this->fputs($varData . $strLine . $this->getContent(), 'wb');
	}


	/**
	 * Delete the file
	 *
	 * @return boolean True if the operation was successful
	 */
	public function delete()
	{
		$return = $this->Files->delete($this->strFile);

		// Update the database
		if ($this->blnSyncDb)
		{
			\Dbafs::deleteResource($this->strFile);
		}

		return $return;
	}


	/**
	 * Set the file permissions
	 *
	 * @param integer $intChmod The CHMOD settings
	 *
	 * @return boolean True if the operation was successful
	 */
	public function chmod($intChmod)
	{
		return $this->Files->chmod($this->strFile, $intChmod);
	}


	/**
	 * Close the file handle
	 *
	 * @return boolean True if the operation was successful
	 */
	public function close()
	{
		$this->Files->fclose($this->resFile);

		// Create the file path
		if (!file_exists(TL_ROOT . '/' . $this->strFile))
		{
			// Handle open_basedir restrictions
			if (($strFolder = dirname($this->strFile)) == '.')
			{
				$strFolder = '';
			}

			// Create the parent folder
			if (!is_dir(TL_ROOT . '/' . $strFolder))
			{
				new \Folder($strFolder);
			}
		}

		// Move the temporary file to its destination
		$return = $this->Files->rename($this->strTmp, $this->strFile);

		// Update the database
		if ($this->blnSyncDb)
		{
			$this->objModel = \Dbafs::addResource($this->strFile);
		}

		return $return;
	}


	/**
	 * Return the files model
	 *
	 * @return \FilesModel The files model
	 */
	public function getModel()
	{
		if ($this->blnSyncDb && $this->objModel === null)
		{
			$this->objModel = \FilesModel::findByPath($this->strFile);
		}

		return $this->objModel;
	}


	/**
	 * Return the file content as string
	 *
	 * @return string The file content without BOM
	 */
	public function getContent()
	{
		$strContent = file_get_contents(TL_ROOT . '/' . $this->strFile);

		// Remove BOMs (see #4469)
		if (strncmp($strContent, "\xEF\xBB\xBF", 3) === 0)
		{
			$strContent = substr($strContent, 3);
		}
		elseif (strncmp($strContent, "\xFF\xFE", 2) === 0)
		{
			$strContent = substr($strContent, 2);
		}
		elseif (strncmp($strContent, "\xFE\xFF", 2) === 0)
		{
			$strContent = substr($strContent, 2);
		}

		return $strContent;
	}


	/**
	 * Write to a file
	 *
	 * @param string $strFile    Relative file name
	 * @param string $strContent Content to be written
	 */
	public static function putContent($strFile, $strContent)
	{
		$objFile = new static($strFile, true);
		$objFile->write($strContent);
		$objFile->close();
	}


	/**
	 * Return the file content as array
	 *
	 * @return array The file content as array
	 */
	public function getContentAsArray()
	{
		return array_map('rtrim', file(TL_ROOT . '/' . $this->strFile));
	}


	/**
	 * Rename the file
	 *
	 * @param string $strNewName The new path
	 *
	 * @return boolean True if the operation was successful
	 */
	public function renameTo($strNewName)
	{
		$strParent = dirname($strNewName);

		// Create the parent folder if it does not exist
		if (!is_dir(TL_ROOT . '/' . $strParent))
		{
			new \Folder($strParent);
		}

		$return = $this->Files->rename($this->strFile, $strNewName);

		// Update the database AFTER the file has been renamed
		if ($this->blnSyncDb)
		{
			$this->objModel = \Dbafs::moveResource($this->strFile, $strNewName);
		}

		// Reset the object AFTER the database has been updated
		if ($return != false)
		{
			$this->strFile = $strNewName;
			$this->arrImageSize = array();
			$this->arrPathinfo = array();
		}

		return $return;
	}


	/**
	 * Copy the file
	 *
	 * @param string $strNewName The target path
	 *
	 * @return boolean True if the operation was successful
	 */
	public function copyTo($strNewName)
	{
		$strParent = dirname($strNewName);

		// Create the parent folder if it does not exist
		if (!is_dir(TL_ROOT . '/' . $strParent))
		{
			new \Folder($strParent);
		}

		$this->Files->copy($this->strFile, $strNewName);

		// Update the database AFTER the file has been renamed
		if ($this->blnSyncDb)
		{
			$this->objModel = \Dbafs::copyResource($this->strFile, $strNewName);
		}

		return true;
	}


	/**
	 * Resize the file if it is an image
	 *
	 * @param integer $width  The target width
	 * @param integer $height The target height
	 * @param string  $mode   The resize mode
	 *
	 * @return boolean True if the image could be resized successfully
	 */
	public function resizeTo($width, $height, $mode='')
	{
		if (!$this->isImage)
		{
			return false;
		}

		$return = \Image::resize($this->strFile, $width, $height, $mode);

		if ($return)
		{
			$this->arrPathinfo = array();
			$this->arrImageSize = array();
		}

		return $return;
	}


	/**
	 * Send the file to the browser
	 *
	 * @param string $filename An optional filename
	 *
	 * @throws ResponseException
	 */
	public function sendToBrowser($filename=null)
	{
		$response = new BinaryFileResponse(TL_ROOT . '/' . $this->strFile);

		$response->setContentDisposition
		(
			ResponseHeaderBag::DISPOSITION_ATTACHMENT,
			$filename,
			$this->basename
		);

		$response->headers->addCacheControlDirective('must-revalidate');
		$response->headers->addCacheControlDirective('post-check', 0);
		$response->headers->addCacheControlDirective('pre-check', 0);

		$response->headers->set('Connection', 'close');

		throw new ResponseException($response);
	}


	/**
	 * Write data to a file
	 *
	 * @param mixed  $varData The data to be written
	 * @param string $strMode The operation mode
	 *
	 * @return boolean True if the operation was successful
	 */
	protected function fputs($varData, $strMode)
	{
		if (!is_resource($this->resFile))
		{
			$this->strTmp = 'system/tmp/' . md5(uniqid(mt_rand(), true));

			// Copy the contents of the original file to append data
			if (strncmp($strMode, 'a', 1) === 0 && file_exists(TL_ROOT . '/' . $this->strFile))
			{
				$this->Files->copy($this->strFile, $this->strTmp);
			}

			// Open the temporary file
			if (($this->resFile = $this->Files->fopen($this->strTmp, $strMode)) == false)
			{
				return false;
			}
		}

		fputs($this->resFile, $varData);

		return true;
	}


	/**
	 * Return the mime type and icon of the file based on its extension
	 *
	 * @return array An array with mime type and icon name
	 */
	protected function getMimeInfo()
	{
		if (isset($GLOBALS['TL_MIME'][$this->extension]))
		{
			return $GLOBALS['TL_MIME'][$this->extension];
		}

		return array('application/octet-stream', 'iconPLAIN.gif');
	}


	/**
	 * Get the mime type of the file based on its extension
	 *
	 * @return string The mime type
	 */
	protected function getMimeType()
	{
		$arrMime = $this->getMimeInfo();

		return $arrMime[0];
	}


	/**
	 * Return the file icon depending on the file type
	 *
	 * @return string The icon name
	 */
	protected function getIcon()
	{
		$arrMime = $this->getMimeInfo();

		return $arrMime[1];
	}


	/**
	 * Return the MD5 hash of the file
	 *
	 * @return string The MD5 hash
	 */
	protected function getHash()
	{
		// Do not try to hash if bigger than 2 GB
		if ($this->filesize >= 2147483648)
		{
			return '';
		}
		else
		{
			return md5_file(TL_ROOT . '/' . $this->strFile);
		}
	}
}<|MERGE_RESOLUTION|>--- conflicted
+++ resolved
@@ -101,21 +101,12 @@
 	 */
 	protected $arrImageSize = array();
 
-<<<<<<< HEAD
-=======
 	/**
 	 * Image view size
 	 * @var array
 	 */
 	protected $arrImageViewSize = array();
 
-	/**
-	 * Do not create the file
-	 * @var string
-	 */
-	protected $blnDoNotCreate = false;
-
->>>>>>> 0d259e92
 
 	/**
 	 * Instantiate a new file object
