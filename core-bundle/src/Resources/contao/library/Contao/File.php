<?php

/**
 * Contao Open Source CMS
 *
 * Copyright (c) 2005-2015 Leo Feyer
 *
 * @license LGPL-3.0+
 */

namespace Contao;

use Contao\CoreBundle\Exception\ResponseException;
use Symfony\Component\HttpFoundation\BinaryFileResponse;
use Symfony\Component\HttpFoundation\ResponseHeaderBag;


/**
 * Creates, reads, writes and deletes files
 *
 * Usage:
 *
 *     $file = new File('test.txt');
 *     $file->write('This is a test');
 *     $file->close();
 *
 *     $file->delete();
 *
 *     File::putContent('test.txt', 'This is a test');
 *
 * @property integer  $size        The file size
 * @property integer  $filesize    Alias of $size
 * @property string   $name        The file name and extension
 * @property string   $basename    Alias of $name
 * @property string   $dirname     The path of the parent folder
 * @property string   $extension   The file extension
 * @property string   $filename    The file name without extension
 * @property string   $tmpname     The name of the temporary file
 * @property string   $path        The file path
 * @property string   $value       Alias of $path
 * @property string   $mime        The mime type
 * @property string   $hash        The MD5 checksum
 * @property string   $ctime       The ctime
 * @property string   $mtime       The mtime
 * @property string   $atime       The atime
 * @property string   $icon        The mime icon name
 * @property array    $imageSize   The file dimensions (images only)
 * @property integer  $width       The file width (images only)
 * @property integer  $height      The file height (images only)
 * @property boolean  $isImage     True if the file is an image
 * @property boolean  $isGdImage   True if the file can be handled by the GDlib
 * @property boolean  $isSvgImage  True if the file is an SVG image
 * @property integer  $channels    The number of channels (images only)
 * @property integer  $bits        The number of bits for each color (images only)
 * @property boolean  $isRgbImage  True if the file is an RGB image
 * @property boolean  $isCmykImage True if the file is a CMYK image
 * @property resource $handle      The file handle (returned by fopen())
 * @property string   $title       The file title
 *
 * @author Leo Feyer <https://github.com/leofeyer>
 */
class File extends \System
{

	/**
	 * File handle
	 * @var resource
	 */
	protected $resFile;

	/**
	 * File name
	 * @var string
	 */
	protected $strFile;

	/**
	 * Temp name
	 * @var string
	 */
	protected $strTmp;

	/**
	 * Files model
	 * @var \FilesModel
	 */
	protected $objModel;

	/**
	 * Pathinfo
	 * @var array
	 */
	protected $arrPathinfo = array();

	/**
	 * Image size
	 * @var array
	 */
	protected $arrImageSize = array();


	/**
	 * Instantiate a new file object
	 *
	 * @param string $strFile The file path
	 *
	 * @throws \Exception If $strFile is a directory
	 */
	public function __construct($strFile)
	{
<<<<<<< HEAD
=======
		// No parent::__construct() here

>>>>>>> 17c6ad09
		// Handle open_basedir restrictions
		if ($strFile == '.')
		{
			$strFile = '';
		}

		// Make sure we are not pointing to a directory
		if (is_dir(TL_ROOT . '/' . $strFile))
		{
			throw new \Exception(sprintf('Directory "%s" is not a file', $strFile));
		}

		$this->import('Files');

		$this->strFile = $strFile;
		$strFolder = dirname($strFile);

		// Check whether we need to sync the database
		$this->blnSyncDb = (\Config::get('uploadPath') != 'templates' && strncmp($strFolder . '/', \Config::get('uploadPath') . '/', strlen(\Config::get('uploadPath')) + 1) === 0);

		// Check the excluded folders
		if ($this->blnSyncDb && \Config::get('fileSyncExclude') != '')
		{
			$arrExempt = array_map(function($e) {
				return \Config::get('uploadPath') . '/' . $e;
			}, trimsplit(',', \Config::get('fileSyncExclude')));

			foreach ($arrExempt as $strExempt)
			{
				if (strncmp($strExempt . '/', $strFolder . '/', strlen($strExempt) + 1) === 0)
				{
					$this->blnSyncDb = false;
					break;
				}
			}
		}
	}


	/**
	 * Close the file handle if it has not been done yet
	 */
	public function __destruct()
	{
		if (is_resource($this->resFile))
		{
			$this->Files->fclose($this->resFile);
		}
	}


	/**
	 * Return an object property
	 *
	 * @param string $strKey The property name
	 *
	 * @return mixed The property value
	 */
	public function __get($strKey)
	{
		switch ($strKey)
		{
			case 'size':
			case 'filesize':
				return filesize(TL_ROOT . '/' . $this->strFile);
				break;

			case 'name':
			case 'basename':
				if (!isset($this->arrPathinfo[$strKey]))
				{
					$this->arrPathinfo = pathinfo(TL_ROOT . '/' . $this->strFile);
				}
				return $this->arrPathinfo['basename'];
				break;

			case 'dirname':
				if (!isset($this->arrPathinfo[$strKey]))
				{
					$this->arrPathinfo = pathinfo(TL_ROOT . '/' . $this->strFile);
				}
				return $this->arrPathinfo['dirname'];
				break;

			case 'extension':
				if (!isset($this->arrPathinfo['extension']))
				{
					$this->arrPathinfo = pathinfo(TL_ROOT . '/' . $this->strFile);
				}
				return strtolower($this->arrPathinfo['extension']);
				break;

			case 'filename':
				if (!isset($this->arrPathinfo[$strKey]))
				{
					$this->arrPathinfo = pathinfo(TL_ROOT . '/' . $this->strFile);
				}
				return $this->arrPathinfo['filename'];
				break;

			case 'tmpname':
				return basename($this->strTmp);
				break;

			case 'path':
			case 'value':
				return $this->strFile;
				break;

			case 'mime':
				return $this->getMimeType();
				break;

			case 'hash':
				return $this->getHash();
				break;

			case 'ctime':
				return filectime(TL_ROOT . '/' . $this->strFile);
				break;

			case 'mtime':
				return filemtime(TL_ROOT . '/' . $this->strFile);
				break;

			case 'atime':
				return fileatime(TL_ROOT . '/' . $this->strFile);
				break;

			case 'icon':
				return $this->getIcon();
				break;

			case 'imageSize':
				if (empty($this->arrImageSize))
				{
					if ($this->isGdImage)
					{
						$this->arrImageSize = @getimagesize(TL_ROOT . '/' . $this->strFile);
					}
					elseif ($this->isSvgImage)
					{
						$doc = new \DOMDocument();

						if ($this->extension == 'svgz')
						{
							$doc->loadXML(gzdecode($this->getContent()));
						}
						else
						{
							$doc->loadXML($this->getContent());
						}

						$svgElement = $doc->documentElement;

						if ($svgElement->getAttribute('width') && $svgElement->getAttribute('height'))
						{
							$this->arrImageSize = array
							(
								\Image::getPixelValue($svgElement->getAttribute('width')),
								\Image::getPixelValue($svgElement->getAttribute('height'))
							);
						}
						elseif ($svgElement->getAttribute('viewBox'))
						{
							$svgViewBox = preg_split('/[\s,]+/', $svgElement->getAttribute('viewBox'));

							$this->arrImageSize = array
							(
								\Image::getPixelValue($svgViewBox[2]),
								\Image::getPixelValue($svgViewBox[3])
							);
						}

						if ($this->arrImageSize && $this->arrImageSize[0] && $this->arrImageSize[1])
						{
							$this->arrImageSize[2] = 0;  // Replace this with IMAGETYPE_SVG when it becomes available
							$this->arrImageSize[3] = 'width="' . $this->arrImageSize[0] . '" height="' . $this->arrImageSize[1] . '"';
							$this->arrImageSize['bits'] = 8;
							$this->arrImageSize['channels'] = 3;
							$this->arrImageSize['mime'] = $this->getMimeType();
						}
						else
						{
							$this->arrImageSize = false;
						}
					}
				}
				return $this->arrImageSize;
				break;

			case 'width':
				return $this->imageSize[0];
				break;

			case 'height':
				return $this->imageSize[1];
				break;

			case 'isImage':
				return $this->isGdImage || $this->isSvgImage;
				break;

			case 'isGdImage':
				return in_array($this->extension, array('gif', 'jpg', 'jpeg', 'png'));
				break;

			case 'isSvgImage':
				return in_array($this->extension, array('svg', 'svgz'));
				break;

			case 'channels':
				return $this->imageSize['channels'];
				break;

			case 'bits':
				return $this->imageSize['bits'];
				break;

			case 'isRgbImage':
				return ($this->channels == 3);
				break;

			case 'isCmykImage':
				return ($this->channels == 4);
				break;

			case 'handle':
				if (!is_resource($this->resFile))
				{
					$this->resFile = fopen(TL_ROOT . '/' . $this->strFile, 'rb');
				}
				return $this->resFile;
				break;

			default:
				return parent::__get($strKey);
				break;
		}
	}


	/**
	 * Create the file if it does not yet exist
	 *
	 * @throws \Exception If the file cannot be written
	 */
	protected function createIfNotExists()
	{
		// The file exists
		if (file_exists(TL_ROOT . '/' . $this->strFile))
		{
			return;
		}

		// Handle open_basedir restrictions
		if (($strFolder = dirname($this->strFile)) == '.')
		{
			$strFolder = '';
		}

		// Create the folder
		if (!is_dir(TL_ROOT . '/' . $strFolder))
		{
			new \Folder($strFolder);
		}

		// Open the file
		if (($this->resFile = $this->Files->fopen($this->strFile, 'wb')) == false)
		{
			throw new \Exception(sprintf('Cannot create file "%s"', $this->strFile));
		}
	}


	/**
	 * Check whether the file exists
	 *
	 * @return boolean True if the file exists
	 */
	public function exists()
	{
		return file_exists(TL_ROOT . '/' . $this->strFile);
	}


	/**
	 * Truncate the file and reset the file pointer
	 *
	 * @return boolean True if the operation was successful
	 */
	public function truncate()
	{
		if (is_resource($this->resFile))
		{
			ftruncate($this->resFile, 0);
			rewind($this->resFile);
		}

		return $this->write('');
	}


	/**
	 * Write data to the file
	 *
	 * @param mixed $varData The data to be written
	 *
	 * @return boolean True if the operation was successful
	 */
	public function write($varData)
	{
		return $this->fputs($varData, 'wb');
	}


	/**
	 * Append data to the file
	 *
	 * @param mixed  $varData The data to be appended
	 * @param string $strLine The line ending (defaults to LF)
	 *
	 * @return boolean True if the operation was successful
	 */
	public function append($varData, $strLine="\n")
	{
		return $this->fputs($varData . $strLine, 'ab');
	}


	/**
	 * Prepend data to the file
	 *
	 * @param mixed  $varData The data to be prepended
	 * @param string $strLine The line ending (defaults to LF)
	 *
	 * @return boolean True if the operation was successful
	 */
	public function prepend($varData, $strLine="\n")
	{
		return $this->fputs($varData . $strLine . $this->getContent(), 'wb');
	}


	/**
	 * Delete the file
	 *
	 * @return boolean True if the operation was successful
	 */
	public function delete()
	{
		$return = $this->Files->delete($this->strFile);

		// Update the database
		if ($this->blnSyncDb)
		{
			\Dbafs::deleteResource($this->strFile);
		}

		return $return;
	}


	/**
	 * Set the file permissions
	 *
	 * @param integer $intChmod The CHMOD settings
	 *
	 * @return boolean True if the operation was successful
	 */
	public function chmod($intChmod)
	{
		return $this->Files->chmod($this->strFile, $intChmod);
	}


	/**
	 * Close the file handle
	 *
	 * @return boolean True if the operation was successful
	 */
	public function close()
	{
		$this->Files->fclose($this->resFile);

		// Create the file path
		if (!file_exists(TL_ROOT . '/' . $this->strFile))
		{
			// Handle open_basedir restrictions
			if (($strFolder = dirname($this->strFile)) == '.')
			{
				$strFolder = '';
			}

			// Create the parent folder
			if (!is_dir(TL_ROOT . '/' . $strFolder))
			{
				new \Folder($strFolder);
			}
		}

		// Move the temporary file to its destination
		$return = $this->Files->rename($this->strTmp, $this->strFile);

		// Update the database
		if ($this->blnSyncDb)
		{
			$this->objModel = \Dbafs::addResource($this->strFile);
		}

		return $return;
	}


	/**
	 * Return the files model
	 *
	 * @return \FilesModel The files model
	 */
	public function getModel()
	{
		if ($this->blnSyncDb && $this->objModel === null)
		{
			$this->objModel = \FilesModel::findByPath($this->strFile);
		}

		return $this->objModel;
	}


	/**
	 * Return the file content as string
	 *
	 * @return string The file content without BOM
	 */
	public function getContent()
	{
		$strContent = file_get_contents(TL_ROOT . '/' . $this->strFile);

		// Remove BOMs (see #4469)
		if (strncmp($strContent, "\xEF\xBB\xBF", 3) === 0)
		{
			$strContent = substr($strContent, 3);
		}
		elseif (strncmp($strContent, "\xFF\xFE", 2) === 0)
		{
			$strContent = substr($strContent, 2);
		}
		elseif (strncmp($strContent, "\xFE\xFF", 2) === 0)
		{
			$strContent = substr($strContent, 2);
		}

		return $strContent;
	}


	/**
	 * Write to a file
	 *
	 * @param string $strFile    Relative file name
	 * @param string $strContent Content to be written
	 */
	public static function putContent($strFile, $strContent)
	{
		$objFile = new static($strFile, true);
		$objFile->write($strContent);
		$objFile->close();
	}


	/**
	 * Return the file content as array
	 *
	 * @return array The file content as array
	 */
	public function getContentAsArray()
	{
		return array_map('rtrim', file(TL_ROOT . '/' . $this->strFile));
	}


	/**
	 * Rename the file
	 *
	 * @param string $strNewName The new path
	 *
	 * @return boolean True if the operation was successful
	 */
	public function renameTo($strNewName)
	{
		$strParent = dirname($strNewName);

		// Create the parent folder if it does not exist
		if (!is_dir(TL_ROOT . '/' . $strParent))
		{
			new \Folder($strParent);
		}

		$return = $this->Files->rename($this->strFile, $strNewName);

		// Update the database AFTER the file has been renamed
		if ($this->blnSyncDb)
		{
			$this->objModel = \Dbafs::moveResource($this->strFile, $strNewName);
		}

		// Reset the object AFTER the database has been updated
		if ($return != false)
		{
			$this->strFile = $strNewName;
			$this->arrImageSize = array();
			$this->arrPathinfo = array();
		}

		return $return;
	}


	/**
	 * Copy the file
	 *
	 * @param string $strNewName The target path
	 *
	 * @return boolean True if the operation was successful
	 */
	public function copyTo($strNewName)
	{
		$strParent = dirname($strNewName);

		// Create the parent folder if it does not exist
		if (!is_dir(TL_ROOT . '/' . $strParent))
		{
			new \Folder($strParent);
		}

		$this->Files->copy($this->strFile, $strNewName);

		// Update the database AFTER the file has been renamed
		if ($this->blnSyncDb)
		{
			$this->objModel = \Dbafs::copyResource($this->strFile, $strNewName);
		}

		return true;
	}


	/**
	 * Resize the file if it is an image
	 *
	 * @param integer $width  The target width
	 * @param integer $height The target height
	 * @param string  $mode   The resize mode
	 *
	 * @return boolean True if the image could be resized successfully
	 */
	public function resizeTo($width, $height, $mode='')
	{
		if (!$this->isImage)
		{
			return false;
		}

		$return = \Image::resize($this->strFile, $width, $height, $mode);

		if ($return)
		{
			$this->arrPathinfo = array();
			$this->arrImageSize = array();
		}

		return $return;
	}


	/**
	 * Send the file to the browser
	 *
	 * @param string $filename An optional filename
	 *
	 * @throws ResponseException
	 */
	public function sendToBrowser($filename=null)
	{
		$response = new BinaryFileResponse(TL_ROOT . '/' . $this->strFile);

		$response->setContentDisposition
		(
			ResponseHeaderBag::DISPOSITION_ATTACHMENT,
			$filename,
			$this->basename
		);

		$response->headers->addCacheControlDirective('must-revalidate');
		$response->headers->addCacheControlDirective('post-check', 0);
		$response->headers->addCacheControlDirective('pre-check', 0);

		$response->headers->set('Connection', 'close');

		throw new ResponseException($response);
	}


	/**
	 * Write data to a file
	 *
	 * @param mixed  $varData The data to be written
	 * @param string $strMode The operation mode
	 *
	 * @return boolean True if the operation was successful
	 */
	protected function fputs($varData, $strMode)
	{
		if (!is_resource($this->resFile))
		{
			$this->strTmp = 'system/tmp/' . md5(uniqid(mt_rand(), true));

			// Copy the contents of the original file to append data
			if (strncmp($strMode, 'a', 1) === 0 && file_exists(TL_ROOT . '/' . $this->strFile))
			{
				$this->Files->copy($this->strFile, $this->strTmp);
			}

			// Open the temporary file
			if (($this->resFile = $this->Files->fopen($this->strTmp, $strMode)) == false)
			{
				return false;
			}
		}

		fputs($this->resFile, $varData);

		return true;
	}


	/**
	 * Return the mime type and icon of the file based on its extension
	 *
	 * @return array An array with mime type and icon name
	 */
	protected function getMimeInfo()
	{
		if (isset($GLOBALS['TL_MIME'][$this->extension]))
		{
			return $GLOBALS['TL_MIME'][$this->extension];
		}

		return array('application/octet-stream', 'iconPLAIN.gif');
	}


	/**
	 * Get the mime type of the file based on its extension
	 *
	 * @return string The mime type
	 */
	protected function getMimeType()
	{
		$arrMime = $this->getMimeInfo();

		return $arrMime[0];
	}


	/**
	 * Return the file icon depending on the file type
	 *
	 * @return string The icon name
	 */
	protected function getIcon()
	{
		$arrMime = $this->getMimeInfo();

		return $arrMime[1];
	}


	/**
	 * Return the MD5 hash of the file
	 *
	 * @return string The MD5 hash
	 */
	protected function getHash()
	{
		// Do not try to hash if bigger than 2 GB
		if ($this->filesize >= 2147483648)
		{
			return '';
		}
		else
		{
			return md5_file(TL_ROOT . '/' . $this->strFile);
		}
	}
}<|MERGE_RESOLUTION|>--- conflicted
+++ resolved
@@ -108,11 +108,8 @@
 	 */
 	public function __construct($strFile)
 	{
-<<<<<<< HEAD
-=======
 		// No parent::__construct() here
 
->>>>>>> 17c6ad09
 		// Handle open_basedir restrictions
 		if ($strFile == '.')
 		{
