--- conflicted
+++ resolved
@@ -539,20 +539,16 @@
 				$strFolder = '';
 			}
 
-<<<<<<< HEAD
 			// Create the parent folder
 			if (!is_dir(TL_ROOT . '/' . $strFolder))
 			{
 				new \Folder($strFolder);
 			}
-=======
-			$return = $this->Files->rename($this->strTmp, $this->strFile);
-			$this->strTmp = null;
->>>>>>> df70e83e
 		}
 
 		// Move the temporary file to its destination
 		$return = $this->Files->rename($this->strTmp, $this->strFile);
+		$this->strTmp = null;
 
 		// Update the database
 		if (\Dbafs::shouldBeSynchronized($this->strFile))
