--- conflicted
+++ resolved
@@ -430,28 +430,12 @@
 
 			if (!isset(static::$arrSql[$this->strTable]))
 			{
-<<<<<<< HEAD
-=======
 				$arrSql = array();
 
->>>>>>> 99d05457
 				try
 				{
 					/** @var SplFileInfo[] $files */
 					$files = \System::getContainer()->get('contao.resource_locator')->locate('config/database.sql', null, false);
-<<<<<<< HEAD
-				}
-				catch (\InvalidArgumentException $e)
-				{
-					return;
-				}
-
-				$arrSql = array();
-
-				foreach ($files as $file)
-				{
-					$arrSql = array_merge_recursive($arrSql, \SqlFileParser::parse($file));
-=======
 
 					foreach ($files as $file)
 					{
@@ -461,7 +445,6 @@
 				catch (\InvalidArgumentException $e)
 				{
 					// No database.sql files found (see #349)
->>>>>>> 99d05457
 				}
 
 				static::$arrSql = $arrSql;
