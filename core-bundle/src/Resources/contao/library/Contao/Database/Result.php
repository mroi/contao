--- conflicted
+++ resolved
@@ -401,11 +401,6 @@
 
 		return $this;
 	}
-<<<<<<< HEAD
-}
-
-class_alias(Result::class, 'Database\Result');
-=======
 
 	/**
 	 * Preload all rows up to the specified index from the underlying statement
@@ -437,4 +432,5 @@
 		}
 	}
 }
->>>>>>> 539347c7
+
+class_alias(Result::class, 'Database\Result');