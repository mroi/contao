<?php

/*
 * This file is part of Contao.
 *
 * (c) Leo Feyer
 *
 * @license LGPL-3.0-or-later
 */

namespace Contao;

use Patchwork\Utf8;

/**
 * Safely read the user input
 *
 * The class functions as an adapter for the global input arrays ($_GET, $_POST,
 * $_COOKIE) and safely returns their values. To prevent XSS vulnerabilities,
 * you should always use the class when reading user input.
 *
 * Usage:
 *
 *     if (Input::get('action') == 'register')
 *     {
 *         $username = Input::post('username');
 *         $password = Input::post('password');
 *     }
 *
 * @author Leo Feyer <https://github.com/leofeyer>
 */
class Input
{
	/**
	 * Object instance (Singleton)
	 * @var Input
	 */
	protected static $objInstance;

	/**
	 * Cache
	 * @var array
	 */
	protected static $arrCache = array();

	/**
	 * Unused $_GET parameters
	 * @var array
	 */
	protected static $arrUnusedGet = array();

	/**
	 * Magic quotes setting
	 * @var boolean
	 */
	protected static $blnMagicQuotes = false;

	/**
	 * Clean the global GPC arrays
	 */
	public static function initialize()
	{
		$_GET    = static::cleanKey($_GET);
		$_POST   = static::cleanKey($_POST);
		$_COOKIE = static::cleanKey($_COOKIE);
	}

	/**
	 * Return a $_GET variable
	 *
	 * @param string  $strKey            The variable name
	 * @param boolean $blnDecodeEntities If true, all entities will be decoded
	 * @param boolean $blnKeepUnused     If true, the parameter will not be marked as used (see #4277)
	 *
	 * @return mixed The cleaned variable value
	 */
	public static function get($strKey, $blnDecodeEntities=false, $blnKeepUnused=false)
	{
		if (!isset($_GET[$strKey]))
		{
			return null;
		}

		$strCacheKey = $blnDecodeEntities ? 'getDecoded' : 'getEncoded';

		if (!isset(static::$arrCache[$strCacheKey][$strKey]))
		{
			$varValue = $_GET[$strKey];

			$varValue = static::decodeEntities($varValue);
			$varValue = static::xssClean($varValue, true);
			$varValue = static::stripTags($varValue);

			if (!$blnDecodeEntities)
			{
				$varValue = static::encodeSpecialChars($varValue);
			}

			$varValue = static::encodeInsertTags($varValue);

			static::$arrCache[$strCacheKey][$strKey] = $varValue;
		}

		// Mark the parameter as used (see #4277)
		if (!$blnKeepUnused)
		{
			unset(static::$arrUnusedGet[$strKey]);
		}

		return static::$arrCache[$strCacheKey][$strKey];
	}

	/**
	 * Return a $_POST variable
	 *
	 * @param string  $strKey            The variable name
	 * @param boolean $blnDecodeEntities If true, all entities will be decoded
	 *
	 * @return mixed The cleaned variable value
	 */
	public static function post($strKey, $blnDecodeEntities=false)
	{
		$strCacheKey = $blnDecodeEntities ? 'postDecoded' : 'postEncoded';

		if (!isset(static::$arrCache[$strCacheKey][$strKey]))
		{
			$varValue = static::findPost($strKey);

			if ($varValue === null)
			{
				return $varValue;
			}

			$varValue = static::decodeEntities($varValue);
			$varValue = static::xssClean($varValue, true);
			$varValue = static::stripTags($varValue);

			if (!$blnDecodeEntities)
			{
				$varValue = static::encodeSpecialChars($varValue);
			}

			if (!\defined('TL_MODE') || TL_MODE != 'BE')
			{
				$varValue = static::encodeInsertTags($varValue);
			}

			static::$arrCache[$strCacheKey][$strKey] = $varValue;
		}

		return static::$arrCache[$strCacheKey][$strKey];
	}

	/**
	 * Return a $_POST variable preserving allowed HTML tags
	 *
	 * @param string  $strKey            The variable name
	 * @param boolean $blnDecodeEntities If true, all entities will be decoded
	 *
	 * @return mixed The cleaned variable value
	 */
	public static function postHtml($strKey, $blnDecodeEntities=false)
	{
		$strCacheKey = $blnDecodeEntities ? 'postHtmlDecoded' : 'postHtmlEncoded';

		if (!isset(static::$arrCache[$strCacheKey][$strKey]))
		{
			$varValue = static::findPost($strKey);

			if ($varValue === null)
			{
				return $varValue;
			}

			$varValue = static::decodeEntities($varValue);
			$varValue = static::xssClean($varValue);
			$varValue = static::stripTags($varValue, Config::get('allowedTags'));

			if (!$blnDecodeEntities)
			{
				$varValue = static::encodeSpecialChars($varValue);
			}

			if (!\defined('TL_MODE') || TL_MODE != 'BE')
			{
				$varValue = static::encodeInsertTags($varValue);
			}

			static::$arrCache[$strCacheKey][$strKey] = $varValue;
		}

		return static::$arrCache[$strCacheKey][$strKey];
	}

	/**
	 * Return a raw, unsafe $_POST variable
	 *
	 * @param string $strKey The variable name
	 *
	 * @return mixed The raw variable value
	 */
	public static function postRaw($strKey)
	{
		$strCacheKey = 'postRaw';

		if (!isset(static::$arrCache[$strCacheKey][$strKey]))
		{
			$varValue = static::findPost($strKey);

			if ($varValue === null)
			{
				return $varValue;
			}

			$varValue = static::preserveBasicEntities($varValue);
			$varValue = static::xssClean($varValue);

			if (!\defined('TL_MODE') || TL_MODE != 'BE')
			{
				$varValue = static::encodeInsertTags($varValue);
			}

			static::$arrCache[$strCacheKey][$strKey] = $varValue;
		}

		return static::$arrCache[$strCacheKey][$strKey];
	}

	/**
	 * Return a raw, unsafe and unfiltered $_POST variable
	 *
	 * @param string $strKey The variable name
	 *
	 * @return mixed The raw variable value
	 */
	public static function postUnsafeRaw($strKey)
	{
		$strCacheKey = 'postUnsafeRaw';

		if (!isset(static::$arrCache[$strCacheKey][$strKey]))
		{
			$varValue = static::findPost($strKey);

			if ($varValue === null)
			{
				return $varValue;
			}

			static::$arrCache[$strCacheKey][$strKey] = $varValue;
		}

		return static::$arrCache[$strCacheKey][$strKey];
	}

	/**
	 * Return a $_COOKIE variable
	 *
	 * @param string  $strKey            The variable name
	 * @param boolean $blnDecodeEntities If true, all entities will be decoded
	 *
	 * @return mixed The cleaned variable value
	 */
	public static function cookie($strKey, $blnDecodeEntities=false)
	{
		if (!isset($_COOKIE[$strKey]))
		{
			return null;
		}

		$strCacheKey = $blnDecodeEntities ? 'cookieDecoded' : 'cookieEncoded';

		if (!isset(static::$arrCache[$strCacheKey][$strKey]))
		{
			$varValue = $_COOKIE[$strKey];

			$varValue = static::decodeEntities($varValue);
			$varValue = static::xssClean($varValue, true);
			$varValue = static::stripTags($varValue);

			if (!$blnDecodeEntities)
			{
				$varValue = static::encodeSpecialChars($varValue);
			}

			$varValue = static::encodeInsertTags($varValue);

			static::$arrCache[$strCacheKey][$strKey] = $varValue;
		}

		return static::$arrCache[$strCacheKey][$strKey];
	}

	/**
	 * Set a $_GET variable
	 *
	 * @param string  $strKey       The variable name
	 * @param mixed   $varValue     The variable value
	 * @param boolean $blnAddUnused If true, the value usage will be checked
	 */
	public static function setGet($strKey, $varValue, $blnAddUnused=false)
	{
		// Convert special characters (see #7829)
		$strKey = str_replace(array(' ', '.', '['), '_', $strKey);

		$strKey = static::cleanKey($strKey);

		unset(static::$arrCache['getEncoded'][$strKey], static::$arrCache['getDecoded'][$strKey]);

		if ($varValue === null)
		{
			unset($_GET[$strKey]);
		}
		else
		{
			$_GET[$strKey] = $varValue;

			if ($blnAddUnused)
			{
				static::setUnusedGet($strKey, $varValue); // see #4277
			}
		}
	}

	/**
	 * Set a $_POST variable
	 *
	 * @param string $strKey   The variable name
	 * @param mixed  $varValue The variable value
	 */
	public static function setPost($strKey, $varValue)
	{
		$strKey = static::cleanKey($strKey);

		unset(
			static::$arrCache['postEncoded'][$strKey],
			static::$arrCache['postDecoded'][$strKey],
			static::$arrCache['postHtmlEncoded'][$strKey],
			static::$arrCache['postHtmlDecoded'][$strKey],
			static::$arrCache['postRaw'][$strKey],
			static::$arrCache['postUnsafeRaw'][$strKey]
		);

		if ($varValue === null)
		{
			unset($_POST[$strKey]);
		}
		else
		{
			$_POST[$strKey] = $varValue;
		}
	}

	/**
	 * Set a $_COOKIE variable
	 *
	 * @param string $strKey   The variable name
	 * @param mixed  $varValue The variable value
	 */
	public static function setCookie($strKey, $varValue)
	{
		$strKey = static::cleanKey($strKey);

		unset(static::$arrCache['cookieEncoded'][$strKey], static::$arrCache['cookieDecoded'][$strKey]);

		if ($varValue === null)
		{
			unset($_COOKIE[$strKey]);
		}
		else
		{
			$_COOKIE[$strKey] = $varValue;
		}
	}

	/**
	 * Reset the internal cache
	 */
	public static function resetCache()
	{
		static::$arrCache = array();
	}

	/**
	 * Return whether there are unused GET parameters
	 *
	 * @return boolean True if there are unused GET parameters
	 */
	public static function hasUnusedGet()
	{
		return \count(static::$arrUnusedGet) > 0;
	}

	/**
	 * Return the unused GET parameters as array
	 *
	 * @return array The unused GET parameter array
	 */
	public static function getUnusedGet()
	{
		return array_keys(static::$arrUnusedGet);
	}

	/**
	 * Set an unused GET parameter
	 *
	 * @param string $strKey   The array key
	 * @param mixed  $varValue The array value
	 */
	public static function setUnusedGet($strKey, $varValue)
	{
		static::$arrUnusedGet[$strKey] = $varValue;
	}

	/**
	 * Reset the unused GET parameters
	 */
	public static function resetUnusedGet()
	{
		static::$arrUnusedGet = array();
	}

	/**
	 * Sanitize the variable names (thanks to Andreas Schempp)
	 *
	 * @param mixed $varValue A variable name or an array of variable names
	 *
	 * @return mixed The clean name or array of names
	 */
	public static function cleanKey($varValue)
	{
		// Recursively clean arrays
		if (\is_array($varValue))
		{
			$return = array();

			foreach ($varValue as $k=>$v)
			{
				$k = static::cleanKey($k);

				if (\is_array($v))
				{
					$v = static::cleanKey($v);
				}

				$return[$k] = $v;
			}

			return $return;
		}

		$varValue = static::decodeEntities($varValue);
		$varValue = static::xssClean($varValue, true);
		$varValue = static::stripTags($varValue);

		return $varValue;
	}

	/**
	 * Strip slashes
	 *
	 * @param mixed $varValue A string or array
	 *
	 * @return mixed The string or array without slashes
	 *
	 * @deprecated Deprecated since Contao 3.5, to be removed in Contao 5.
	 *             Since get_magic_quotes_gpc() always returns false in PHP 5.4+, the method was never actually executed.
	 */
	public static function stripSlashes($varValue)
	{
		return $varValue;
	}

	/**
	 * Strip HTML and PHP tags preserving HTML comments
	 *
	 * @param mixed  $varValue       A string or array
	 * @param string $strAllowedTags A string of tags to preserve
	 *
	 * @return mixed The cleaned string or array
	 */
	public static function stripTags($varValue, $strAllowedTags='')
	{
		if ($varValue === null || $varValue == '')
		{
			return $varValue;
		}

		// Recursively clean arrays
		if (\is_array($varValue))
		{
			foreach ($varValue as $k=>$v)
			{
				$varValue[$k] = static::stripTags($v, $strAllowedTags);
			}

			return $varValue;
		}

		// Encode opening arrow brackets (see #3998)
		$varValue = preg_replace_callback('@</?([^\s<>/]*)@', static function ($matches) use ($strAllowedTags)
		{
			if ($matches[1] == '' || stripos($strAllowedTags, '<' . strtolower($matches[1]) . '>') === false)
			{
				$matches[0] = str_replace('<', '&lt;', $matches[0]);
			}

			return $matches[0];
		}, $varValue);

		// Strip the tags and restore HTML comments
		$varValue = strip_tags($varValue, $strAllowedTags);
		$varValue = str_replace(array('&lt;!--', '&lt;!['), array('<!--', '<!['), $varValue);

		// Recheck for encoded null bytes
		while (strpos($varValue, '\\0') !== false)
		{
			$varValue = str_replace('\\0', '', $varValue);
		}

		return $varValue;
	}

	/**
	 * Clean a value and try to prevent XSS attacks
	 *
	 * @param mixed   $varValue      A string or array
	 * @param boolean $blnStrictMode If true, the function removes also JavaScript event handlers
	 *
	 * @return mixed The cleaned string or array
	 */
	public static function xssClean($varValue, $blnStrictMode=false)
	{
		if ($varValue === null || $varValue == '')
		{
			return $varValue;
		}

		// Recursively clean arrays
		if (\is_array($varValue))
		{
			foreach ($varValue as $k=>$v)
			{
				$varValue[$k] = static::xssClean($v);
			}

			return $varValue;
		}

		// Return if the value is not a string
		if (\is_bool($varValue) || $varValue === null || is_numeric($varValue))
		{
			return $varValue;
		}

		// Validate standard character entites and UTF16 two byte encoding
		$varValue = preg_replace('/(&#*\w+)[\x00-\x20]+;/i', '$1;', $varValue);

		// Remove carriage returns
		$varValue = preg_replace('/\r+/', '', $varValue);

		// Replace unicode entities
<<<<<<< HEAD
		$varValue = preg_replace_callback(
			'~&#x([0-9a-f]+);~i',
			static function ($matches)
			{
				return Utf8::chr(hexdec($matches[1]));
			},
			$varValue
		);

		$varValue = preg_replace_callback(
			'~&#([0-9]+);~',
			static function ($matches)
			{
				return Utf8::chr($matches[1]);
			},
			$varValue
		);
=======
		$varValue = preg_replace_callback('~&#x([0-9a-f]+);~i', function ($matches) { return Utf8::chr(hexdec($matches[1])); }, $varValue);
		$varValue = preg_replace_callback('~&#([0-9]+);~', function ($matches) { return Utf8::chr($matches[1]); }, $varValue);
>>>>>>> 08a0dd6f

		// Remove null bytes
		$varValue = str_replace(\chr(0), '', $varValue);

		// Remove encoded null bytes
		while (strpos($varValue, '\\0') !== false)
		{
			$varValue = str_replace('\\0', '', $varValue);
		}

		// Define a list of keywords
		$arrKeywords = array
		(
			'/\bj\s*a\s*v\s*a\s*s\s*c\s*r\s*i\s*p\s*t\b/is', // javascript
			'/\bv\s*b\s*s\s*c\s*r\s*i\s*p\s*t\b/is', // vbscript
			'/\bv\s*b\s*s\s*c\s*r\s*p\s*t\b/is', // vbscrpt
			'/\bs\s*c\s*r\s*i\s*p\s*t\b/is', //script
			'/\ba\s*p\s*p\s*l\s*e\s*t\b/is', // applet
			'/\ba\s*l\s*e\s*r\s*t\b/is', // alert
			'/\bd\s*o\s*c\s*u\s*m\s*e\s*n\s*t\b/is', // document
			'/\bw\s*r\s*i\s*t\s*e\b/is', // write
			'/\bc\s*o\s*o\s*k\s*i\s*e\b/is', // cookie
			'/\bw\s*i\s*n\s*d\s*o\s*w\b/is' // window
		);

		// Compact exploded keywords like "j a v a s c r i p t"
		foreach ($arrKeywords as $strKeyword)
		{
			$arrMatches = array();
			preg_match_all($strKeyword, $varValue, $arrMatches);

			foreach ($arrMatches[0] as $strMatch)
			{
				$varValue = str_replace($strMatch, preg_replace('/\s*/', '', $strMatch), $varValue);
			}
		}

		$arrRegexp[] = '/<(a|img)[^>]*[^a-z](<script|<xss)[^>]*>/is';
		$arrRegexp[] = '/<(a|img)[^>]*[^a-z]document\.cookie[^>]*>/is';
		$arrRegexp[] = '/<(a|img)[^>]*[^a-z]vbscri?pt\s*:[^>]*>/is';
		$arrRegexp[] = '/<(a|img)[^>]*[^a-z]expression\s*\([^>]*>/is';

		// Also remove event handlers and JavaScript in strict mode
		if ($blnStrictMode)
		{
			$arrRegexp[] = '/vbscri?pt\s*:/is';
			$arrRegexp[] = '/javascript\s*:/is';
			$arrRegexp[] = '/<\s*embed.*swf/is';
			$arrRegexp[] = '/<(a|img)[^>]*[^a-z]alert\s*\([^>]*>/is';
			$arrRegexp[] = '/<(a|img)[^>]*[^a-z]javascript\s*:[^>]*>/is';
			$arrRegexp[] = '/<(a|img)[^>]*[^a-z]window\.[^>]*>/is';
			$arrRegexp[] = '/<(a|img)[^>]*[^a-z]document\.[^>]*>/is';
			$arrRegexp[] = '/<[^>]*[^a-z]onabort\s*=[^>]*>/is';
			$arrRegexp[] = '/<[^>]*[^a-z]onblur\s*=[^>]*>/is';
			$arrRegexp[] = '/<[^>]*[^a-z]onchange\s*=[^>]*>/is';
			$arrRegexp[] = '/<[^>]*[^a-z]onclick\s*=[^>]*>/is';
			$arrRegexp[] = '/<[^>]*[^a-z]onerror\s*=[^>]*>/is';
			$arrRegexp[] = '/<[^>]*[^a-z]onfocus\s*=[^>]*>/is';
			$arrRegexp[] = '/<[^>]*[^a-z]onkeypress\s*=[^>]*>/is';
			$arrRegexp[] = '/<[^>]*[^a-z]onkeydown\s*=[^>]*>/is';
			$arrRegexp[] = '/<[^>]*[^a-z]onkeyup\s*=[^>]*>/is';
			$arrRegexp[] = '/<[^>]*[^a-z]onload\s*=[^>]*>/is';
			$arrRegexp[] = '/<[^>]*[^a-z]onmouseover\s*=[^>]*>/is';
			$arrRegexp[] = '/<[^>]*[^a-z]onmouseup\s*=[^>]*>/is';
			$arrRegexp[] = '/<[^>]*[^a-z]onmousedown\s*=[^>]*>/is';
			$arrRegexp[] = '/<[^>]*[^a-z]onmouseout\s*=[^>]*>/is';
			$arrRegexp[] = '/<[^>]*[^a-z]onreset\s*=[^>]*>/is';
			$arrRegexp[] = '/<[^>]*[^a-z]onselect\s*=[^>]*>/is';
			$arrRegexp[] = '/<[^>]*[^a-z]onsubmit\s*=[^>]*>/is';
			$arrRegexp[] = '/<[^>]*[^a-z]onunload\s*=[^>]*>/is';
			$arrRegexp[] = '/<[^>]*[^a-z]onresize\s*=[^>]*>/is';
		}

		$varValue = preg_replace($arrRegexp, '', $varValue);

		// Recheck for encoded null bytes
		while (strpos($varValue, '\\0') !== false)
		{
			$varValue = str_replace('\\0', '', $varValue);
		}

		return $varValue;
	}

	/**
	 * Decode HTML entities
	 *
	 * @param mixed $varValue A string or array
	 *
	 * @return mixed The decoded string or array
	 */
	public static function decodeEntities($varValue)
	{
		if ($varValue === null || $varValue == '')
		{
			return $varValue;
		}

		// Recursively clean arrays
		if (\is_array($varValue))
		{
			foreach ($varValue as $k=>$v)
			{
				$varValue[$k] = static::decodeEntities($v);
			}

			return $varValue;
		}

		// Preserve basic entities
		$varValue = static::preserveBasicEntities($varValue);
		$varValue = html_entity_decode($varValue, ENT_QUOTES, Config::get('characterSet'));

		return $varValue;
	}

	/**
	 * Preserve basic entities by replacing them with square brackets (e.g. &amp; becomes [amp])
	 *
	 * @param mixed $varValue A string or array
	 *
	 * @return mixed The string or array with the converted entities
	 */
	public static function preserveBasicEntities($varValue)
	{
		if ($varValue === null || $varValue == '')
		{
			return $varValue;
		}

		// Recursively clean arrays
		if (\is_array($varValue))
		{
			foreach ($varValue as $k=>$v)
			{
				$varValue[$k] = static::preserveBasicEntities($v);
			}

			return $varValue;
		}

		$varValue = str_replace
		(
			array('[&amp;]', '&amp;', '[&lt;]', '&lt;', '[&gt;]', '&gt;', '[&nbsp;]', '&nbsp;', '[&shy;]', '&shy;'),
			array('[&]', '[&]', '[lt]', '[lt]', '[gt]', '[gt]', '[nbsp]', '[nbsp]', '[-]', '[-]'),
			$varValue
		);

		return $varValue;
	}

	/**
	 * Encode special characters which are potentially dangerous
	 *
	 * @param mixed $varValue A string or array
	 *
	 * @return mixed The encoded string or array
	 */
	public static function encodeSpecialChars($varValue)
	{
		if ($varValue === null || $varValue == '')
		{
			return $varValue;
		}

		// Recursively clean arrays
		if (\is_array($varValue))
		{
			foreach ($varValue as $k=>$v)
			{
				$varValue[$k] = static::encodeSpecialChars($v);
			}

			return $varValue;
		}

		$arrSearch = array('#', '<', '>', '(', ')', '\\', '=');
		$arrReplace = array('&#35;', '&#60;', '&#62;', '&#40;', '&#41;', '&#92;', '&#61;');

		return str_replace($arrSearch, $arrReplace, $varValue);
	}

	/**
	 * Encode the opening and closing delimiters of insert tags
	 *
	 * @param string $varValue The input string
	 *
	 * @return string The encoded input string
	 */
	public static function encodeInsertTags($varValue)
	{
		return str_replace(array('{{', '}}'), array('&#123;&#123;', '&#125;&#125;'), $varValue);
	}

	/**
	 * Fallback to the session form data if there is no post data
	 *
	 * @param string $strKey The variable name
	 *
	 * @return mixed The variable value
	 */
	public static function findPost($strKey)
	{
		if (isset($_POST[$strKey]))
		{
			return $_POST[$strKey];
		}

		$request = System::getContainer()->get('request_stack')->getMasterRequest();

		// Return if the session has not been started before
		if ($request === null || !$request->hasPreviousSession())
		{
			return null;
		}

		if (isset($_SESSION['FORM_DATA'][$strKey]))
		{
			return ($strKey == 'FORM_SUBMIT') ? preg_replace('/^auto_/i', '', $_SESSION['FORM_DATA'][$strKey]) : $_SESSION['FORM_DATA'][$strKey];
		}

		return null;
	}

	/**
	 * Clean the keys of the request arrays
	 *
	 * @deprecated Deprecated since Contao 4.0, to be removed in Contao 5.0.
	 *             The Input class is now static.
	 */
	protected function __construct()
	{
		static::initialize();
	}

	/**
	 * Prevent cloning of the object (Singleton)
	 *
	 * @deprecated Deprecated since Contao 4.0, to be removed in Contao 5.0.
	 *             The Input class is now static.
	 */
	final public function __clone()
	{
	}

	/**
	 * Return the object instance (Singleton)
	 *
	 * @return Input The object instance
	 *
	 * @deprecated Deprecated since Contao 4.0, to be removed in Contao 5.0.
	 *             The Input class is now static.
	 */
	public static function getInstance()
	{
		@trigger_error('Using Input::getInstance() has been deprecated and will no longer work in Contao 5.0. The Input class is now static.', E_USER_DEPRECATED);

		if (static::$objInstance === null)
		{
			static::$objInstance = new static();
		}

		return static::$objInstance;
	}
}

class_alias(Input::class, 'Input');<|MERGE_RESOLUTION|>--- conflicted
+++ resolved
@@ -559,28 +559,8 @@
 		$varValue = preg_replace('/\r+/', '', $varValue);
 
 		// Replace unicode entities
-<<<<<<< HEAD
-		$varValue = preg_replace_callback(
-			'~&#x([0-9a-f]+);~i',
-			static function ($matches)
-			{
-				return Utf8::chr(hexdec($matches[1]));
-			},
-			$varValue
-		);
-
-		$varValue = preg_replace_callback(
-			'~&#([0-9]+);~',
-			static function ($matches)
-			{
-				return Utf8::chr($matches[1]);
-			},
-			$varValue
-		);
-=======
-		$varValue = preg_replace_callback('~&#x([0-9a-f]+);~i', function ($matches) { return Utf8::chr(hexdec($matches[1])); }, $varValue);
-		$varValue = preg_replace_callback('~&#([0-9]+);~', function ($matches) { return Utf8::chr($matches[1]); }, $varValue);
->>>>>>> 08a0dd6f
+		$varValue = preg_replace_callback('~&#x([0-9a-f]+);~i', static function ($matches) { return Utf8::chr(hexdec($matches[1])); }, $varValue);
+		$varValue = preg_replace_callback('~&#([0-9]+);~', static function ($matches) { return Utf8::chr($matches[1]); }, $varValue);
 
 		// Remove null bytes
 		$varValue = str_replace(\chr(0), '', $varValue);
