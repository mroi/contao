--- conflicted
+++ resolved
@@ -490,11 +490,7 @@
 	{
 		if ($strPath == '')
 		{
-<<<<<<< HEAD
-			$strPath = \Config::get('websitePath') ?: '/'; // see #4390
-=======
 			$strPath = TL_PATH ?: '/'; // see #4390
->>>>>>> 2a9a792a
 		}
 
 		$objCookie = new \stdClass();
