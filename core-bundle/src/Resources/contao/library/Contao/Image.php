<?php

/**
 * Contao Open Source CMS
 *
 * Copyright (c) 2005-2014 Leo Feyer
 *
 * @package Library
 * @link    https://contao.org
 * @license http://www.gnu.org/licenses/lgpl-3.0.html LGPL
 */

namespace Contao;


/**
 * Resizes images
 *
 * The class resizes images and stores them in the assets/images folder.
 *
 * Usage:
 *
 *     $imageObj = new \Image(new \File('example.jpg'));
 *     $src = $imageObj->setTargetWidth(640)
 *           ->setTargetHeight(480)
 *           ->setResizeMode('center_center')
 *           ->executeResize()
 *           ->getResizedPath();
 *
 * @package   Library
 * @author    Leo Feyer <https://github.com/leofeyer>
 * @copyright Leo Feyer 2005-2014
 */
class Image
{
	/**
	 * The File instance of the original image
	 *
	 * @var \File
	 */
	protected $fileObj = null;

	/**
	 * The resized image path
	 *
	 * @var string
	 */
	protected $resizedPath = '';

	/**
	 * The target resize width
	 *
	 * @var int
	 */
	protected $targetWidth = 0;

	/**
	 * The target height
	 *
	 * @var int
	 */
	protected $targetHeight = 0;

	/**
	 * The resize mode
	 * Default is crop for BC
	 *
	 * @var string
	 */
	protected $resizeMode = 'crop';

	/**
	 * The target Path
	 *
	 * @var string
	 */
	protected $targetPath = '';

	/**
	 * Whether to force overriding an existing target
	 *
	 * @var boolean
	 */
	protected $forceOverride = false;

	/**
	 * Zoom level (between 0 and 100)
	 *
	 * @var int
	 */
	protected $zoomLevel = 0;

	/**
	 * Important part of the image settings
	 *
	 * @var array
	 */
	protected $importantPart = array();

	/**
	 * Create a new object to handle an image
	 *
	 * @param \File $file A file instance of the original image
	 * @return $this
	 * @throws \InvalidArgumentException
	 */
	public function __construct(\File $file)
	{
		// Check whether the file exists
		if (!$file->exists())
		{
			throw new \InvalidArgumentException('Image "' . $file->path . '" could not be found');
		}

		$this->fileObj = $file;
		$arrAllowedTypes = array_map('trim', explode(',', Config::get('validImageTypes')));

		// Check the file type
		if (!in_array($this->fileObj->extension, $arrAllowedTypes))
		{
			throw new \InvalidArgumentException('Image type "' . $this->fileObj->extension . '" was not allowed to be processed');
		}
	}

	/**
	 * Whether to force overriding the target image or not (default false)
	 *
	 * @param boolean $forceOverride
	 * @return $this
	 */
	public function setForceOverride($forceOverride)
	{
		$this->forceOverride = (bool) $forceOverride;

		return $this;
	}

	/**
	 * Get force override setting
	 *
	 * @return boolean
	 */
	public function getForceOverride()
	{
		return $this->forceOverride;
	}

	/**
	 * Set the important part settings
	 *
	 * @param array|null $importantPart
	 * @return $this
	 *
	 * @throws \InvalidArgumentException
	 */
	public function setImportantPart(array $importantPart = null)
	{
		if ($importantPart !== null && (
			!isset($importantPart['x'])
			|| !isset($importantPart['y'])
			|| !isset($importantPart['width'])
			|| !isset($importantPart['height'])
		))
		{
			throw new \InvalidArgumentException('Malformed array for setting the important part!');
		}

		$this->importantPart = $importantPart;

		return $this;
	}

	/**
	 * Get the important part settings
	 *
	 * @return array
	 */
	public function getImportantPart()
	{
		if (!$this->importantPart) {
			return array(
				'x' => 0,
				'y' => 0,
				'width' => $this->fileObj->width,
				'height' => $this->fileObj->height,
			);
		}

		return $this->importantPart;
	}

	/**
	 * Set the target height
	 *
	 * @param int $targetHeight
	 * @return $this
	 */
	public function setTargetHeight($targetHeight)
	{
		$this->targetHeight = (int) $targetHeight;

		return $this;
	}

	/**
	 * Get the target height
	 *
	 * @return int
	 */
	public function getTargetHeight()
	{
		return $this->targetHeight;
	}

	/**
	 * Set the target width
	 *
	 * @param int $targetWidth
	 * @return $this
	 */
	public function setTargetWidth($targetWidth)
	{
		$this->targetWidth = (int) $targetWidth;

		return $this;
	}

	/**
	 * Get the target width
	 *
	 * @return int
	 */
	public function getTargetWidth()
	{
		return $this->targetWidth;
	}

	/**
	 * Set the target path
	 *
	 * @param string $targetPath
	 * @return $this
	 */
	public function setTargetPath($targetPath)
	{
		$this->targetPath = (string) $targetPath;

		return $this;
	}

	/**
	 * Get the target path
	 *
	 * @return string
	 */
	public function getTargetPath()
	{
		return $this->targetPath;
	}

	/**
	 * Set the zoom level
	 *
	 * @param int $zoomLevel
	 * @return $this
	 * @throws \InvalidArgumentException
	 */
	public function setZoomLevel($zoomLevel)
	{
		$zoomLevel = (int) $zoomLevel;

		if ($zoomLevel < 0 || $zoomLevel > 100)
		{
			throw new \InvalidArgumentException('Zoom level must be between 0 and 100!');
		}

		$this->zoomLevel = $zoomLevel;

		return $this;
	}

	/**
	 * Get the zoom level
	 *
	 * @return int
	 */
	public function getZoomLevel()
	{
		return $this->zoomLevel;
	}

	/**
	 * Set the resize mode
	 *
	 * @param string $resizeMode
	 * @return $this
	 */
	public function setResizeMode($resizeMode)
	{
		$this->resizeMode = $resizeMode;

		return $this;
	}

	/**
	 * Get the resize mode
	 *
	 * @return string
	 */
	public function getResizeMode()
	{
		return $this->resizeMode;
	}

	/**
	 * Get the original path
	 *
	 * @return string
	 */
	public function getOriginalPath()
	{
		return $this->fileObj->path;
	}

	/**
	 * Get the path of the resized image
	 *
	 * @return string
	 */
	public function getResizedPath()
	{
		return $this->resizedPath;
	}

	/**
	 * Get the cache name
	 *
	 * @return string
	 */
	public function getCacheName()
	{
		$importantPart = $this->getImportantPart();

		$strCacheKey = substr(md5('-w' . $this->getTargetWidth()
			. '-h' . $this->getTargetHeight()
			. '-' . $this->getOriginalPath()
			. '-' . $this->getResizeMode()
			. '-' . $this->getZoomLevel()
			. '-' . $importantPart['x']
			. '-' . $importantPart['y']
			. '-' . $importantPart['width']
			. '-' . $importantPart['height']
			. '-' . $this->fileObj->mtime), 0, 8);

		return 'assets/images/'
		. substr($strCacheKey, -1)
		. '/'
		. $this->fileObj->filename
		. '-'
		. $strCacheKey
		. '.'
		. $this->fileObj->extension;
	}

	/**
	 * Resize the image
	 *
	 * @return $this
	 */
	public function executeResize()
	{
		$importantPart = $this->getImportantPart();

		// No resizing required
		if (
			($this->fileObj->width == $this->getTargetWidth() || !$this->getTargetWidth())
			&& ($this->fileObj->height == $this->getTargetHeight() || !$this->getTargetHeight())
			&& ((
				$importantPart['x'] === 0
				&& $importantPart['y'] === 0
				&& $importantPart['width'] === $this->fileObj->width
				&& $importantPart['height'] === $this->fileObj->height
			) || !$this->getZoomLevel()))
		{
			// Return the target image (thanks to Tristan Lins) (see #4166)
			if ($this->getTargetPath())
			{
				// Copy the source image if the target image does not exist or is older than the source image
				if (!file_exists(TL_ROOT . '/' . $this->getTargetPath())
					|| $this->fileObj->mtime > filemtime(TL_ROOT . '/' . $this->getTargetPath()))
				{
					\Files::getInstance()->copy($this->getOriginalPath(), $this->getTargetPath());
				}

				$this->resizedPath = \System::urlEncode($this->getTargetPath());

				return $this;
			}

			$this->resizedPath = \System::urlEncode($this->getOriginalPath());

			return $this;
		}

		// Check whether the image exists already
		if (!\Config::get('debugMode'))
		{
			// Custom target (thanks to Tristan Lins) (see #4166)
			if ($this->getTargetPath() && !$this->getForceOverride())
			{
				if (file_exists(TL_ROOT . '/' . $this->getTargetPath())
					&& $this->fileObj->mtime <= filemtime(TL_ROOT . '/' . $this->getTargetPath())
				)
				{
					$this->resizedPath = \System::urlEncode($this->getOriginalPath());

					return $this;
				}
			}

			// Regular cache file
			if (file_exists(TL_ROOT . '/' . $this->getCacheName()))
			{
				// Copy the cached file if it exists
				if ($this->getTargetPath())
				{
					\Files::getInstance()->copy(
						$this->getCacheName(),
						$this->getTargetPath()
					);
					$this->resizedPath = \System::urlEncode($this->getTargetPath());

					return $this;
				}

				$this->resizedPath = \System::urlEncode($this->getCacheName());

				return $this;
			}
		}

		// HOOK: add custom logic
		if (isset($GLOBALS['TL_HOOKS']['getImage']) && is_array($GLOBALS['TL_HOOKS']['getImage']))
		{
			foreach ($GLOBALS['TL_HOOKS']['getImage'] as $callback)
			{
				$return = \System::importStatic($callback[0])->$callback[1](
					$this->getOriginalPath(),
					$this->getTargetWidth(),
					$this->getTargetHeight(),
					$this->getResizeMode(),
					$this->getCacheName(),
					$this->fileObj,
					$this->getTargetPath(),
					$this
				);

				if (is_string($return))
				{
					$this->resizedPath = \System::urlEncode($return);

					return $this;
				}
			}
		}

		// Return the path to the original image if it cannot be handled
		if (!$this->fileObj->isImage
			|| $this->fileObj->isSvgImage && !extension_loaded('dom')
			|| $this->fileObj->isGdImage && (
				!extension_loaded('gd')
				|| $this->fileObj->width > \Config::get('gdMaxImgWidth')
				|| $this->fileObj->height > \Config::get('gdMaxImgHeight')
				|| $this->getTargetWidth() > \Config::get('gdMaxImgWidth')
				|| $this->getTargetHeight() > \Config::get('gdMaxImgHeight')
			))
		{
			$this->resizedPath = \System::urlEncode($this->getOriginalPath());

			return $this;
		}

		// Create the resized image
		if ($this->fileObj->isSvgImage)
		{
			$this->executeResizeSvg();
		}
		elseif (!$this->executeResizeGd())
		{
			return $this;
		}

		// Set the file permissions when the Safe Mode Hack is used
		if (\Config::get('useFTP'))
		{
			\Files::getInstance()->chmod($this->getCacheName(), \Config::get('defaultFileChmod'));
		}

		// Resize the original image
		if ($this->getTargetPath())
		{
			\Files::getInstance()->copy($this->getCacheName(), $this->getTargetPath());
			$this->resizedPath = \System::urlEncode($this->getTargetPath());

			return $this;
		}

		$this->resizedPath = \System::urlEncode($this->getCacheName());

		return $this;
	}


	/**
	 * Resize an GD image
	 *
	 * @return boolean False if the target image cannot be created, otherwise true
	 */
	protected function executeResizeGd()
	{
		$strSourceImage = static::getGdImageFromFile($this->fileObj);

		// The new image could not be created
		if (!$strSourceImage)
		{
			\System::log('Image "' . $this->getOriginalPath() . '" could not be processed', __METHOD__, TL_ERROR);
			$this->resizedPath = '';

			return false;
		}

		$coordinates = $this->computeResize();

		$strNewImage = static::createGdImage($coordinates['width'], $coordinates['height']);

		imagecopyresampled(
			$strNewImage,
			$strSourceImage,
			$coordinates['target_x'],
			$coordinates['target_y'],
			0,
			0,
			$coordinates['target_width'],
			$coordinates['target_height'],
			$this->fileObj->width,
			$this->fileObj->height
		);

		static::saveGdImageToFile($strNewImage, TL_ROOT . '/' . $this->getCacheName(), $this->fileObj->extension);

		// Destroy the temporary images
		imagedestroy($strSourceImage);
		imagedestroy($strNewImage);

		return true;
	}


	/**
	 * Resize an SVG image
	 *
	 * @return void
	 */
	protected function executeResizeSvg()
	{
		$doc = new \DOMDocument();

		if ($this->fileObj->extension == 'svgz')
		{
			$doc->loadXML(gzdecode($this->fileObj->getContent()));
		}
		else
		{
			$doc->loadXML($this->fileObj->getContent());
		}

		$svgElement = $doc->documentElement;

		// Set the viewBox attribute from the original dimensions
		if (!$svgElement->hasAttribute('viewBox'))
		{
			$origWidth = $svgElement->getAttribute('width');
			$origHeight = $svgElement->getAttribute('height');

			$svgElement->setAttribute('viewBox', '0 0 ' . intval($origWidth) . ' ' . intval($origHeight));
		}

		$coordinates = $this->computeResize();

		$scale = $this->fileObj->width / $coordinates['target_width'];

		$viewBox = preg_split('([\\s,]+)', $svgElement->getAttribute('viewBox'));
		if (!empty($viewBox[2]))
		{
			$scale *= $viewBox[2] / $this->fileObj->width;
		}

		$svgElement->setAttribute('width', $coordinates['width'] . 'px');
		$svgElement->setAttribute('height', $coordinates['height'] . 'px');
		$svgElement->setAttribute('viewBox', implode(' ', array(
			$coordinates['target_x'] * -$scale + $viewBox[0],
			$coordinates['target_y'] * -$scale + $viewBox[1],
			$coordinates['width'] * $scale,
			$coordinates['height'] * $scale,
		)));

		if ($this->fileObj->extension == 'svgz')
		{
			$xml = gzencode($doc->saveXML());
		}
		else
		{
			$xml = $doc->saveXML();
		}

		$objCacheFile = new \File($this->getCacheName(), true);
		$objCacheFile->write($xml);
		$objCacheFile->close();
	}


	/**
	 * Resize an image and create a picture element definition
	 *
	 * @param integer $imageSizeId
	 *
	 * @return array The picture element definition
	 */
	public function getPicture($imageSizeId)
	{
		$imageSize = \ImageSizeModel::findByPk($imageSizeId);

		if ($imageSize === null)
		{
			\System::log('Image size ID "' . $imageSizeId . '" could not be found', __METHOD__, TL_ERROR);
			return null;
		}

		$importantPart = null;

		$fileRecord = \FilesModel::findByPath($this->getOriginalPath());
		if ($fileRecord && $fileRecord->importantPartWidth && $fileRecord->importantPartHeight)
		{
			$importantPart = array(
				'x' => (int)$fileRecord->importantPartX,
				'y' => (int)$fileRecord->importantPartY,
				'width' => (int)$fileRecord->importantPartWidth,
				'height' => (int)$fileRecord->importantPartHeight,
			);
		}

		$mainSource = $this->getPictureSource($importantPart, $imageSize);
		$sources = array();

		$imageSizeItems = \ImageSizeItemModel::findVisibleByPid($imageSize->id, array('order' => 'sorting ASC'));

		if ($imageSizeItems !== null)
		{
			foreach ($imageSizeItems as $imageSizeItem)
			{
				$sources[] = $this->getPictureSource($importantPart, $imageSizeItem);
			}
		}

		return array(
			'img' => $mainSource,
			'sources' => $sources,
		);
	}


	/**
	 * Get the attributes for one picture source element
	 *
	 * @param array   $importantPart Important part of the image, keys: x, y, width, height
	 * @param \Model  $imageSize     The image size or image size item model
	 *
	 * @return array The source element attributes
	 */
	public function getPictureSource($importantPart, $imageSize)
	{
		$densities = array();

		if (!empty($imageSize->densities) && ($imageSize->width || $imageSize->height))
		{
			$densities = array_filter(array_map('floatval', explode(',', $imageSize->densities)));
		}

		array_unshift($densities, 1);
		$densities = array_values(array_unique($densities));

		$attributes = array();
		$srcset = array();

		foreach ($densities as $density)
		{
			$imageObj = new static($this->fileObj);
			$src = $imageObj->setTargetWidth($imageSize->width * $density)
				->setTargetHeight($imageSize->height * $density)
				->setResizeMode($imageSize->resizeMode)
				->setZoomLevel($imageSize->zoom)
				->setImportantPart($importantPart)
				->executeResize()
				->getResizedPath();

			if (empty($attributes['src']))
			{
				$attributes['src'] = htmlspecialchars(TL_FILES_URL . $src, ENT_QUOTES);
				$size = getimagesize(TL_ROOT .'/'. $src);
				$attributes['width'] = $size[0];
				$attributes['height'] = $size[1];
			}

			if (count($densities) > 1)
			{
				// Use pixel density descriptors if the sizes attribute is empty
				if (empty($imageSize->sizes))
				{
					$src .= ' ' . $density . 'x';
				}
				// Otherwise use width descriptors
				else
				{
					$size = getimagesize(TL_ROOT .'/'. $src);
					$src .= ' ' . $size[0] . 'w';
				}
			}

			$srcset[] = TL_FILES_URL . $src;
		}

		$attributes['srcset'] = htmlspecialchars(implode(', ', $srcset), ENT_QUOTES);

		if (!empty($imageSize->sizes))
		{
			$attributes['sizes'] = htmlspecialchars($imageSize->sizes, ENT_QUOTES);
		}

		if (!empty($imageSize->media))
		{
			$attributes['media'] = htmlspecialchars($imageSize->media, ENT_QUOTES);
		}

		return $attributes;
	}


	/**
	 * Calculate the resize coordinates
	 *
	 * @param integer $width            The target width
	 * @param integer $height           The target height
	 * @param integer $originalWidth    The original width
	 * @param integer $originalHeight   The original height
	 * @param string  $mode             The resize mode
	 * @param integer $zoom             Zoom between 0 and 100
	 * @param array   $importantPart    Important part of the image, keys: x, y, width, height
	 *
	 * @return array The resize coordinates: width, height, target_x, target_y, target_width, target_height
	 */
	public function computeResize()
	{
		$width = $this->getTargetWidth();
		$height = $this->getTargetHeight();
		$originalWidth = $this->fileObj->width;
		$originalHeight = $this->fileObj->height;
		$mode = $this->getResizeMode();
		$zoom = $this->getZoomLevel();
		$importantPart = $this->getImportantPart();

		// Backwards compatibility for old modes:
		// left_top, center_top, right_top,
		// left_center, center_center, right_center,
		// left_bottom, center_bottom, right_bottom
		if ($mode && substr_count($mode, '_') === 1)
		{
			$zoom = 0;
			$importantPart = array('x' => 0, 'y' => 0, 'width' => $originalWidth, 'height' => $originalHeight);

			$mode = explode('_', $mode);

			if ($mode[0] === 'left')
			{
				$importantPart['width'] = 1;
			}
			elseif ($mode[0] === 'right')
			{
				$importantPart['x'] = $originalWidth - 1;
				$importantPart['width'] = 1;
			}

			if ($mode[1] === 'top')
			{
				$importantPart['height'] = 1;
			}
			elseif ($mode[1] === 'bottom')
			{
				$importantPart['y'] = $originalHeight - 1;
				$importantPart['height'] = 1;
			}
		}

		$zoom = max(0, min(1, (int)$zoom / 100));

		$zoomedImportantPart = array(
			'x' => $importantPart['x'] * $zoom,
			'y' => $importantPart['y'] * $zoom,
			'width' => $originalWidth - (($originalWidth - $importantPart['width'] - $importantPart['x']) * $zoom) - ($importantPart['x'] * $zoom),
			'height' => $originalHeight - (($originalHeight - $importantPart['height'] - $importantPart['y']) * $zoom) - ($importantPart['y'] * $zoom),
		);

		// If no dimensions are specified, use the zoomed original width
		if (!$width && !$height)
		{
			$width = $zoomedImportantPart['width'];
		}

		if ($mode === 'proportional' && $width && $height)
		{
			if ($zoomedImportantPart['width'] >= $zoomedImportantPart['height'])
			{
				$height = null;
			}
			else
			{
				$width = null;
			}
		}

		elseif ($mode === 'box' && $width && $height)
		{
			if ($zoomedImportantPart['height'] * $width / $zoomedImportantPart['width'] <= $height)
			{
				$height = null;
			}
			else
			{
				$width = null;
			}
		}

		// Crop mode
		if ($width && $height)
		{
			// Calculate the image part for zoom 0
			$leastZoomed = array(
				'x' => 0,
				'y' => 0,
				'width' => $originalWidth,
				'height' => $originalHeight,
			);
			if ($originalHeight * $width / $originalWidth <= $height)
			{
				$leastZoomed['width'] = $originalHeight * $width / $height;
				if ($leastZoomed['width'] > $importantPart['width'])
				{
					$leastZoomed['x'] = ($originalWidth - $leastZoomed['width'])
						* $importantPart['x'] / ($originalWidth - $importantPart['width']);
				}
				else
				{
					$leastZoomed['x'] = $importantPart['x'] + (($importantPart['width'] - $leastZoomed['width']) / 2);
				}
			}
			else
			{
				$leastZoomed['height'] = $originalWidth * $height / $width;
				if ($leastZoomed['height'] > $importantPart['height'])
				{
					$leastZoomed['y'] = ($originalHeight - $leastZoomed['height'])
						* $importantPart['y'] / ($originalHeight - $importantPart['height']);
				}
				else
				{
					$leastZoomed['y'] = $importantPart['y'] + (($importantPart['height'] - $leastZoomed['height']) / 2);
				}
			}

			// Calculate the image part for zoom 100
			$mostZoomed = $importantPart;
			if ($importantPart['height'] * $width / $importantPart['width'] <= $height)
			{
				$mostZoomed['height'] = $height * $importantPart['width'] / $width;
				if ($originalHeight > $importantPart['height'])
				{
					$mostZoomed['y'] -= ($mostZoomed['height'] - $importantPart['height'])
						* $importantPart['y'] / ($originalHeight - $importantPart['height']);
				}
			}
			else
			{
				$mostZoomed['width'] = $width * $mostZoomed['height'] / $height;
				if ($originalWidth > $importantPart['width'])
				{
					$mostZoomed['x'] -= ($mostZoomed['width'] - $importantPart['width'])
						* $importantPart['x'] / ($originalWidth - $importantPart['width']);
				}
			}

			if ($mostZoomed['width'] > $leastZoomed['width'])
			{
				$mostZoomed = $leastZoomed;
			}

			// Apply zoom
			foreach (array('x', 'y', 'width', 'height') as $key)
			{
				$zoomedImportantPart[$key] = ($mostZoomed[$key] * $zoom) + ($leastZoomed[$key] * (1 - $zoom));
			}

			$targetX = -$zoomedImportantPart['x'] * $width / $zoomedImportantPart['width'];
			$targetY = -$zoomedImportantPart['y'] * $height / $zoomedImportantPart['height'];
			$targetWidth = $originalWidth * $width / $zoomedImportantPart['width'];
			$targetHeight = $originalHeight * $height / $zoomedImportantPart['height'];
		}

		else
		{
			// Calculate the height if only the width is given
			if ($width)
			{
				$height = max($zoomedImportantPart['height'] * $width / $zoomedImportantPart['width'], 1);
			}
			// Calculate the width if only the height is given
			elseif ($height)
			{
				$width = max($zoomedImportantPart['width'] * $height / $zoomedImportantPart['height'], 1);
			}

			// Apply zoom
			$targetWidth = $originalWidth / $zoomedImportantPart['width'] * $width;
			$targetHeight = $originalHeight / $zoomedImportantPart['height'] * $height;
			$targetX = -$zoomedImportantPart['x'] * $targetWidth / $originalWidth;
			$targetY = -$zoomedImportantPart['y'] * $targetHeight / $originalHeight;
		}

		return array(
			'width' => (int)round($width),
			'height' => (int)round($height),
			'target_x' => (int)round($targetX),
			'target_y' => (int)round($targetY),
			'target_width' => (int)round($targetWidth),
			'target_height' => (int)round($targetHeight),
		);
	}


	/**
	 * Create a GD image
	 *
	 * @param integer $width
	 * @param integer $height
	 *
	 * @return resource GD image
	 */
	public static function createGdImage($width, $height)
	{
		$gdImage = imagecreatetruecolor($width, $height);

		$arrGdinfo = gd_info();
		$strGdVersion = preg_replace('/[^0-9\.]+/', '', $arrGdinfo['GD Version']);

		// Handle transparency (GDlib >= 2.0 required)
		if (version_compare($strGdVersion, '2.0', '>='))
		{
			imagealphablending($gdImage, false);
			imagefill($gdImage, 0, 0, imagecolorallocatealpha($gdImage, 0, 0, 0, 127));
			imagesavealpha($gdImage, true);
		}

		return $gdImage;
	}


	/**
	 * Get the GD image representation from a file
	 *
	 * @param \File $objFile
	 *
	 * @return resource GD image
	 */
	public static function getGdImageFromFile(\File $objFile)
	{
		$arrGdinfo = gd_info();
		$strGdImage = null;

		switch ($objFile->extension)
		{
			case 'gif':
				if (!empty($arrGdinfo['GIF Read Support']))
				{
					$strGdImage = imagecreatefromgif(TL_ROOT . '/' . $objFile->path);
				}
				break;

			case 'jpg':
			case 'jpeg':
				if (!empty($arrGdinfo['JPG Support']) || !empty($arrGdinfo['JPEG Support']))
				{
					$strGdImage = imagecreatefromjpeg(TL_ROOT . '/' . $objFile->path);
				}
				break;

			case 'png':
				if (!empty($arrGdinfo['PNG Support']))
				{
					$strGdImage = imagecreatefrompng(TL_ROOT . '/' . $objFile->path);
				}
				break;
		}

		return $strGdImage;
	}


	/**
	 * Save a GD image resource to a file
	 *
	 * @param resource $strGdImage
	 * @param string   $path
	 * @param string   $extension  The file extension
	 *
	 * @return void
	 */
	public static function saveGdImageToFile($strGdImage, $path, $extension)
	{
		$arrGdinfo = gd_info();

		// Fallback to PNG if GIF ist not supported
		if ($extension == 'gif' && !$arrGdinfo['GIF Create Support'])
		{
			$extension = 'png';
		}

		// Create the new image
		switch ($extension)
		{
			case 'gif':
				$strGdImage = static::convertGdImageToPaletteImage($strGdImage);
				imagegif($strGdImage, $path);
				break;

			case 'jpg':
			case 'jpeg':
				imageinterlace($strGdImage, 1); // see #6529
				imagejpeg($strGdImage, $path, (\Config::get('jpgQuality') ?: 80));
				break;

			case 'png':
				if (static::countGdImageColors($strGdImage, 256) <= 256 && !static::isGdImageSemitransparent($strGdImage))
				{
					$strGdImage = static::convertGdImageToPaletteImage($strGdImage);
				}
				imagepng($strGdImage, $path);
				break;
		}
	}


	/**
	 * Convert a true color image to a palette image with 256 colors
	 * and preserve transparency
	 *
	 * @param resource $image   GD true color image
	 *
	 * @return resource         The GD palette image
	 */
	public static function convertGdImageToPaletteImage($image)
	{
		$width = imagesx($image);
		$height = imagesy($image);

		$transparentColor = null;

		if (static::countGdImageColors($image, 256) <= 256)
		{
			$paletteImage = imagecreate($width, $height);
			$colors = array();
			$isTransparent = false;
			for ($x = 0; $x < $width; $x++)
			{
				for ($y = 0; $y < $height; $y++)
				{
					$color = imagecolorat($image, $x, $y);
					// Check if the pixel is fully transparent
					if ((($color >> 24) & 0x7F) === 127)
					{
						$isTransparent = true;
					}
					else
					{
						$colors[$color & 0xFFFFFF] = true;
					}
				}
			}
			$colors = array_keys($colors);
			foreach ($colors as $index => $color)
			{
				imagecolorset($paletteImage, $index, ($color >> 16) & 0xFF, ($color >> 8) & 0xFF, $color & 0xFF);
			}

			if ($isTransparent)
			{
				$transparentColor = imagecolorallocate($paletteImage, 0, 0, 0);
				imagecolortransparent($paletteImage, $transparentColor);
			}

			imagecopy($paletteImage, $image, 0, 0, 0, 0, $width, $height);
		}
		else
		{
			$paletteImage = imagecreatetruecolor($width, $height);
			imagealphablending($paletteImage, false);
			imagesavealpha($paletteImage, true);
			imagecopy($paletteImage, $image, 0, 0, 0, 0, $width, $height);

			// 256 minus 1 for the transparent color
			imagetruecolortopalette($paletteImage, false, 255);
			$transparentColor = imagecolorallocate($paletteImage, 0, 0, 0);
			imagecolortransparent($paletteImage, $transparentColor);
		}

		if ($transparentColor !== null)
		{
			// Fix fully transparent pixels
			for ($x = 0; $x < $width; $x++)
			{
				for ($y = 0; $y < $height; $y++)
				{
					// Check if the pixel is fully transparent
					if (((imagecolorat($image, $x, $y) >> 24) & 0x7F) === 127)
					{
						imagefilledrectangle($paletteImage, $x, $y, $x, $y, $transparentColor);
					}
				}
			}
		}

		return $paletteImage;
	}


	/**
	 * Count the number of colors in a true color image
	 *
	 * @param resource $image
	 * @param integer  $max   Stop parsing the image if more colors than $max were found
	 *
	 * @return integer
	 */
	public static function countGdImageColors($image, $max = null)
	{
		$colors = array();
		$width = imagesx($image);
		$height = imagesy($image);

		for ($x = 0; $x < $width; $x++)
		{
			for ($y = 0; $y < $height; $y++)
			{
				$colors[imagecolorat($image, $x, $y)] = true;
				if ($max !== null && count($colors) > $max)
				{
					break 2;
				}
			}
		}

		return count($colors);
	}


	/**
	 * Detect if the image contains semitransparent pixels
	 *
	 * @param resource $image
	 *
	 * @return boolean
	 */
	public static function isGdImageSemitransparent($image)
	{
		$width = imagesx($image);
		$height = imagesy($image);

		for ($x = 0; $x < $width; $x++)
		{
			for ($y = 0; $y < $height; $y++)
			{
				// Check if the pixel is semitransparent
				$alpha = (imagecolorat($image, $x, $y) >> 24) & 0x7F;
				if ($alpha > 0 && $alpha < 127)
				{
					return true;
				}
			}
		}

		return false;
	}


	/**
	 * Generate an image tag and return it as string
	 *
	 * @param string $src       The image path
	 * @param string $alt       An optional alt attribute
	 * @param string $attributes A string of other attributes
	 *
	 * @return string The image HTML tag
	 */
	public static function getHtml($src, $alt='', $attributes='')
	{
		$static = TL_FILES_URL;
		$src = rawurldecode($src);

		if (strpos($src, '/') === false)
		{
			if (strncmp($src, 'icon', 4) === 0)
			{
				$static = TL_ASSETS_URL;
				$src = 'assets/contao/images/' . $src;
			}
			else
			{
				$src = 'system/themes/' . \Backend::getTheme() . '/images/' . $src;
			}
		}

		if (!file_exists(TL_ROOT .'/'. $src))
		{
			return '';
		}

		$size = getimagesize(TL_ROOT .'/'. $src);
		return '<img src="' . $static . \System::urlEncode($src) . '" ' . $size[3] . ' alt="' . specialchars($alt) . '"' . (($attributes != '') ? ' ' . $attributes : '') . '>';
	}


	/**
	 * @deprecated
	 * Resize or crop an image and replace the original with the resized version
	 *
	 * @param string  $image  The image path
	 * @param integer $width  The target width
	 * @param integer $height The target height
	 * @param string  $mode   The resize mode
	 *
	 * @return boolean True if the image could be resized successfully
	 */
	public static function resize($image, $width, $height, $mode='')
	{
		return static::get($image, $width, $height, $mode, $image, true) ? true : false;
	}


	/**
	 * @deprecated
	 * Resize an image and store the resized version in the assets/images folder
	 *
	 * @param string  $image        The image path
	 * @param integer $width        The target width
	 * @param integer $height       The target height
	 * @param string  $mode         The resize mode
	 * @param string  $target       An optional target path
	 * @param boolean $force        Override existing target images
	 *
	 * @return string|null The path of the resized image or null
	 */
	public static function get($image, $width, $height, $mode='', $target=null, $force=false)
	{
		if ($image == '')
		{
			return null;
		}

		$file = new \File(rawurldecode($image), true);

		try
		{
			$imageObj = new static($file);
		}
		catch (\InvalidArgumentException $e)
		{
			\System::log('Image "' . $image . '" could not be found', __METHOD__, TL_ERROR);
			return null;
		}

		$imageObj->setTargetWidth($width)
			->setTargetHeight($height)
			->setResizeMode($mode)
			->setTargetPath($target)
			->setForceOverride($force);

		// Load the image size from the database if $mode is an id
		if (is_numeric($mode) && $imageSize = \ImageSizeModel::findByPk($mode))
		{
			$fileRecord = \FilesModel::findByPath($image);
			if ($fileRecord && $fileRecord->importantPartWidth && $fileRecord->importantPartHeight)
			{
				$imageObj->setImportantPart(array(
					'x' => (int)$fileRecord->importantPartX,
					'y' => (int)$fileRecord->importantPartY,
					'width' => (int)$fileRecord->importantPartWidth,
					'height' => (int)$fileRecord->importantPartHeight,
				));
			}

			$imageObj->setTargetWidth($imageSize->width)
				->setTargetHeight($imageSize->height)
				->setResizeMode($imageSize->resizeMode)
				->setZoomLevel($imageSize->zoom);
		}

		return $imageObj->executeResize()->getResizedPath() ?: null;
	}


	/**
	 * Convert sizes like 2em, 10% or 12pt to pixels
	 *
	 * @param string $size The size string
	 *
	 * @return integer The pixel value
	 */
	public static function getPixelValue($size)
	{
		$value = preg_replace('/[^0-9\.-]+/', '', $size);
		$unit = preg_replace('/[^ceimnprtx%]/', '', $size);

		// Convert 12pt = 16px = 1em = 100%
		switch ($unit)
		{
			case '':
			case 'px':
<<<<<<< HEAD
				return (int)round(floatval($value));
				break;

			case 'em':
				return (int)round($value * 16);
				break;

			case 'pt':
				return (int)round($value * (16 / 12));
				break;

			case '%':
				return (int)round($value * (16 / 100));
=======
				return (int) round($value);
				break;

			case 'em':
				return (int) round($value * 16);
				break;

			case 'pt':
				return (int) round($value * (12 / 16));
				break;

			case '%':
				return (int) round($value * (16 / 100));
>>>>>>> 4418ff88
				break;
		}

		return 0;
	}
}<|MERGE_RESOLUTION|>--- conflicted
+++ resolved
@@ -1332,21 +1332,6 @@
 		{
 			case '':
 			case 'px':
-<<<<<<< HEAD
-				return (int)round(floatval($value));
-				break;
-
-			case 'em':
-				return (int)round($value * 16);
-				break;
-
-			case 'pt':
-				return (int)round($value * (16 / 12));
-				break;
-
-			case '%':
-				return (int)round($value * (16 / 100));
-=======
 				return (int) round($value);
 				break;
 
@@ -1360,7 +1345,6 @@
 
 			case '%':
 				return (int) round($value * (16 / 100));
->>>>>>> 4418ff88
 				break;
 		}
 
