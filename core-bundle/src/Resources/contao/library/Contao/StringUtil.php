<?php

/*
 * This file is part of Contao.
 *
 * (c) Leo Feyer
 *
 * @license LGPL-3.0-or-later
 */

namespace Contao;

use Contao\CoreBundle\Util\SimpleTokenParser;
use Patchwork\Utf8;
use Webmozart\PathUtil\Path;

/**
 * Provides string manipulation methods
 *
 * Usage:
 *
 *     $short = StringUtil::substr($str, 32);
 *     $html  = StringUtil::substrHtml($str, 32);
 *     $xhtml = StringUtil::toXhtml($html5);
 *
 * @author Leo Feyer <https://github.com/leofeyer>
 */
class StringUtil
{
	/**
	 * Shorten a string to a given number of characters
	 *
	 * The function preserves words, so the result might be a bit shorter or
	 * longer than the number of characters given. It strips all tags.
	 *
	 * @param string  $strString        The string to shorten
	 * @param integer $intNumberOfChars The target number of characters
	 * @param string  $strEllipsis      An optional ellipsis to append to the shortened string
	 *
	 * @return string The shortened string
	 */
	public static function substr($strString, $intNumberOfChars, $strEllipsis=' …')
	{
		$strString = preg_replace('/[\t\n\r]+/', ' ', $strString);
		$strString = strip_tags($strString);

		if (Utf8::strlen($strString) <= $intNumberOfChars)
		{
			return $strString;
		}

		$intCharCount = 0;
		$arrWords = array();
		$arrChunks = preg_split('/\s+/', $strString);
		$blnAddEllipsis = false;

		foreach ($arrChunks as $strChunk)
		{
			$intCharCount += Utf8::strlen(static::decodeEntities($strChunk));

			if ($intCharCount++ <= $intNumberOfChars)
			{
				$arrWords[] = $strChunk;
				continue;
			}

			// If the first word is longer than $intNumberOfChars already, shorten it
			// with Utf8::substr() so the method does not return an empty string.
			if (empty($arrWords))
			{
				$arrWords[] = Utf8::substr($strChunk, 0, $intNumberOfChars);
			}

			if ($strEllipsis !== false)
			{
				$blnAddEllipsis = true;
			}

			break;
		}

		// Deprecated since Contao 4.0, to be removed in Contao 5.0
		if ($strEllipsis === true)
		{
			trigger_deprecation('contao/core-bundle', '4.0', 'Passing "true" as third argument to "Contao\StringUtil::substr()" has been deprecated and will no longer work in Contao 5.0. Pass the ellipsis string instead.');

			$strEllipsis = ' …';
		}

		return implode(' ', $arrWords) . ($blnAddEllipsis ? $strEllipsis : '');
	}

	/**
	 * Shorten a HTML string to a given number of characters
	 *
	 * The function preserves words, so the result might be a bit shorter or
	 * longer than the number of characters given. It preserves allowed tags.
	 *
	 * @param string  $strString        The string to shorten
	 * @param integer $intNumberOfChars The target number of characters
	 *
	 * @return string The shortened HTML string
	 */
	public static function substrHtml($strString, $intNumberOfChars)
	{
		$strReturn = '';
		$intCharCount = 0;
		$arrOpenTags = array();
		$arrTagBuffer = array();
		$arrEmptyTags = array('area', 'base', 'br', 'col', 'embed', 'hr', 'img', 'input', 'link', 'meta', 'param', 'source', 'track', 'wbr');

		$strString = preg_replace('/[\t\n\r]+/', ' ', $strString);
		$strString = strip_tags($strString, Config::get('allowedTags'));
		$strString = preg_replace('/ +/', ' ', $strString);

		// Seperate tags and text
		$arrChunks = preg_split('/(<[^>]+>)/', $strString, -1, PREG_SPLIT_DELIM_CAPTURE|PREG_SPLIT_NO_EMPTY);

		for ($i=0, $c=\count($arrChunks); $i<$c; $i++)
		{
			// Buffer tags to include them later
			if (preg_match('/<([^>]+)>/', $arrChunks[$i]))
			{
				$arrTagBuffer[] = $arrChunks[$i];
				continue;
			}

			$buffer = $arrChunks[$i];

			// Get the substring of the current text
			if (!$arrChunks[$i] = static::substr($arrChunks[$i], ($intNumberOfChars - $intCharCount), false))
			{
				break;
			}

			$blnModified = ($buffer !== $arrChunks[$i]);
			$intCharCount += Utf8::strlen(static::decodeEntities($arrChunks[$i]));

			if ($intCharCount <= $intNumberOfChars)
			{
				foreach ($arrTagBuffer as $strTag)
				{
					$strTagName = strtolower(trim($strTag));

					// Extract the tag name (see #5669)
					if (($pos = strpos($strTagName, ' ')) !== false)
					{
						$strTagName = substr($strTagName, 1, $pos - 1);
					}
					else
					{
						$strTagName = substr($strTagName, 1, -1);
					}

					// Skip empty tags
					if (\in_array($strTagName, $arrEmptyTags))
					{
						continue;
					}

					// Store opening tags in the open_tags array
					if (strncmp($strTagName, '/', 1) !== 0)
					{
						if ($i<$c || !empty($arrChunks[$i]))
						{
							$arrOpenTags[] = $strTagName;
						}

						continue;
					}

					// Closing tags will be removed from the "open tags" array
					if ($i<$c || !empty($arrChunks[$i]))
					{
						$arrOpenTags = array_values($arrOpenTags);

						for ($j=\count($arrOpenTags)-1; $j>=0; $j--)
						{
							if ($strTagName == '/' . $arrOpenTags[$j])
							{
								unset($arrOpenTags[$j]);
								break;
							}
						}
					}
				}

				// If the current chunk contains text, add tags and text to the return string
				if ($i<$c || \strlen($arrChunks[$i]))
				{
					$strReturn .= implode('', $arrTagBuffer) . $arrChunks[$i];
				}

				// Stop after the first shortened chunk (see #7311)
				if ($blnModified)
				{
					break;
				}

				$arrTagBuffer = array();
				continue;
			}

			break;
		}

		// Close all remaining open tags
		krsort($arrOpenTags);

		foreach ($arrOpenTags as $strTag)
		{
			$strReturn .= '</' . $strTag . '>';
		}

		return trim($strReturn);
	}

	/**
	 * Decode all entities
	 *
	 * @param string  $strString     The string to decode
	 * @param integer $strQuoteStyle The quote style (defaults to ENT_COMPAT)
	 * @param string  $strCharset    An optional charset
	 *
	 * @return string The decoded string
	 */
	public static function decodeEntities($strString, $strQuoteStyle=ENT_COMPAT, $strCharset=null)
	{
		if ((string) $strString === '')
		{
			return '';
		}

		if ($strCharset === null)
		{
			$strCharset = Config::get('characterSet');
		}

		$strString = preg_replace('/(&#*\w+)[\x00-\x20]+;/i', '$1;', $strString);
		$strString = preg_replace('/(&#x*)([0-9a-f]+);/i', '$1$2;', $strString);

		return html_entity_decode($strString, $strQuoteStyle, $strCharset);
	}

	/**
	 * Restore basic entities
	 *
	 * @param string $strBuffer The string with the tags to be replaced
	 *
	 * @return string The string with the original entities
	 */
	public static function restoreBasicEntities($strBuffer)
	{
		return str_replace(array('[&]', '[&amp;]', '[lt]', '[gt]', '[nbsp]', '[-]'), array('&amp;', '&amp;', '&lt;', '&gt;', '&nbsp;', '&shy;'), $strBuffer);
	}

	/**
	 * Generate an alias from a string
	 *
	 * @param string $strString The string
	 *
	 * @return string The alias
	 */
	public static function generateAlias($strString)
	{
		$strString = static::decodeEntities($strString);
		$strString = static::restoreBasicEntities($strString);
		$strString = static::standardize(strip_tags($strString));

		// Remove the prefix if the alias is not numeric (see #707)
		if (strncmp($strString, 'id-', 3) === 0 && !is_numeric($strSubstr = substr($strString, 3)))
		{
			$strString = $strSubstr;
		}

		return $strString;
	}

	/**
	 * Prepare a slug
	 *
	 * @param string $strSlug The slug
	 *
	 * @return string
	 */
	public static function prepareSlug($strSlug)
	{
		$strSlug = static::stripInsertTags($strSlug);
		$strSlug = static::restoreBasicEntities($strSlug);
		$strSlug = static::decodeEntities($strSlug);

		return $strSlug;
	}

	/**
	 * Censor a single word or an array of words within a string
	 *
	 * @param string $strString  The string to censor
	 * @param mixed  $varWords   A string or array or words to replace
	 * @param string $strReplace An optional replacement string
	 *
	 * @return string The cleaned string
	 */
	public static function censor($strString, $varWords, $strReplace='')
	{
		foreach ((array) $varWords as $strWord)
		{
			$strString = preg_replace('/\b(' . str_replace('\*', '\w*?', preg_quote($strWord, '/')) . ')\b/i', $strReplace, $strString);
		}

		return $strString;
	}

	/**
	 * Encode all e-mail addresses within a string
	 *
	 * @param string $strString The string to encode
	 *
	 * @return string The encoded string
	 */
	public static function encodeEmail($strString)
	{
		if (strpos($strString, '@') === false)
		{
			return $strString;
		}

		$arrEmails = static::extractEmail($strString, Config::get('allowedTags'));

		foreach ($arrEmails as $strEmail)
		{
			$strEncoded = '';
			$arrCharacters = Utf8::str_split($strEmail);

			foreach ($arrCharacters as $index => $strCharacter)
			{
				$strEncoded .= sprintf(($index % 2) ? '&#x%X;' : '&#%s;', Utf8::ord($strCharacter));
			}

			$strString = str_replace($strEmail, $strEncoded, $strString);
		}

		return str_replace('mailto:', '&#109;&#97;&#105;&#108;&#116;&#111;&#58;', $strString);
	}

	/**
	 * Extract all e-mail addresses from a string
	 *
	 * @param string $strString      The string
	 * @param string $strAllowedTags A list of allowed HTML tags
	 *
	 * @return array The e-mail addresses
	 */
	public static function extractEmail($strString, $strAllowedTags='')
	{
		$arrEmails = array();

		if (strpos($strString, '@') === false)
		{
			return $arrEmails;
		}

		// Find all mailto: addresses
		preg_match_all('/mailto:(?:[^\x00-\x20\x22\x40\x7F]{1,64}+|\x22[^\x00-\x1F\x7F]{1,64}?\x22)@(?:\[(?:IPv)?[a-f0-9.:]{1,47}]|[\w.-]{1,252}\.[a-z]{2,63}\b)/u', $strString, $matches);

		foreach ($matches[0] as &$strEmail)
		{
			$strEmail = str_replace('mailto:', '', $strEmail);

			if (Validator::isEmail($strEmail))
			{
				$arrEmails[] = $strEmail;
			}
		}

		unset($strEmail);

		// Encode opening arrow brackets (see #3998)
		$strString = preg_replace_callback('@</?([^\s<>/]*)@', static function ($matches) use ($strAllowedTags)
		{
			if (!$matches[1] || stripos($strAllowedTags, '<' . strtolower($matches[1]) . '>') === false)
			{
				$matches[0] = str_replace('<', '&lt;', $matches[0]);
			}

			return $matches[0];
		}, $strString);

		// Find all addresses in the plain text
		preg_match_all('/(?:[^\x00-\x20\x22\x40\x7F]{1,64}|\x22[^\x00-\x1F\x7F]{1,64}?\x22)@(?:\[(?:IPv)?[a-f0-9.:]{1,47}]|[\w.-]{1,252}\.[a-z]{2,63}\b)/u', strip_tags($strString), $matches);

		foreach ($matches[0] as &$strEmail)
		{
			$strEmail = str_replace('&lt;', '<', $strEmail);

			if (Validator::isEmail($strEmail))
			{
				$arrEmails[] = $strEmail;
			}
		}

		return array_unique($arrEmails);
	}

	/**
	 * Split a friendly-name e-mail address and return name and e-mail as array
	 *
	 * @param string $strEmail A friendly-name e-mail address
	 *
	 * @return array An array with name and e-mail address
	 */
	public static function splitFriendlyEmail($strEmail)
	{
		if (strpos($strEmail, '<') !== false)
		{
			return array_map('trim', explode(' <', str_replace('>', '', $strEmail)));
		}

		if (strpos($strEmail, '[') !== false)
		{
			return array_map('trim', explode(' [', str_replace(']', '', $strEmail)));
		}

		return array('', $strEmail);
	}

	/**
	 * Wrap words after a particular number of characers
	 *
	 * @param string  $strString The string to wrap
	 * @param integer $strLength The number of characters to wrap after
	 * @param string  $strBreak  An optional break character
	 *
	 * @return string The wrapped string
	 */
	public static function wordWrap($strString, $strLength=75, $strBreak="\n")
	{
		return wordwrap($strString, $strLength, $strBreak);
	}

	/**
	 * Highlight a phrase within a string
	 *
	 * @param string $strString     The string
	 * @param string $strPhrase     The phrase to highlight
	 * @param string $strOpeningTag The opening tag (defaults to <strong>)
	 * @param string $strClosingTag The closing tag (defaults to </strong>)
	 *
	 * @return string The highlighted string
	 */
	public static function highlight($strString, $strPhrase, $strOpeningTag='<strong>', $strClosingTag='</strong>')
	{
		if (!$strString || !$strPhrase)
		{
			return $strString;
		}

		return preg_replace('/(' . preg_quote($strPhrase, '/') . ')/i', $strOpeningTag . '\\1' . $strClosingTag, $strString);
	}

	/**
	 * Split a string of comma separated values
	 *
	 * @param string $strString    The string to split
	 * @param string $strDelimiter An optional delimiter
	 *
	 * @return array The string chunks
	 */
	public static function splitCsv($strString, $strDelimiter=',')
	{
		$arrValues = preg_split('/' . $strDelimiter . '(?=(?:[^"]*"[^"]*")*(?![^"]*"))/', $strString);

		foreach ($arrValues as $k=>$v)
		{
			$arrValues[$k] = trim($v, ' "');
		}

		return $arrValues;
	}

	/**
	 * Convert a string to XHTML
	 *
	 * @param string $strString The HTML5 string
	 *
	 * @return string The XHTML string
	 */
	public static function toXhtml($strString)
	{
		$arrPregReplace = array
		(
			'/<(br|hr|img)([^>]*)>/i' => '<$1$2 />', // Close stand-alone tags
			'/ border="[^"]*"/'       => ''          // Remove deprecated attributes
		);

		$arrStrReplace = array
		(
			'/ />'             => ' />',        // Fix incorrectly closed tags
			'<b>'              => '<strong>',   // Replace <b> with <strong>
			'</b>'             => '</strong>',
			'<i>'              => '<em>',       // Replace <i> with <em>
			'</i>'             => '</em>',
			'<u>'              => '<span style="text-decoration:underline">',
			'</u>'             => '</span>',
			' target="_self"'  => '',
			' target="_blank"' => ' onclick="return !window.open(this.href)"'
		);

		$strString = preg_replace(array_keys($arrPregReplace), $arrPregReplace, $strString);
		$strString = str_ireplace(array_keys($arrStrReplace), $arrStrReplace, $strString);

		return $strString;
	}

	/**
	 * Convert a string to HTML5
	 *
	 * @param string $strString The XHTML string
	 *
	 * @return string The HTML5 string
	 */
	public static function toHtml5($strString)
	{
		$arrPregReplace = array
		(
			'/<(br|hr|img)([^>]*) \/>/i'                  => '<$1$2>',             // Close stand-alone tags
			'/ (cellpadding|cellspacing|border)="[^"]*"/' => '',                   // Remove deprecated attributes
			'/ rel="lightbox(\[([^\]]+)\])?"/'            => ' data-lightbox="$2"' // see #4073
		);

		$arrStrReplace = array
		(
			'<u>'                                              => '<span style="text-decoration:underline">',
			'</u>'                                             => '</span>',
			' target="_self"'                                  => '',
			' onclick="window.open(this.href); return false"'  => ' target="_blank"',
			' onclick="window.open(this.href);return false"'   => ' target="_blank"',
			' onclick="window.open(this.href); return false;"' => ' target="_blank"'
		);

		$strString = preg_replace(array_keys($arrPregReplace), $arrPregReplace, $strString);
		$strString = str_ireplace(array_keys($arrStrReplace), $arrStrReplace, $strString);

		return $strString;
	}

	/**
	 * Parse simple tokens
	 *
	 * @param string $strString The string to be parsed
	 * @param array  $arrData   The replacement data
	 *
	 * @return string The converted string
	 *
	 * @throws \RuntimeException         If $strString cannot be parsed
	 * @throws \InvalidArgumentException If there are incorrectly formatted if-tags
	 *
	 * @deprecated Deprecated since Contao 4.10, to be removed in Contao 5.
	 *             Use the SimpleTokenParser::class service instead.
	 */
	public static function parseSimpleTokens($strString, $arrData)
	{
<<<<<<< HEAD
		trigger_deprecation('contao/core-bundle', '4.10', 'Using "Contao\StringUtil::parseSimpleTokens()" has been deprecated and will no longer work in Contao 5.0. Use the "SimpleTokenParser::class" service instead.');
=======
		$strReturn = '';

		$replaceTokens = static function ($strSubject) use ($arrData)
		{
			// Replace tokens
			return preg_replace_callback
			(
				'/##([^=!<>\s]+?)##/',
				static function (array $matches) use ($arrData)
				{
					if (!\array_key_exists($matches[1], $arrData))
					{
						System::getContainer()
							->get('monolog.logger.contao')
							->log(LogLevel::INFO, sprintf('Tried to parse unknown simple token "%s".', $matches[1]))
						;

						return '##' . $matches[1] . '##';
					}

					return $arrData[$matches[1]];
				},
				$strSubject
			);
		};

		$evaluateExpression = static function ($strExpression) use ($arrData)
		{
			if (!preg_match('/^([^=!<>\s]+) *([=!<>]+)(.+)$/s', $strExpression, $arrMatches))
			{
				return false;
			}

			$strToken = $arrMatches[1];
			$strOperator = $arrMatches[2];
			$strValue = trim($arrMatches[3], ' ');

			if (!\array_key_exists($strToken, $arrData))
			{
				System::getContainer()
					->get('monolog.logger.contao')
					->log(LogLevel::INFO, sprintf('Tried to evaluate unknown simple token "%s".', $strToken))
				;

				$varTokenValue = null;
			}
			else
			{
				$varTokenValue = $arrData[$strToken];
			}

			if (is_numeric($strValue))
			{
				if (strpos($strValue, '.') === false)
				{
					$varValue = (int) $strValue;
				}
				else
				{
					$varValue = (float) $strValue;
				}
			}
			elseif (strtolower($strValue) === 'true')
			{
				$varValue = true;
			}
			elseif (strtolower($strValue) === 'false')
			{
				$varValue = false;
			}
			elseif (strtolower($strValue) === 'null')
			{
				$varValue = null;
			}
			elseif (0 === strncmp($strValue, '"', 1) && substr($strValue, -1) === '"')
			{
				$varValue = str_replace('\"', '"', substr($strValue, 1, -1));
			}
			elseif (0 === strncmp($strValue, "'", 1) && substr($strValue, -1) === "'")
			{
				$varValue = str_replace("\\'", "'", substr($strValue, 1, -1));
			}
			else
			{
				throw new \InvalidArgumentException(sprintf('Unknown data type of comparison value "%s".', $strValue));
			}
>>>>>>> 4d0bdbaf

		return System::getContainer()->get(SimpleTokenParser::class)->parse($strString, $arrData);
	}

	/**
	 * Convert a UUID string to binary data
	 *
	 * @param string $uuid The UUID string
	 *
	 * @return string The binary data
	 */
	public static function uuidToBin($uuid)
	{
		return hex2bin(str_replace('-', '', $uuid));
	}

	/**
	 * Get a UUID string from binary data
	 *
	 * @param string $data The binary data
	 *
	 * @return string The UUID string
	 */
	public static function binToUuid($data)
	{
		return implode('-', unpack('H8time_low/H4time_mid/H4time_high/H4clock_seq/H12node', $data));
	}

	/**
	 * Convert file paths inside "src" attributes to insert tags
	 *
	 * @param string $data The markup string
	 *
	 * @return string The markup with file paths converted to insert tags
	 */
	public static function srcToInsertTag($data)
	{
		$return = '';
		$paths = preg_split('/((src|href)="([^"]+)")/i', $data, -1, PREG_SPLIT_DELIM_CAPTURE);

		for ($i=0, $c=\count($paths); $i<$c; $i+=4)
		{
			$return .= $paths[$i];

			if (!isset($paths[$i+1]))
			{
				continue;
			}

			$file = FilesModel::findByPath($paths[$i+3]);

			if ($file !== null)
			{
				$return .= $paths[$i+2] . '="{{file::' . static::binToUuid($file->uuid) . '}}"';
			}
			else
			{
				$return .= $paths[$i+2] . '="' . $paths[$i+3] . '"';
			}
		}

		return $return;
	}

	/**
	 * Convert insert tags inside "src" attributes to file paths
	 *
	 * @param string $data The markup string
	 *
	 * @return string The markup with insert tags converted to file paths
	 */
	public static function insertTagToSrc($data)
	{
		$return = '';
		$paths = preg_split('/((src|href)="([^"]*){{file::([^"}]+)}}")/i', $data, -1, PREG_SPLIT_DELIM_CAPTURE);

		for ($i=0, $c=\count($paths); $i<$c; $i+=5)
		{
			$return .= $paths[$i];

			if (!isset($paths[$i+1]))
			{
				continue;
			}

			$file = FilesModel::findByUuid($paths[$i+4]);

			if ($file !== null)
			{
				$return .= $paths[$i+2] . '="' . $paths[$i+3] . $file->path . '"';
			}
			else
			{
				$return .= $paths[$i+2] . '="' . $paths[$i+3] . $paths[$i+4] . '"';
			}
		}

		return $return;
	}

	/**
	 * Sanitize a file name
	 *
	 * @param string $strName The file name
	 *
	 * @return string The sanitized file name
	 */
	public static function sanitizeFileName($strName)
	{
		// Remove invisible control characters and unused code points
		$strName = preg_replace('/[\pC]/u', '', $strName);

		if ($strName === null)
		{
			throw new \InvalidArgumentException('The file name could not be sanitzied');
		}

		// Remove special characters not supported on e.g. Windows
		$strName = str_replace(array('\\', '/', ':', '*', '?', '"', '<', '>', '|'), '-', $strName);

		return $strName;
	}

	/**
	 * Resolve a flagged URL such as assets/js/core.js|static|10184084
	 *
	 * @param string $url The URL
	 *
	 * @return \stdClass The options object
	 */
	public static function resolveFlaggedUrl(&$url)
	{
		$options = new \stdClass();

		// Defaults
		$options->static = false;
		$options->media  = null;
		$options->mtime  = null;
		$options->async  = false;

		$chunks = explode('|', $url);

		// Remove the flags from the URL
		$url = $chunks[0];

		for ($i=1, $c=\count($chunks); $i<$c; $i++)
		{
			if (empty($chunks[$i]))
			{
				continue;
			}

			switch ($chunks[$i])
			{
				case 'static':
					$options->static = true;
					break;

				case 'async':
					$options->async = true;
					break;

				case is_numeric($chunks[$i]):
					$options->mtime = $chunks[$i];
					break;

				default:
					$options->media = $chunks[$i];
					break;
			}
		}

		return $options;
	}

	/**
	 * Convert the character encoding
	 *
	 * @param string $str  The input string
	 * @param string $to   The target character set
	 * @param string $from An optional source character set
	 *
	 * @return string The converted string
	 */
	public static function convertEncoding($str, $to, $from=null)
	{
		if (!$str)
		{
			return '';
		}

		if (!$from)
		{
			$from = mb_detect_encoding($str, 'ASCII,ISO-2022-JP,UTF-8,EUC-JP,ISO-8859-1');
		}

		if ($from == $to)
		{
			return $str;
		}

		if ($from == 'UTF-8' && $to == 'ISO-8859-1')
		{
			return utf8_decode($str);
		}

		if ($from == 'ISO-8859-1' && $to == 'UTF-8')
		{
			return utf8_encode($str);
		}

		return mb_convert_encoding($str, $to, $from);
	}

	/**
	 * Convert special characters to HTML entities preventing double conversions
	 *
	 * @param string  $strString          The input string
	 * @param boolean $blnStripInsertTags True to strip insert tags
	 * @param boolean $blnDoubleEncode    True to encode existing html entities
	 *
	 * @return string The converted string
	 */
	public static function specialchars($strString, $blnStripInsertTags=false, $blnDoubleEncode=false)
	{
		if ($blnStripInsertTags)
		{
			$strString = static::stripInsertTags($strString);
		}

		// Use ENT_COMPAT here (see #4889)
		return htmlspecialchars($strString, ENT_COMPAT, Config::get('characterSet'), $blnDoubleEncode);
	}

	/**
	 * Remove Contao insert tags from a string
	 *
	 * @param string $strString The input string
	 *
	 * @return string The converted string
	 */
	public static function stripInsertTags($strString)
	{
		$count = 0;

		do
		{
			$strString = preg_replace('/{{[^{}]*}}/', '', $strString, -1, $count);
		} while ($count > 0);

		return $strString;
	}

	/**
	 * Standardize a parameter (strip special characters and convert spaces)
	 *
	 * @param string  $strString            The input string
	 * @param boolean $blnPreserveUppercase True to preserver uppercase characters
	 *
	 * @return string The converted string
	 */
	public static function standardize($strString, $blnPreserveUppercase=false)
	{
		$arrSearch = array('/[^\pN\pL \.\&\/_-]+/u', '/[ \.\&\/-]+/');
		$arrReplace = array('', '-');

		$strString = html_entity_decode($strString, ENT_QUOTES, $GLOBALS['TL_CONFIG']['characterSet']);
		$strString = static::stripInsertTags($strString);
		$strString = preg_replace($arrSearch, $arrReplace, $strString);

		if (is_numeric(substr($strString, 0, 1)))
		{
			$strString = 'id-' . $strString;
		}

		if (!$blnPreserveUppercase)
		{
			$strString = Utf8::strtolower($strString);
		}

		return trim($strString, '-');
	}

	/**
	 * Return an unserialized array or the argument
	 *
	 * @param mixed   $varValue      The serialized string
	 * @param boolean $blnForceArray True to always return an array
	 *
	 * @return mixed The unserialized array or the unprocessed input value
	 */
	public static function deserialize($varValue, $blnForceArray=false)
	{
		// Already an array
		if (\is_array($varValue))
		{
			return $varValue;
		}

		// Null
		if ($varValue === null)
		{
			return $blnForceArray ? array() : null;
		}

		// Not a string
		if (!\is_string($varValue))
		{
			return $blnForceArray ? array($varValue) : $varValue;
		}

		// Empty string
		if (trim($varValue) === '')
		{
			return $blnForceArray ? array() : '';
		}

		// Not a serialized array (see #1486)
		if (strncmp($varValue, 'a:', 2) !== 0)
		{
			return $blnForceArray ? array($varValue) : $varValue;
		}

		// Potentially including an object (see #6724)
		if (preg_match('/[OoC]:\+?[0-9]+:"/', $varValue))
		{
			trigger_error('StringUtil::deserialize() does not allow serialized objects', E_USER_WARNING);

			return $blnForceArray ? array($varValue) : $varValue;
		}

		$varUnserialized = @unserialize($varValue, array('allowed_classes' => false));

		if (\is_array($varUnserialized))
		{
			$varValue = $varUnserialized;
		}
		elseif ($blnForceArray)
		{
			$varValue = array($varValue);
		}

		return $varValue;
	}

	/**
	 * Split a string into fragments, remove whitespace and return fragments as array
	 *
	 * @param string $strPattern The split pattern
	 * @param string $strString  The input string
	 *
	 * @return array The fragments array
	 */
	public static function trimsplit($strPattern, $strString)
	{
		// Split
		if (\strlen($strPattern) == 1)
		{
			$arrFragments = array_map('trim', explode($strPattern, $strString));
		}
		else
		{
			$arrFragments = array_map('trim', preg_split('/' . $strPattern . '/ui', $strString));
		}

		// Empty array
		if (\count($arrFragments) < 2 && !\strlen($arrFragments[0]))
		{
			$arrFragments = array();
		}

		return $arrFragments;
	}

	/**
	 * Strip the Contao root dir from the given absolute path
	 *
	 * @param string $path
	 *
	 * @return string
	 *
	 * @throws \InvalidArgumentException
	 */
	public static function stripRootDir($path)
	{
		// Compare normalized version of the paths
		$projectDir = Path::normalize(System::getContainer()->getParameter('kernel.project_dir'));
		$normalizedPath = Path::normalize($path);
		$length = \strlen($projectDir);

		if (strncmp($normalizedPath, $projectDir, $length) !== 0 || \strlen($normalizedPath) <= $length || $normalizedPath[$length] !== '/')
		{
			throw new \InvalidArgumentException(sprintf('Path "%s" is not inside the Contao root dir "%s"', $path, $projectDir));
		}

		return (string) substr($path, $length + 1);
	}

	/**
	 * Convert all ampersands into their HTML entity (default) or unencoded value
	 *
	 * @param string  $strString
	 * @param boolean $blnEncode
	 *
	 * @return string
	 */
	public static function ampersand($strString, $blnEncode=true): string
	{
		return preg_replace('/&(amp;)?/i', ($blnEncode ? '&amp;' : '&'), $strString);
	}
}

class_alias(StringUtil::class, 'StringUtil');<|MERGE_RESOLUTION|>--- conflicted
+++ resolved
@@ -218,7 +218,7 @@
 	/**
 	 * Decode all entities
 	 *
-	 * @param string  $strString     The string to decode
+	 * @param mixed   $strString     The string to decode
 	 * @param integer $strQuoteStyle The quote style (defaults to ENT_COMPAT)
 	 * @param string  $strCharset    An optional charset
 	 *
@@ -560,96 +560,7 @@
 	 */
 	public static function parseSimpleTokens($strString, $arrData)
 	{
-<<<<<<< HEAD
 		trigger_deprecation('contao/core-bundle', '4.10', 'Using "Contao\StringUtil::parseSimpleTokens()" has been deprecated and will no longer work in Contao 5.0. Use the "SimpleTokenParser::class" service instead.');
-=======
-		$strReturn = '';
-
-		$replaceTokens = static function ($strSubject) use ($arrData)
-		{
-			// Replace tokens
-			return preg_replace_callback
-			(
-				'/##([^=!<>\s]+?)##/',
-				static function (array $matches) use ($arrData)
-				{
-					if (!\array_key_exists($matches[1], $arrData))
-					{
-						System::getContainer()
-							->get('monolog.logger.contao')
-							->log(LogLevel::INFO, sprintf('Tried to parse unknown simple token "%s".', $matches[1]))
-						;
-
-						return '##' . $matches[1] . '##';
-					}
-
-					return $arrData[$matches[1]];
-				},
-				$strSubject
-			);
-		};
-
-		$evaluateExpression = static function ($strExpression) use ($arrData)
-		{
-			if (!preg_match('/^([^=!<>\s]+) *([=!<>]+)(.+)$/s', $strExpression, $arrMatches))
-			{
-				return false;
-			}
-
-			$strToken = $arrMatches[1];
-			$strOperator = $arrMatches[2];
-			$strValue = trim($arrMatches[3], ' ');
-
-			if (!\array_key_exists($strToken, $arrData))
-			{
-				System::getContainer()
-					->get('monolog.logger.contao')
-					->log(LogLevel::INFO, sprintf('Tried to evaluate unknown simple token "%s".', $strToken))
-				;
-
-				$varTokenValue = null;
-			}
-			else
-			{
-				$varTokenValue = $arrData[$strToken];
-			}
-
-			if (is_numeric($strValue))
-			{
-				if (strpos($strValue, '.') === false)
-				{
-					$varValue = (int) $strValue;
-				}
-				else
-				{
-					$varValue = (float) $strValue;
-				}
-			}
-			elseif (strtolower($strValue) === 'true')
-			{
-				$varValue = true;
-			}
-			elseif (strtolower($strValue) === 'false')
-			{
-				$varValue = false;
-			}
-			elseif (strtolower($strValue) === 'null')
-			{
-				$varValue = null;
-			}
-			elseif (0 === strncmp($strValue, '"', 1) && substr($strValue, -1) === '"')
-			{
-				$varValue = str_replace('\"', '"', substr($strValue, 1, -1));
-			}
-			elseif (0 === strncmp($strValue, "'", 1) && substr($strValue, -1) === "'")
-			{
-				$varValue = str_replace("\\'", "'", substr($strValue, 1, -1));
-			}
-			else
-			{
-				throw new \InvalidArgumentException(sprintf('Unknown data type of comparison value "%s".', $strValue));
-			}
->>>>>>> 4d0bdbaf
 
 		return System::getContainer()->get(SimpleTokenParser::class)->parse($strString, $arrData);
 	}
