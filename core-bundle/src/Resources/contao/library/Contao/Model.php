<?php

/*
 * This file is part of Contao.
 *
 * (c) Leo Feyer
 *
 * @license LGPL-3.0-or-later
 */

namespace Contao;

use Contao\Database\Result;
use Contao\Database\Statement;
use Contao\Model\Collection;
use Contao\Model\QueryBuilder;
use Contao\Model\Registry;

/**
 * Reads objects from and writes them to to the database
 *
 * The class allows you to find and automatically join database records and to
 * convert the result into objects. It also supports creating new objects and
 * persisting them in the database.
 *
 * Usage:
 *
 *     // Write
 *     $user = new UserModel();
 *     $user->name = 'Leo Feyer';
 *     $user->city = 'Wuppertal';
 *     $user->save();
 *
 *     // Read
 *     $user = UserModel::findByCity('Wuppertal');
 *
 *     while ($user->next())
 *     {
 *         echo $user->name;
 *     }
 *
 * @property integer $id        The ID
 * @property string  $customTpl A custom template
 *
 * @author Leo Feyer <https://github.com/leofeyer>
 */
abstract class Model
{

	/**
	 * Insert flag
	 * @var integer
	 */
	const INSERT = 1;

	/**
	 * Update flag
	 * @var integer
	 */
	const UPDATE = 2;

	/**
	 * Table name
	 * @var string
	 */
	protected static $strTable;

	/**
	 * Primary key
	 * @var string
	 */
	protected static $strPk = 'id';

	/**
	 * Class name cache
	 * @var array
	 */
	protected static $arrClassNames = array();

	/**
	 * Data
	 * @var array
	 */
	protected $arrData = array();

	/**
	 * Modified keys
	 * @var array
	 */
	protected $arrModified = array();

	/**
	 * Relations
	 * @var array
	 */
	protected $arrRelations = array();

	/**
	 * Related
	 * @var array
	 */
	protected $arrRelated = array();

	/**
	 * Prevent saving
	 * @var boolean
	 */
	protected $blnPreventSaving = false;

	/**
	 * Load the relations and optionally process a result set
	 *
	 * @param Result|array $objResult An optional database result or array
	 */
	public function __construct($objResult=null)
	{
		$this->arrModified = array();

		$objDca = DcaExtractor::getInstance(static::$strTable);
		$this->arrRelations = $objDca->getRelations();

		if ($objResult !== null)
		{
			$arrRelated = array();

			if ($objResult instanceof Result)
			{
				$arrData = $objResult->row();
			}
			else
			{
				$arrData = (array) $objResult;
			}

			// Look for joined fields
			foreach ($arrData as $k=>$v)
			{
				if (strpos($k, '__') !== false)
				{
					list($key, $field) = explode('__', $k, 2);

					if (!isset($arrRelated[$key]))
					{
						$arrRelated[$key] = array();
					}

					$arrRelated[$key][$field] = $v;
					unset($arrData[$k]);
				}
			}

			$objRegistry = Registry::getInstance();

			$this->setRow($arrData); // see #5439
			$objRegistry->register($this);

			// Create the related models
			foreach ($arrRelated as $key=>$row)
			{
				$table = $this->arrRelations[$key]['table'];

				/** @var static $strClass */
				$strClass = static::getClassFromTable($table);
				$intPk = $strClass::getPk();

				// If the primary key is empty, set null (see #5356)
				if (!isset($row[$intPk]))
				{
					$this->arrRelated[$key] = null;
				}
				else
				{
					$objRelated = $objRegistry->fetch($table, $row[$intPk]);

					if ($objRelated !== null)
					{
						$objRelated->mergeRow($row);
					}
					else
					{
						/** @var static $objRelated */
						$objRelated = new $strClass();
						$objRelated->setRow($row);

						$objRegistry->register($objRelated);
					}

					$this->arrRelated[$key] = $objRelated;
				}
			}
		}
	}

	/**
	 * Unset the primary key when cloning an object
	 */
	public function __clone()
	{
		$this->arrModified = array();
		$this->blnPreventSaving = false;

		unset($this->arrData[static::$strPk]);
	}

	/**
	 * Clone a model with its original values
	 *
	 * @return static The model
	 */
	public function cloneOriginal()
	{
		$clone = clone $this;
		$clone->setRow($this->originalRow());

		return $clone;
	}

	/**
	 * Set an object property
	 *
	 * @param string $strKey   The property name
	 * @param mixed  $varValue The property value
	 */
	public function __set($strKey, $varValue)
	{
		if ($this->$strKey === $varValue)
		{
			return;
		}

		$this->markModified($strKey);
		$this->arrData[$strKey] = $varValue;

		unset($this->arrRelated[$strKey]);
	}

	/**
	 * Return an object property
	 *
	 * @param string $strKey The property key
	 *
	 * @return mixed|null The property value or null
	 */
	public function __get($strKey)
	{
		if (isset($this->arrData[$strKey]))
		{
			return $this->arrData[$strKey];
		}

		return null;
	}

	/**
	 * Check whether a property is set
	 *
	 * @param string $strKey The property key
	 *
	 * @return boolean True if the property is set
	 */
	public function __isset($strKey)
	{
		return isset($this->arrData[$strKey]);
	}

	/**
	 * Return the name of the primary key
	 *
	 * @return string The primary key
	 */
	public static function getPk()
	{
		return static::$strPk;
	}

	/**
	 * Return an array of unique field/column names (without the PK)
	 *
	 * @return array
	 */
	public static function getUniqueFields()
	{
		$objDca = DcaExtractor::getInstance(static::getTable());

		return $objDca->getUniqueFields();
	}

	/**
	 * Return the name of the related table
	 *
	 * @return string The table name
	 */
	public static function getTable()
	{
		return static::$strTable;
	}

	/**
	 * Return the current record as associative array
	 *
	 * @return array The data record
	 */
	public function row()
	{
		return $this->arrData;
	}

	/**
	 * Return the original values as associative array
	 *
	 * @return array The original data
	 */
	public function originalRow()
	{
		$row = $this->row();

		if (!$this->isModified())
		{
			return $row;
		}

		$originalRow = array();

		foreach ($row as $k=>$v)
		{
			$originalRow[$k] = $this->arrModified[$k] ?? $v;
		}

		return $originalRow;
	}

	/**
	 * Return true if the model has been modified
	 *
	 * @return boolean True if the model has been modified
	 */
	public function isModified()
	{
		return !empty($this->arrModified);
	}

	/**
	 * Set the current record from an array
	 *
	 * @param array $arrData The data record
	 *
	 * @return static The model object
	 */
	public function setRow(array $arrData)
	{
		foreach ($arrData as $k=>$v)
		{
			if (strpos($k, '__') !== false)
			{
				unset($arrData[$k]);
			}
		}

		$this->arrData = $arrData;

		return $this;
	}

	/**
	 * Set the current record from an array preserving modified but unsaved fields
	 *
	 * @param array $arrData The data record
	 *
	 * @return static The model object
	 */
	public function mergeRow(array $arrData)
	{
		foreach ($arrData as $k=>$v)
		{
			if (strpos($k, '__') !== false)
			{
				continue;
			}

			if (!isset($this->arrModified[$k]))
			{
				$this->arrData[$k] = $v;
			}
		}

		return $this;
	}

	/**
	 * Mark a field as modified
	 *
	 * @param string $strKey The field key
	 */
	public function markModified($strKey)
	{
		if (!isset($this->arrModified[$strKey]))
		{
			$this->arrModified[$strKey] = $this->arrData[$strKey] ?? null;
		}
	}

	/**
	 * Return the object instance
	 *
	 * @return static The model object
	 */
	public function current()
	{
		return $this;
	}

	/**
	 * Save the current record
	 *
	 * @return static The model object
	 *
	 * @throws \InvalidArgumentException If an argument is passed
	 * @throws \RuntimeException         If the model cannot be saved
	 */
	public function save()
	{
		// Deprecated call
		if (\count(\func_get_args()))
		{
			throw new \InvalidArgumentException('The $blnForceInsert argument has been removed (see system/docs/UPGRADE.md)');
		}

		// The instance cannot be saved
		if ($this->blnPreventSaving)
		{
			throw new \RuntimeException('The model instance has been detached and cannot be saved');
		}

		$objDatabase = Database::getInstance();
		$arrFields = $objDatabase->getFieldNames(static::$strTable);

		// The model is in the registry
		if (Registry::getInstance()->isRegistered($this))
		{
			$arrSet = array();
			$arrRow = $this->row();

			// Only update modified fields
			foreach ($this->arrModified as $k=>$v)
			{
				// Only set fields that exist in the DB
				if (\in_array($k, $arrFields))
				{
					$arrSet[$k] = $arrRow[$k];
				}
			}

			$arrSet = $this->preSave($arrSet);

			// No modified fiels
			if (empty($arrSet))
			{
				return $this;
			}

			$intPk = $this->{static::$strPk};

			// Track primary key changes
			if (isset($this->arrModified[static::$strPk]))
			{
				$intPk = $this->arrModified[static::$strPk];
			}

			// Update the row
			$objDatabase->prepare("UPDATE " . static::$strTable . " %s WHERE " . Database::quoteIdentifier(static::$strPk) . "=?")
						->set($arrSet)
						->execute($intPk);

			$this->postSave(self::UPDATE);
			$this->arrModified = array(); // reset after postSave()
		}

		// The model is not yet in the registry
		else
		{
			$arrSet = $this->row();

			// Remove fields that do not exist in the DB
			foreach ($arrSet as $k=>$v)
			{
				if (!\in_array($k, $arrFields))
				{
					unset($arrSet[$k]);
				}
			}

			$arrSet = $this->preSave($arrSet);

			// No modified fiels
			if (empty($arrSet))
			{
				return $this;
			}

			// Insert a new row
			$stmt = $objDatabase->prepare("INSERT INTO " . static::$strTable . " %s")
								->set($arrSet)
								->execute();

			if (static::$strPk == 'id')
			{
				$this->id = $stmt->insertId;
			}

			$this->postSave(self::INSERT);
			$this->arrModified = array(); // reset after postSave()

			Registry::getInstance()->register($this);
		}

		return $this;
	}

	/**
	 * Modify the current row before it is stored in the database
	 *
	 * @param array $arrSet The data array
	 *
	 * @return array The modified data array
	 */
	protected function preSave(array $arrSet)
	{
		return $arrSet;
	}

	/**
	 * Modify the current row after it has been stored in the database
	 *
	 * @param integer $intType The query type (Model::INSERT or Model::UPDATE)
	 */
	protected function postSave($intType)
	{
		if ($intType == self::INSERT)
		{
			$this->refresh(); // might have been modified by default values or triggers
		}
	}

	/**
	 * Delete the current record and return the number of affected rows
	 *
	 * @return integer The number of affected rows
	 */
	public function delete()
	{
		$intPk = $this->{static::$strPk};

		// Track primary key changes
		if (isset($this->arrModified[static::$strPk]))
		{
			$intPk = $this->arrModified[static::$strPk];
		}

		// Delete the row
		$intAffected = Database::getInstance()->prepare("DELETE FROM " . static::$strTable . " WHERE " . Database::quoteIdentifier(static::$strPk) . "=?")
											   ->execute($intPk)
											   ->affectedRows;

		if ($intAffected)
		{
			// Unregister the model
			Registry::getInstance()->unregister($this);

			// Remove the primary key (see #6162)
			$this->arrData[static::$strPk] = null;
		}

		return $intAffected;
	}

	/**
	 * Lazy load related records
	 *
	 * @param string $strKey     The property name
	 * @param array  $arrOptions An optional options array
	 *
	 * @return static|Collection|null The model or a model collection if there are multiple rows
	 *
	 * @throws \Exception If $strKey is not a related field
	 */
	public function getRelated($strKey, array $arrOptions=array())
	{
		// The related model has been loaded before
		if (array_key_exists($strKey, $this->arrRelated))
		{
			return $this->arrRelated[$strKey];
		}

		// The relation does not exist
		if (!isset($this->arrRelations[$strKey]))
		{
			throw new \Exception("Field $strKey does not seem to be related");
		}

		// The relation exists but there is no reference yet (see #6161)
		if (!isset($this->$strKey))
		{
			return null;
		}

		$arrRelation = $this->arrRelations[$strKey];

		/** @var static $strClass */
		$strClass = static::getClassFromTable($arrRelation['table']);

		// Load the related record(s)
		if ($arrRelation['type'] == 'hasOne' || $arrRelation['type'] == 'belongsTo')
		{
			$objModel = $strClass::findOneBy($arrRelation['field'], $this->$strKey, $arrOptions);
			$this->arrRelated[$strKey] = $objModel;
		}
		elseif ($arrRelation['type'] == 'hasMany' || $arrRelation['type'] == 'belongsToMany')
		{
<<<<<<< HEAD
			$arrValues = StringUtil::deserialize($this->$strKey, true);
			$strField = $arrRelation['table'] . '.' . Database::quoteIdentifier($arrRelation['field']);

			// Handle UUIDs (see #6525 and #8850)
			if ($arrRelation['table'] == 'tl_files' && $arrRelation['field'] == 'uuid')
=======
			if (isset($arrRelation['delimiter']))
>>>>>>> 57477373
			{
				$arrValues = \StringUtil::trimsplit($arrRelation['delimiter'], $this->$strKey);
			}
			else
			{
				$arrValues = \StringUtil::deserialize($this->$strKey, true);
			}

			$objModel = null;

			if (\is_array($arrValues))
			{
				// Handle UUIDs (see #6525 and #8850)
				if ($arrRelation['table'] == 'tl_files' && $arrRelation['field'] == 'uuid')
				{
					/** @var FilesModel $strClass */
					$objModel = $strClass::findMultipleByUuids($arrValues, $arrOptions);
				}
				else
				{
					$strField = $arrRelation['table'] . '.' . \Database::quoteIdentifier($arrRelation['field']);

					$arrOptions = array_merge
					(
<<<<<<< HEAD
						'order' => Database::getInstance()->findInSet($strField, $arrValues)
					),
=======
						array
						(
							'order' => \Database::getInstance()->findInSet($strField, $arrValues)
						),
>>>>>>> 57477373

						$arrOptions
					);

					$objModel = $strClass::findBy(array($strField . " IN('" . implode("','", $arrValues) . "')"), null, $arrOptions);
				}
			}

			$this->arrRelated[$strKey] = $objModel;
		}

		return $this->arrRelated[$strKey];
	}

	/**
	 * Reload the data from the database discarding all modifications
	 */
	public function refresh()
	{
		$intPk = $this->{static::$strPk};

		// Track primary key changes
		if (isset($this->arrModified[static::$strPk]))
		{
			$intPk = $this->arrModified[static::$strPk];
		}

		// Reload the database record
		$res = Database::getInstance()->prepare("SELECT * FROM " . static::$strTable . " WHERE " . Database::quoteIdentifier(static::$strPk) . "=?")
									   ->execute($intPk);

		$this->setRow($res->row());
	}

	/**
	 * Detach the model from the registry
	 *
	 * @param boolean $blnKeepClone Keeps a clone of the model in the registry
	 */
	public function detach($blnKeepClone=true)
	{
		$registry = Registry::getInstance();

		if (!$registry->isRegistered($this))
		{
			return;
		}

		$registry->unregister($this);

		if ($blnKeepClone)
		{
			$this->cloneOriginal()->attach();
		}
	}

	/**
	 * Attach the model to the registry
	 */
	public function attach()
	{
		Registry::getInstance()->register($this);
	}

	/**
	 * Called when the model is attached to the model registry
	 *
	 * @param Registry $registry The model registry
	 */
	public function onRegister(Registry $registry)
	{
		// Register aliases to unique fields
		foreach (static::getUniqueFields() as $strColumn)
		{
			$varAliasValue = $this->{$strColumn};

			if (!$registry->isRegisteredAlias($this, $strColumn, $varAliasValue))
			{
				$registry->registerAlias($this, $strColumn, $varAliasValue);
			}
		}
	}

	/**
	 * Called when the model is detached from the model registry
	 *
	 * @param Registry $registry The model registry
	 */
	public function onUnregister(Registry $registry)
	{
		// Unregister aliases to unique fields
		foreach (static::getUniqueFields() as $strColumn)
		{
			$varAliasValue = $this->{$strColumn};

			if ($registry->isRegisteredAlias($this, $strColumn, $varAliasValue))
			{
				$registry->unregisterAlias($this, $strColumn, $varAliasValue);
			}
		}
	}

	/**
	 * Prevent saving the model
	 *
	 * @param boolean $blnKeepClone Keeps a clone of the model in the registry
	 */
	public function preventSaving($blnKeepClone=true)
	{
		$this->detach($blnKeepClone);
		$this->blnPreventSaving = true;
	}

	/**
	 * Find a single record by its primary key
	 *
	 * @param mixed $varValue   The property value
	 * @param array $arrOptions An optional options array
	 *
	 * @return static The model or null if the result is empty
	 */
	public static function findByPk($varValue, array $arrOptions=array())
	{
		// Try to load from the registry
		if (empty($arrOptions))
		{
			$objModel = Registry::getInstance()->fetch(static::$strTable, $varValue);

			if ($objModel !== null)
			{
				return $objModel;
			}
		}

		$arrOptions = array_merge
		(
			array
			(
				'limit'  => 1,
				'column' => static::$strPk,
				'value'  => $varValue,
				'return' => 'Model'
			),

			$arrOptions
		);

		return static::find($arrOptions);
	}

	/**
	 * Find a single record by its ID or alias
	 *
	 * @param mixed $varId      The ID or alias
	 * @param array $arrOptions An optional options array
	 *
	 * @return static The model or null if the result is empty
	 */
	public static function findByIdOrAlias($varId, array $arrOptions=array())
	{
		$isAlias = !preg_match('/^[1-9]\d*$/', $varId);

		// Try to load from the registry
		if (!$isAlias && empty($arrOptions))
		{
			$objModel = Registry::getInstance()->fetch(static::$strTable, $varId);

			if ($objModel !== null)
			{
				return $objModel;
			}
		}

		$t = static::$strTable;

		$arrOptions = array_merge
		(
			array
			(
				'limit'  => 1,
				'column' => $isAlias ? array("$t.alias=?") : array("$t.id=?"),
				'value'  => $varId,
				'return' => 'Model'
			),

			$arrOptions
		);

		return static::find($arrOptions);
	}

	/**
	 * Find multiple records by their IDs
	 *
	 * @param array $arrIds     An array of IDs
	 * @param array $arrOptions An optional options array
	 *
	 * @return Collection|null The model collection or null if there are no records
	 */
	public static function findMultipleByIds($arrIds, array $arrOptions=array())
	{
		if (empty($arrIds) || !\is_array($arrIds))
		{
			return null;
		}

		$arrRegistered = array();
		$arrUnregistered = array();

		// Search for registered models
		foreach ($arrIds as $intId)
		{
			if (empty($arrOptions))
			{
				$arrRegistered[$intId] = Registry::getInstance()->fetch(static::$strTable, $intId);
			}

			if (!isset($arrRegistered[$intId]))
			{
				$arrUnregistered[] = $intId;
			}
		}

		// Fetch only the missing models from the database
		if (!empty($arrUnregistered))
		{
			$t = static::$strTable;

			$arrOptions = array_merge
			(
				array
				(
					'column' => array("$t.id IN(" . implode(',', array_map('\intval', $arrUnregistered)) . ")"),
					'value'  => null,
					'order'  => Database::getInstance()->findInSet("$t.id", $arrIds),
					'return' => 'Collection'
				),

				$arrOptions
			);

			$objMissing = static::find($arrOptions);

			if ($objMissing !== null)
			{
				while ($objMissing->next())
				{
					$intId = $objMissing->{static::$strPk};
					$arrRegistered[$intId] = $objMissing->current();
				}
			}
		}

		$arrRegistered = array_filter(array_values($arrRegistered));

		if (empty($arrRegistered))
		{
			return null;
		}

		return static::createCollection($arrRegistered, static::$strTable);
	}

	/**
	 * Find a single record by various criteria
	 *
	 * @param mixed $strColumn  The property name
	 * @param mixed $varValue   The property value
	 * @param array $arrOptions An optional options array
	 *
	 * @return static The model or null if the result is empty
	 */
	public static function findOneBy($strColumn, $varValue, array $arrOptions=array())
	{
		$arrOptions = array_merge
		(
			array
			(
				'limit'  => 1,
				'column' => $strColumn,
				'value'  => $varValue,
				'return' => 'Model'
			),

			$arrOptions
		);

		return static::find($arrOptions);
	}

	/**
	 * Find records by various criteria
	 *
	 * @param mixed $strColumn  The property name
	 * @param mixed $varValue   The property value
	 * @param array $arrOptions An optional options array
	 *
	 * @return static|Collection|null A model, model collection or null if the result is empty
	 */
	public static function findBy($strColumn, $varValue, array $arrOptions=array())
	{
		$blnModel = false;
		$arrColumn = (array) $strColumn;

		if (\count($arrColumn) == 1 && ($arrColumn[0] === static::getPk() || \in_array($arrColumn[0], static::getUniqueFields())))
		{
			$blnModel = true;
		}

		$arrOptions = array_merge
		(
			array
			(
				'column' => $strColumn,
				'value'  => $varValue,
				'return' => $blnModel ? 'Model' : 'Collection'
			),

			$arrOptions
		);

		return static::find($arrOptions);
	}

	/**
	 * Find all records
	 *
	 * @param array $arrOptions An optional options array
	 *
	 * @return Collection|null The model collection or null if the result is empty
	 */
	public static function findAll(array $arrOptions=array())
	{
		$arrOptions = array_merge
		(
			array
			(
				'return' => 'Collection'
			),

			$arrOptions
		);

		return static::find($arrOptions);
	}

	/**
	 * Magic method to map Model::findByName() to Model::findBy('name')
	 *
	 * @param string $name The method name
	 * @param array  $args The passed arguments
	 *
	 * @return static|Collection|integer|null A model or model collection
	 *
	 * @throws \Exception If the method name is invalid
	 */
	public static function __callStatic($name, $args)
	{
		if (strncmp($name, 'findBy', 6) === 0)
		{
			array_unshift($args, lcfirst(substr($name, 6)));

			return static::findBy(...$args);
		}

		if (strncmp($name, 'findOneBy', 9) === 0)
		{
			array_unshift($args, lcfirst(substr($name, 9)));

			return static::findOneBy(...$args);
		}

		if (strncmp($name, 'countBy', 7) === 0)
		{
			array_unshift($args, lcfirst(substr($name, 7)));

			return static::countBy(...$args);
		}

		throw new \Exception("Unknown method $name");
	}

	/**
	 * Find records and return the model or model collection
	 *
	 * Supported options:
	 *
	 * * column: the field name
	 * * value:  the field value
	 * * limit:  the maximum number of rows
	 * * offset: the number of rows to skip
	 * * order:  the sorting order
	 * * eager:  load all related records eagerly
	 *
	 * @param array $arrOptions The options array
	 *
	 * @return Model|Model[]|Collection|null A model, model collection or null if the result is empty
	 */
	protected static function find(array $arrOptions)
	{
		if (static::$strTable == '')
		{
			return null;
		}

		// Try to load from the registry
		if ($arrOptions['return'] == 'Model')
		{
			$arrColumn = (array) $arrOptions['column'];

			if (\count($arrColumn) == 1)
			{
				// Support table prefixes
				$arrColumn[0] = preg_replace('/^' . preg_quote(static::getTable(), '/') . '\./', '', $arrColumn[0]);

				if ($arrColumn[0] == static::$strPk || \in_array($arrColumn[0], static::getUniqueFields()))
				{
					$varKey = \is_array($arrOptions['value']) ? $arrOptions['value'][0] : $arrOptions['value'];
					$objModel = Registry::getInstance()->fetch(static::$strTable, $varKey, $arrColumn[0]);

					if ($objModel !== null)
					{
						return $objModel;
					}
				}
			}
		}

		$arrOptions['table'] = static::$strTable;
		$strQuery = static::buildFindQuery($arrOptions);

		$objStatement = Database::getInstance()->prepare($strQuery);

		// Defaults for limit and offset
		if (!isset($arrOptions['limit']))
		{
			$arrOptions['limit'] = 0;
		}
		if (!isset($arrOptions['offset']))
		{
			$arrOptions['offset'] = 0;
		}

		// Limit
		if ($arrOptions['limit'] > 0 || $arrOptions['offset'] > 0)
		{
			$objStatement->limit($arrOptions['limit'], $arrOptions['offset']);
		}

		$objStatement = static::preFind($objStatement);
		$objResult = $objStatement->execute($arrOptions['value']);

		if ($objResult->numRows < 1)
		{
			return $arrOptions['return'] == 'Array' ? array() : null;
		}

		$objResult = static::postFind($objResult);

		// Try to load from the registry
		if ($arrOptions['return'] == 'Model')
		{
			$objModel = Registry::getInstance()->fetch(static::$strTable, $objResult->{static::$strPk});

			if ($objModel !== null)
			{
				return $objModel->mergeRow($objResult->row());
			}

			return static::createModelFromDbResult($objResult);
		}
		elseif ($arrOptions['return'] == 'Array')
		{
			return static::createCollectionFromDbResult($objResult, static::$strTable)->getModels();
		}
		else
		{
			return static::createCollectionFromDbResult($objResult, static::$strTable);
		}
	}

	/**
	 * Modify the database statement before it is executed
	 *
	 * @param Statement $objStatement The database statement object
	 *
	 * @return Statement The database statement object
	 */
	protected static function preFind(Statement $objStatement)
	{
		return $objStatement;
	}

	/**
	 * Modify the database result before the model is created
	 *
	 * @param Result $objResult The database result object
	 *
	 * @return Result The database result object
	 */
	protected static function postFind(Result $objResult)
	{
		return $objResult;
	}

	/**
	 * Return the number of records matching certain criteria
	 *
	 * @param mixed $strColumn  An optional property name
	 * @param mixed $varValue   An optional property value
	 * @param array $arrOptions An optional options array
	 *
	 * @return integer The number of matching rows
	 */
	public static function countBy($strColumn=null, $varValue=null, array $arrOptions=array())
	{
		if (static::$strTable == '')
		{
			return 0;
		}

		$arrOptions = array_merge
		(
			array
			(
				'table'  => static::$strTable,
				'column' => $strColumn,
				'value'  => $varValue
			),

			$arrOptions
		);

		$strQuery = static::buildCountQuery($arrOptions);

		return (int) Database::getInstance()->prepare($strQuery)->execute($arrOptions['value'])->count;
	}

	/**
	 * Return the total number of rows
	 *
	 * @return integer The total number of rows
	 */
	public static function countAll()
	{
		return static::countBy();
	}

	/**
	 * Compile a Model class name from a table name (e.g. tl_form_field becomes FormFieldModel)
	 *
	 * @param string $strTable The table name
	 *
	 * @return string The model class name
	 */
	public static function getClassFromTable($strTable)
	{
		if (isset(static::$arrClassNames[$strTable]))
		{
			return static::$arrClassNames[$strTable];
		}

		if (isset($GLOBALS['TL_MODELS'][$strTable]))
		{
			static::$arrClassNames[$strTable] = $GLOBALS['TL_MODELS'][$strTable]; // see 4796

			return static::$arrClassNames[$strTable];
		}
		else
		{
			$arrChunks = explode('_', $strTable);

			if ($arrChunks[0] == 'tl')
			{
				array_shift($arrChunks);
			}

			static::$arrClassNames[$strTable] = implode('', array_map('ucfirst', $arrChunks)) . 'Model';

			return static::$arrClassNames[$strTable];
		}
	}

	/**
	 * Build a query based on the given options
	 *
	 * @param array $arrOptions The options array
	 *
	 * @return string The query string
	 */
	protected static function buildFindQuery(array $arrOptions)
	{
		return QueryBuilder::find($arrOptions);
	}

	/**
	 * Build a query based on the given options to count the number of records
	 *
	 * @param array $arrOptions The options array
	 *
	 * @return string The query string
	 */
	protected static function buildCountQuery(array $arrOptions)
	{
		return QueryBuilder::count($arrOptions);
	}

	/**
	 * Create a model from a database result
	 *
	 * @param Result $objResult The database result object
	 *
	 * @return static The model
	 */
	protected static function createModelFromDbResult(Result $objResult)
	{
		return new static($objResult);
	}

	/**
	 * Create a Collection object
	 *
	 * @param array  $arrModels An array of models
	 * @param string $strTable  The table name
	 *
	 * @return Collection The Collection object
	 */
	protected static function createCollection(array $arrModels, $strTable)
	{
		return new Collection($arrModels, $strTable);
	}

	/**
	 * Create a new collection from a database result
	 *
	 * @param Result $objResult The database result object
	 * @param string $strTable  The table name
	 *
	 * @return Collection The model collection
	 */
	protected static function createCollectionFromDbResult(Result $objResult, $strTable)
	{
		return Collection::createFromDbResult($objResult, $strTable);
	}

	/**
	 * Check if the preview mode is enabled
	 *
	 * @param array $arrOptions The options array
	 *
	 * @return boolean
	 */
	protected static function isPreviewMode(array $arrOptions)
	{
		if (isset($arrOptions['ignoreFePreview']))
		{
			return false;
		}

		return \defined('BE_USER_LOGGED_IN') && BE_USER_LOGGED_IN === true;
	}
}

class_alias(Model::class, 'Model');<|MERGE_RESOLUTION|>--- conflicted
+++ resolved
@@ -616,21 +616,13 @@
 		}
 		elseif ($arrRelation['type'] == 'hasMany' || $arrRelation['type'] == 'belongsToMany')
 		{
-<<<<<<< HEAD
-			$arrValues = StringUtil::deserialize($this->$strKey, true);
-			$strField = $arrRelation['table'] . '.' . Database::quoteIdentifier($arrRelation['field']);
-
-			// Handle UUIDs (see #6525 and #8850)
-			if ($arrRelation['table'] == 'tl_files' && $arrRelation['field'] == 'uuid')
-=======
 			if (isset($arrRelation['delimiter']))
->>>>>>> 57477373
-			{
-				$arrValues = \StringUtil::trimsplit($arrRelation['delimiter'], $this->$strKey);
+			{
+				$arrValues = StringUtil::trimsplit($arrRelation['delimiter'], $this->$strKey);
 			}
 			else
 			{
-				$arrValues = \StringUtil::deserialize($this->$strKey, true);
+				$arrValues = StringUtil::deserialize($this->$strKey, true);
 			}
 
 			$objModel = null;
@@ -645,20 +637,14 @@
 				}
 				else
 				{
-					$strField = $arrRelation['table'] . '.' . \Database::quoteIdentifier($arrRelation['field']);
+					$strField = $arrRelation['table'] . '.' . Database::quoteIdentifier($arrRelation['field']);
 
 					$arrOptions = array_merge
 					(
-<<<<<<< HEAD
-						'order' => Database::getInstance()->findInSet($strField, $arrValues)
-					),
-=======
 						array
 						(
-							'order' => \Database::getInstance()->findInSet($strField, $arrValues)
+							'order' => Database::getInstance()->findInSet($strField, $arrValues)
 						),
->>>>>>> 57477373
-
 						$arrOptions
 					);
 
