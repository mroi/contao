<?php

/**
 * Contao Open Source CMS
 *
 * Copyright (c) 2005-2017 Leo Feyer
 *
 * @license LGPL-3.0+
 */

namespace Contao;


/**
 * Reads objects from and writes them to to the database
 *
 * The class allows you to find and automatically join database records and to
 * convert the result into objects. It also supports creating new objects and
 * persisting them in the database.
 *
 * Usage:
 *
 *     // Write
 *     $user = new UserModel();
 *     $user->name = 'Leo Feyer';
 *     $user->city = 'Wuppertal';
 *     $user->save();
 *
 *     // Read
 *     $user = UserModel::findByCity('Wuppertal');
 *
 *     while ($user->next())
 *     {
 *         echo $user->name;
 *     }
 *
 * @property integer $id The ID
 *
 * @author Leo Feyer <https://github.com/leofeyer>
 */
abstract class Model
{

	/**
	 * Insert flag
	 * @var integer
	 */
	const INSERT = 1;

	/**
	 * Update flag
	 * @var integer
	 */
	const UPDATE = 2;

	/**
	 * Table name
	 * @var string
	 */
	protected static $strTable;

	/**
	 * Primary key
	 * @var string
	 */
	protected static $strPk = 'id';

	/**
	 * Class name cache
	 * @var array
	 */
	protected static $arrClassNames = array();

	/**
	 * Data
	 * @var array
	 */
	protected $arrData = array();

	/**
	 * Modified keys
	 * @var array
	 */
	protected $arrModified = array();

	/**
	 * Relations
	 * @var array
	 */
	protected $arrRelations = array();

	/**
	 * Related
	 * @var array
	 */
	protected $arrRelated = array();

	/**
	 * Prevent saving
	 * @var boolean
	 */
	protected $blnPreventSaving = false;


	/**
	 * Load the relations and optionally process a result set
	 *
	 * @param Database\Result $objResult An optional database result
	 */
	public function __construct(Database\Result $objResult=null)
	{
		$this->arrModified = array();

		$objDca = \DcaExtractor::getInstance(static::$strTable);
		$this->arrRelations = $objDca->getRelations();

		if ($objResult !== null)
		{
			$arrRelated = array();
			$arrData = $objResult->row();

			// Look for joined fields
			foreach ($arrData as $k=>$v)
			{
				if (strpos($k, '__') !== false)
				{
					list($key, $field) = explode('__', $k, 2);

					if (!isset($arrRelated[$key]))
					{
						$arrRelated[$key] = array();
					}

					$arrRelated[$key][$field] = $v;
					unset($arrData[$k]);
				}
			}

			$objRegistry = \Model\Registry::getInstance();

			$this->setRow($arrData); // see #5439
			$objRegistry->register($this);

			// Create the related models
			foreach ($arrRelated as $key=>$row)
			{
				$table = $this->arrRelations[$key]['table'];

				/** @var static $strClass */
				$strClass = static::getClassFromTable($table);
				$intPk = $strClass::getPk();

				// If the primary key is empty, set null (see #5356)
				if (!isset($row[$intPk]))
				{
					$this->arrRelated[$key] = null;
				}
				else
				{
					$objRelated = $objRegistry->fetch($table, $row[$intPk]);

					if ($objRelated !== null)
					{
						$objRelated->mergeRow($row);
					}
					else
					{
						/** @var static $objRelated */
						$objRelated = new $strClass();
						$objRelated->setRow($row);

						$objRegistry->register($objRelated);
					}

					$this->arrRelated[$key] = $objRelated;
				}
			}
		}
	}


	/**
	 * Unset the primary key when cloning an object
	 */
	public function __clone()
	{
		$this->arrModified = array();
		$this->blnPreventSaving = false;

		unset($this->arrData[static::$strPk]);
	}


	/**
	 * Clone a model with its original values
	 *
	 * @return static The model
	 */
	public function cloneOriginal()
	{
		$clone = clone $this;
		$clone->setRow($this->originalRow());

		return $clone;
	}


	/**
	 * Set an object property
	 *
	 * @param string $strKey   The property name
	 * @param mixed  $varValue The property value
	 */
	public function __set($strKey, $varValue)
	{
		if ($this->$strKey === $varValue)
		{
			return;
		}

		$this->markModified($strKey);
		$this->arrData[$strKey] = $varValue;

		unset($this->arrRelated[$strKey]);
	}


	/**
	 * Return an object property
	 *
	 * @param string $strKey The property key
	 *
	 * @return mixed|null The property value or null
	 */
	public function __get($strKey)
	{
		if (isset($this->arrData[$strKey]))
		{
			return $this->arrData[$strKey];
		}

		return null;
	}


	/**
	 * Check whether a property is set
	 *
	 * @param string $strKey The property key
	 *
	 * @return boolean True if the property is set
	 */
	public function __isset($strKey)
	{
		return isset($this->arrData[$strKey]);
	}


	/**
	 * Return the name of the primary key
	 *
	 * @return string The primary key
	 */
	public static function getPk()
	{
		return static::$strPk;
	}


	/**
	 * Return an array of unique field/column names (without the PK)
	 *
	 * @return array
	 */
	public static function getUniqueFields()
	{
		$objDca = \DcaExtractor::getInstance(static::getTable());

		return $objDca->getUniqueFields();
	}


	/**
	 * Return the name of the related table
	 *
	 * @return string The table name
	 */
	public static function getTable()
	{
		return static::$strTable;
	}


	/**
	 * Return the current record as associative array
	 *
	 * @return array The data record
	 */
	public function row()
	{
		return $this->arrData;
	}


	/**
	 * Return the original values as associative array
	 *
	 * @return array The original data
	 */
	public function originalRow()
	{
		$row = $this->row();

		if (!$this->isModified())
		{
			return $row;
		}

		$originalRow = array();

		foreach ($row as $k=>$v)
		{
			$originalRow[$k] = isset($this->arrModified[$k]) ? $this->arrModified[$k] : $v;
		}

		return $originalRow;
	}


	/**
	 * Return true if the model has been modified
	 *
	 * @return boolean True if the model has been modified
	 */
	public function isModified()
	{
		return !empty($this->arrModified);
	}


	/**
	 * Set the current record from an array
	 *
	 * @param array $arrData The data record
	 *
	 * @return static The model object
	 */
	public function setRow(array $arrData)
	{
		foreach ($arrData as $k=>$v)
		{
			if (strpos($k, '__') !== false)
			{
				unset($arrData[$k]);
			}
		}

		$this->arrData = $arrData;

		return $this;
	}


	/**
	 * Set the current record from an array preserving modified but unsaved fields
	 *
	 * @param array $arrData The data record
	 *
	 * @return static The model object
	 */
	public function mergeRow(array $arrData)
	{
		foreach ($arrData as $k=>$v)
		{
			if (strpos($k, '__') !== false)
			{
				continue;
			}

			if (!isset($this->arrModified[$k]))
			{
				$this->arrData[$k] = $v;
			}
		}

		return $this;
	}


	/**
	 * Mark a field as modified
	 *
	 * @param string $strKey The field key
	 */
	public function markModified($strKey)
	{
		if (!isset($this->arrModified[$strKey]))
		{
			$this->arrModified[$strKey] = $this->arrData[$strKey];
		}
	}


	/**
	 * Return the object instance
	 *
	 * @return static The model object
	 */
	public function current()
	{
		return $this;
	}


	/**
	 * Save the current record
	 *
	 * @return static The model object
	 *
	 * @throws \InvalidArgumentException If an argument is passed
	 * @throws \RuntimeException         If the model cannot be saved
	 */
	public function save()
	{
		// Deprecated call
		if (\count(\func_get_args()))
		{
			throw new \InvalidArgumentException('The $blnForceInsert argument has been removed (see system/docs/UPGRADE.md)');
		}

		// The instance cannot be saved
		if ($this->blnPreventSaving)
		{
			throw new \RuntimeException('The model instance has been detached and cannot be saved');
		}

		$objDatabase = \Database::getInstance();
		$arrFields = $objDatabase->getFieldNames(static::$strTable);

		// The model is in the registry
		if (\Model\Registry::getInstance()->isRegistered($this))
		{
			$arrSet = array();
			$arrRow = $this->row();

			// Only update modified fields
			foreach ($this->arrModified as $k=>$v)
			{
				// Only set fields that exist in the DB
				if (\in_array($k, $arrFields))
				{
					$arrSet[$k] = $arrRow[$k];
				}
			}

			$arrSet = $this->preSave($arrSet);

			// No modified fiels
			if (empty($arrSet))
			{
				return $this;
			}

			$intPk = $this->{static::$strPk};

			// Track primary key changes
			if (isset($this->arrModified[static::$strPk]))
			{
				$intPk = $this->arrModified[static::$strPk];
			}

			// Update the row
			$objDatabase->prepare("UPDATE " . static::$strTable . " %s WHERE " . static::$strPk . "=?")
						->set($arrSet)
						->execute($intPk);

			$this->postSave(self::UPDATE);
			$this->arrModified = array(); // reset after postSave()
		}

		// The model is not yet in the registry
		else
		{
			$arrSet = $this->row();

			// Remove fields that do not exist in the DB
			foreach ($arrSet as $k=>$v)
			{
				if (!\in_array($k, $arrFields))
				{
					unset($arrSet[$k]);
				}
			}

			$arrSet = $this->preSave($arrSet);

			// No modified fiels
			if (empty($arrSet))
			{
				return $this;
			}

			// Insert a new row
			$stmt = $objDatabase->prepare("INSERT INTO " . static::$strTable . " %s")
								->set($arrSet)
								->execute();

			if (static::$strPk == 'id')
			{
				$this->id = $stmt->insertId;
			}

			$this->postSave(self::INSERT);
			$this->arrModified = array(); // reset after postSave()

			\Model\Registry::getInstance()->register($this);
		}

		return $this;
	}


	/**
	 * Modify the current row before it is stored in the database
	 *
	 * @param array $arrSet The data array
	 *
	 * @return array The modified data array
	 */
	protected function preSave(array $arrSet)
	{
		return $arrSet;
	}


	/**
	 * Modify the current row after it has been stored in the database
	 *
	 * @param integer $intType The query type (Model::INSERT or Model::UPDATE)
	 */
	protected function postSave($intType)
	{
		if ($intType == self::INSERT)
		{
			$this->refresh(); // might have been modified by default values or triggers
		}
	}


	/**
	 * Delete the current record and return the number of affected rows
	 *
	 * @return integer The number of affected rows
	 */
	public function delete()
	{
		$intPk = $this->{static::$strPk};

		// Track primary key changes
		if (isset($this->arrModified[static::$strPk]))
		{
			$intPk = $this->arrModified[static::$strPk];
		}

		// Delete the row
		$intAffected = \Database::getInstance()->prepare("DELETE FROM " . static::$strTable . " WHERE " . static::$strPk . "=?")
											   ->execute($intPk)
											   ->affectedRows;

		if ($intAffected)
		{
			// Unregister the model
			\Model\Registry::getInstance()->unregister($this);

			// Remove the primary key (see #6162)
			$this->arrData[static::$strPk] = null;
		}

		return $intAffected;
	}


	/**
	 * Lazy load related records
	 *
	 * @param string $strKey     The property name
	 * @param array  $arrOptions An optional options array
	 *
	 * @return static|Model\Collection|null The model or a model collection if there are multiple rows
	 *
	 * @throws \Exception If $strKey is not a related field
	 */
	public function getRelated($strKey, array $arrOptions=array())
	{
		// The related model has been loaded before
		if (array_key_exists($strKey, $this->arrRelated))
		{
			return $this->arrRelated[$strKey];
		}

		// The relation does not exist
		if (!isset($this->arrRelations[$strKey]))
		{
			throw new \Exception("Field $strKey does not seem to be related");
		}

		// The relation exists but there is no reference yet (see #6161)
		if (!isset($this->$strKey))
		{
			return null;
		}

		$arrRelation = $this->arrRelations[$strKey];

		/** @var static $strClass */
		$strClass = static::getClassFromTable($arrRelation['table']);

		// Load the related record(s)
		if ($arrRelation['type'] == 'hasOne' || $arrRelation['type'] == 'belongsTo')
		{
			$objModel = $strClass::findOneBy($arrRelation['field'], $this->$strKey, $arrOptions);
			$this->arrRelated[$strKey] = $objModel;
		}
		elseif ($arrRelation['type'] == 'hasMany' || $arrRelation['type'] == 'belongsToMany')
		{
			$arrValues = \StringUtil::deserialize($this->$strKey, true);
			$strField = $arrRelation['table'] . '.' . $arrRelation['field'];

			// Handle UUIDs (see #6525)
			if ($strField == 'tl_files.uuid')
			{
				/** @var FilesModel $strClass */
				$objModel = $strClass::findMultipleByUuids($arrValues, $arrOptions);
			}
			else
			{
				$arrOptions = array_merge
				(
					array
					(
						'order' => \Database::getInstance()->findInSet($strField, $arrValues)
					),

					$arrOptions
				);

				$objModel = $strClass::findBy(array($strField . " IN('" . implode("','", $arrValues) . "')"), null, $arrOptions);
			}

			$this->arrRelated[$strKey] = $objModel;
		}

		return $this->arrRelated[$strKey];
	}


	/**
	 * Reload the data from the database discarding all modifications
	 */
	public function refresh()
	{
		$intPk = $this->{static::$strPk};

		// Track primary key changes
		if (isset($this->arrModified[static::$strPk]))
		{
			$intPk = $this->arrModified[static::$strPk];
		}

		// Reload the database record
		$res = \Database::getInstance()->prepare("SELECT * FROM " . static::$strTable . " WHERE " . static::$strPk . "=?")
									   ->execute($intPk);

		$this->setRow($res->row());
	}


	/**
	 * Detach the model from the registry
	 *
	 * @param boolean $blnKeepClone Keeps a clone of the model in the registry
	 */
	public function detach($blnKeepClone=true)
	{
		$registry = \Model\Registry::getInstance();

		if (!$registry->isRegistered($this))
		{
			return;
		}

		$registry->unregister($this);

		if ($blnKeepClone)
		{
			$this->cloneOriginal()->attach();
		}
	}


	/**
	 * Attach the model to the registry
	 */
	public function attach()
	{
		\Model\Registry::getInstance()->register($this);
	}


	/**
	 * Called when the model is attached to the model registry
	 *
	 * @param Model\Registry $registry The model registry
	 */
	public function onRegister(Model\Registry $registry)
	{
		// Register aliases to unique fields
		foreach (static::getUniqueFields() as $strColumn)
		{
			$varAliasValue = $this->{$strColumn};

			if (!$registry->isRegisteredAlias($this, $strColumn, $varAliasValue))
			{
				$registry->registerAlias($this, $strColumn, $varAliasValue);
			}
		}
	}


	/**
	 * Called when the model is detached from the model registry
	 *
	 * @param Model\Registry $registry The model registry
	 */
	public function onUnregister(Model\Registry $registry)
	{
		// Unregister aliases to unique fields
		foreach (static::getUniqueFields() as $strColumn)
		{
			$varAliasValue = $this->{$strColumn};

			if ($registry->isRegisteredAlias($this, $strColumn, $varAliasValue))
			{
				$registry->unregisterAlias($this, $strColumn, $varAliasValue);
			}
		}
	}


	/**
	 * Prevent saving the model
	 *
	 * @param boolean $blnKeepClone Keeps a clone of the model in the registry
	 */
	public function preventSaving($blnKeepClone=true)
	{
		$this->detach($blnKeepClone);
		$this->blnPreventSaving = true;
	}


	/**
	 * Find a single record by its primary key
	 *
	 * @param mixed $varValue   The property value
	 * @param array $arrOptions An optional options array
	 *
	 * @return static The model or null if the result is empty
	 */
	public static function findByPk($varValue, array $arrOptions=array())
	{
		// Try to load from the registry
		if (empty($arrOptions))
		{
			$objModel = \Model\Registry::getInstance()->fetch(static::$strTable, $varValue);

			if ($objModel !== null)
			{
				return $objModel;
			}
		}

		$arrOptions = array_merge
		(
			array
			(
				'limit'  => 1,
				'column' => static::$strPk,
				'value'  => $varValue,
				'return' => 'Model'
			),

			$arrOptions
		);

		return static::find($arrOptions);
	}


	/**
	 * Find a single record by its ID or alias
	 *
	 * @param mixed $varId      The ID or alias
	 * @param array $arrOptions An optional options array
	 *
	 * @return static The model or null if the result is empty
	 */
	public static function findByIdOrAlias($varId, array $arrOptions=array())
	{
		$isAlias = !is_numeric($varId);

		// Try to load from the registry
		if (!$isAlias && empty($arrOptions))
		{
			$objModel = \Model\Registry::getInstance()->fetch(static::$strTable, $varId);

			if ($objModel !== null)
			{
				return $objModel;
			}
		}

		$t = static::$strTable;

		$arrOptions = array_merge
		(
			array
			(
				'limit'  => 1,
				'column' => $isAlias ? array("$t.alias=?") : array("$t.id=?"),
				'value'  => $varId,
				'return' => 'Model'
			),

			$arrOptions
		);

		return static::find($arrOptions);
	}


	/**
	 * Find multiple records by their IDs
	 *
	 * @param array $arrIds     An array of IDs
	 * @param array $arrOptions An optional options array
	 *
	 * @return Model\Collection|null The model collection or null if there are no records
	 */
	public static function findMultipleByIds($arrIds, array $arrOptions=array())
	{
		if (empty($arrIds) || !\is_array($arrIds))
		{
			return null;
		}

		$arrRegistered = array();
		$arrUnregistered = array();

		// Search for registered models
		foreach ($arrIds as $intId)
		{
			if (empty($arrOptions))
			{
				$arrRegistered[$intId] = \Model\Registry::getInstance()->fetch(static::$strTable, $intId);
			}

			if (!isset($arrRegistered[$intId]))
			{
				$arrUnregistered[] = $intId;
			}
		}

		// Fetch only the missing models from the database
		if (!empty($arrUnregistered))
		{
			$t = static::$strTable;

			$arrOptions = array_merge
			(
				array
				(
					'column' => array("$t.id IN(" . implode(',', array_map('intval', $arrUnregistered)) . ")"),
					'value'  => null,
					'order'  => \Database::getInstance()->findInSet("$t.id", $arrIds),
					'return' => 'Collection'
				),

				$arrOptions
			);

			$objMissing = static::find($arrOptions);

			if ($objMissing !== null)
			{
				while ($objMissing->next())
				{
					$intId = $objMissing->{static::$strPk};
					$arrRegistered[$intId] = $objMissing->current();
				}
			}
		}

		return static::createCollection(array_filter(array_values($arrRegistered)), static::$strTable);
	}


	/**
	 * Find a single record by various criteria
	 *
	 * @param mixed $strColumn  The property name
	 * @param mixed $varValue   The property value
	 * @param array $arrOptions An optional options array
	 *
	 * @return static The model or null if the result is empty
	 */
	public static function findOneBy($strColumn, $varValue, array $arrOptions=array())
	{
		$arrOptions = array_merge
		(
			array
			(
				'limit'  => 1,
				'column' => $strColumn,
				'value'  => $varValue,
				'return' => 'Model'
			),

			$arrOptions
		);

		return static::find($arrOptions);
	}


	/**
	 * Find records by various criteria
	 *
	 * @param mixed $strColumn  The property name
	 * @param mixed $varValue   The property value
	 * @param array $arrOptions An optional options array
	 *
	 * @return static|Model\Collection|null A model, model collection or null if the result is empty
	 */
	public static function findBy($strColumn, $varValue, array $arrOptions=array())
	{
		$blnModel = false;
		$arrColumn = (array) $strColumn;

		if (\count($arrColumn) == 1 && ($arrColumn[0] === static::getPk() || \in_array($arrColumn[0], static::getUniqueFields())))
		{
			$blnModel = true;
		}

		$arrOptions = array_merge
		(
			array
			(
				'column' => $strColumn,
				'value'  => $varValue,
				'return' => $blnModel ? 'Model' : 'Collection'
			),

			$arrOptions
		);

		return static::find($arrOptions);
	}


	/**
	 * Find all records
	 *
	 * @param array $arrOptions An optional options array
	 *
	 * @return Model\Collection|null The model collection or null if the result is empty
	 */
	public static function findAll(array $arrOptions=array())
	{
		$arrOptions = array_merge
		(
			array
			(
				'return' => 'Collection'
			),

			$arrOptions
		);

		return static::find($arrOptions);
	}


	/**
	 * Magic method to map Model::findByName() to Model::findBy('name')
	 *
	 * @param string $name The method name
	 * @param array  $args The passed arguments
	 *
	 * @return static|Model\Collection|null A model or model collection
	 *
	 * @throws \Exception If the method name is invalid
	 */
	public static function __callStatic($name, $args)
	{
		if (strncmp($name, 'findBy', 6) === 0)
		{
			array_unshift($args, lcfirst(substr($name, 6)));

			return \call_user_func_array('static::findBy', $args);
		}
		elseif (strncmp($name, 'findOneBy', 9) === 0)
		{
			array_unshift($args, lcfirst(substr($name, 9)));

			return \call_user_func_array('static::findOneBy', $args);
		}
		elseif (strncmp($name, 'countBy', 7) === 0)
		{
			array_unshift($args, lcfirst(substr($name, 7)));

			return \call_user_func_array('static::countBy', $args);
		}

		throw new \Exception("Unknown method $name");
	}


	/**
	 * Find records and return the model or model collection
	 *
	 * Supported options:
	 *
	 * * column: the field name
	 * * value:  the field value
	 * * limit:  the maximum number of rows
	 * * offset: the number of rows to skip
	 * * order:  the sorting order
	 * * eager:  load all related records eagerly
	 *
	 * @param array $arrOptions The options array
	 *
	 * @return Model|Model[]|Model\Collection|null A model, model collection or null if the result is empty
	 */
	protected static function find(array $arrOptions)
	{
		if (static::$strTable == '')
		{
			return null;
		}

		// Try to load from the registry
		if ($arrOptions['return'] == 'Model')
		{
			$arrColumn = (array) $arrOptions['column'];

<<<<<<< HEAD
			if (\count($arrColumn) == 1 && ($arrColumn[0] == static::$strPk || \in_array($arrColumn[0], static::getUniqueFields())))
			{
				$varKey = \is_array($arrOptions['value']) ? $arrOptions['value'][0] : $arrOptions['value'];
				$objModel = \Model\Registry::getInstance()->fetch(static::$strTable, $varKey, $arrColumn[0]);
=======
			if (count($arrColumn) == 1)
			{
				// Support table prefixes
				$arrColumn[0] = preg_replace('/^' . preg_quote(static::getTable(), '/') . '\./', '', $arrColumn[0]);
>>>>>>> 3aaf1087

				if ($arrColumn[0] == static::$strPk || in_array($arrColumn[0], static::getUniqueFields()))
				{
					$varKey = is_array($arrOptions['value']) ? $arrOptions['value'][0] : $arrOptions['value'];
					$objModel = \Model\Registry::getInstance()->fetch(static::$strTable, $varKey, $arrColumn[0]);

					if ($objModel !== null)
					{
						return $objModel;
					}
				}
			}
		}

		$arrOptions['table'] = static::$strTable;
		$strQuery = static::buildFindQuery($arrOptions);

		$objStatement = \Database::getInstance()->prepare($strQuery);

		// Defaults for limit and offset
		if (!isset($arrOptions['limit']))
		{
			$arrOptions['limit'] = 0;
		}
		if (!isset($arrOptions['offset']))
		{
			$arrOptions['offset'] = 0;
		}

		// Limit
		if ($arrOptions['limit'] > 0 || $arrOptions['offset'] > 0)
		{
			$objStatement->limit($arrOptions['limit'], $arrOptions['offset']);
		}

		$objStatement = static::preFind($objStatement);
		$objResult = $objStatement->execute($arrOptions['value']);

		if ($objResult->numRows < 1)
		{
			return $arrOptions['return'] == 'Array' ? array() : null;
		}

		$objResult = static::postFind($objResult);

		// Try to load from the registry
		if ($arrOptions['return'] == 'Model')
		{
			$objModel = \Model\Registry::getInstance()->fetch(static::$strTable, $objResult->{static::$strPk});

			if ($objModel !== null)
			{
				return $objModel->mergeRow($objResult->row());
			}

			return static::createModelFromDbResult($objResult);
		}
		else if ($arrOptions['return'] == 'Array')
		{
			return static::createCollectionFromDbResult($objResult, static::$strTable)->getModels();
		}
		else
		{
			return static::createCollectionFromDbResult($objResult, static::$strTable);
		}
	}


	/**
	 * Modify the database statement before it is executed
	 *
	 * @param Database\Statement $objStatement The database statement object
	 *
	 * @return Database\Statement The database statement object
	 */
	protected static function preFind(Database\Statement $objStatement)
	{
		return $objStatement;
	}


	/**
	 * Modify the database result before the model is created
	 *
	 * @param Database\Result $objResult The database result object
	 *
	 * @return Database\Result The database result object
	 */
	protected static function postFind(Database\Result $objResult)
	{
		return $objResult;
	}


	/**
	 * Return the number of records matching certain criteria
	 *
	 * @param mixed $strColumn  An optional property name
	 * @param mixed $varValue   An optional property value
	 * @param array $arrOptions An optional options array
	 *
	 * @return integer The number of matching rows
	 */
	public static function countBy($strColumn=null, $varValue=null, array $arrOptions=array())
	{
		if (static::$strTable == '')
		{
			return 0;
		}

		$arrOptions = array_merge
		(
			array
			(
				'table'  => static::$strTable,
				'column' => $strColumn,
				'value'  => $varValue
			),

			$arrOptions
		);

		$strQuery = static::buildCountQuery($arrOptions);

		return (int) \Database::getInstance()->prepare($strQuery)->execute($arrOptions['value'])->count;
	}


	/**
	 * Return the total number of rows
	 *
	 * @return integer The total number of rows
	 */
	public static function countAll()
	{
		return static::countBy();
	}


	/**
	 * Compile a Model class name from a table name (e.g. tl_form_field becomes FormFieldModel)
	 *
	 * @param string $strTable The table name
	 *
	 * @return string The model class name
	 */
	public static function getClassFromTable($strTable)
	{
		if (isset(static::$arrClassNames[$strTable]))
		{
			return static::$arrClassNames[$strTable];
		}

		if (isset($GLOBALS['TL_MODELS'][$strTable]))
		{
			static::$arrClassNames[$strTable] = $GLOBALS['TL_MODELS'][$strTable]; // see 4796

			return static::$arrClassNames[$strTable];
		}
		else
		{
			$arrChunks = explode('_', $strTable);

			if ($arrChunks[0] == 'tl')
			{
				array_shift($arrChunks);
			}

			static::$arrClassNames[$strTable] = implode('', array_map('ucfirst', $arrChunks)) . 'Model';

			return static::$arrClassNames[$strTable];
		}
	}


	/**
	 * Build a query based on the given options
	 *
	 * @param array $arrOptions The options array
	 *
	 * @return string The query string
	 */
	protected static function buildFindQuery(array $arrOptions)
	{
		return \Model\QueryBuilder::find($arrOptions);
	}


	/**
	 * Build a query based on the given options to count the number of records
	 *
	 * @param array $arrOptions The options array
	 *
	 * @return string The query string
	 */
	protected static function buildCountQuery(array $arrOptions)
	{
		return \Model\QueryBuilder::count($arrOptions);
	}


	/**
	 * Create a model from a database result
	 *
	 * @param Database\Result $objResult The database result object
	 *
	 * @return static The model
	 */
	protected static function createModelFromDbResult(Database\Result $objResult)
	{
		return new static($objResult);
	}


	/**
	 * Create a Model\Collection object
	 *
	 * @param array  $arrModels An array of models
	 * @param string $strTable  The table name
	 *
	 * @return Model\Collection The Model\Collection object
	 */
	protected static function createCollection(array $arrModels, $strTable)
	{
		return new \Model\Collection($arrModels, $strTable);
	}


	/**
	 * Create a new collection from a database result
	 *
	 * @param Database\Result $objResult The database result object
	 * @param string          $strTable  The table name
	 *
	 * @return Model\Collection The model collection
	 */
	protected static function createCollectionFromDbResult(Database\Result $objResult, $strTable)
	{
		return \Model\Collection::createFromDbResult($objResult, $strTable);
	}
}<|MERGE_RESOLUTION|>--- conflicted
+++ resolved
@@ -1054,21 +1054,14 @@
 		{
 			$arrColumn = (array) $arrOptions['column'];
 
-<<<<<<< HEAD
-			if (\count($arrColumn) == 1 && ($arrColumn[0] == static::$strPk || \in_array($arrColumn[0], static::getUniqueFields())))
-			{
-				$varKey = \is_array($arrOptions['value']) ? $arrOptions['value'][0] : $arrOptions['value'];
-				$objModel = \Model\Registry::getInstance()->fetch(static::$strTable, $varKey, $arrColumn[0]);
-=======
-			if (count($arrColumn) == 1)
+			if (\count($arrColumn) == 1)
 			{
 				// Support table prefixes
 				$arrColumn[0] = preg_replace('/^' . preg_quote(static::getTable(), '/') . '\./', '', $arrColumn[0]);
->>>>>>> 3aaf1087
-
-				if ($arrColumn[0] == static::$strPk || in_array($arrColumn[0], static::getUniqueFields()))
+
+				if ($arrColumn[0] == static::$strPk || \in_array($arrColumn[0], static::getUniqueFields()))
 				{
-					$varKey = is_array($arrOptions['value']) ? $arrOptions['value'][0] : $arrOptions['value'];
+					$varKey = \is_array($arrOptions['value']) ? $arrOptions['value'][0] : $arrOptions['value'];
 					$objModel = \Model\Registry::getInstance()->fetch(static::$strTable, $varKey, $arrColumn[0]);
 
 					if ($objModel !== null)
