--- conflicted
+++ resolved
@@ -1249,7 +1249,7 @@
 		$arrAttributes['description'] = $arrData['label'][1];
 		$arrAttributes['type'] = $arrData['inputType'];
 		$arrAttributes['dataContainer'] = $objDca;
-		$arrAttributes['value'] = \StringUtil::deserialize($varValue);
+		$arrAttributes['value'] = StringUtil::deserialize($varValue);
 
 		// Internet Explorer does not support onchange for checkboxes and radio buttons
 		if ($arrData['eval']['submitOnChange'])
@@ -1376,11 +1376,6 @@
 			}
 		}
 
-<<<<<<< HEAD
-		$arrAttributes['value'] = StringUtil::deserialize($varValue);
-
-=======
->>>>>>> fa9c348a
 		// Convert timestamps
 		if ($varValue !== null && $varValue !== '' && \in_array($arrData['eval']['rgxp'], array('date', 'time', 'datim')))
 		{
