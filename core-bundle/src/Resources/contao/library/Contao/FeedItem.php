<?php

/**
 * Contao Open Source CMS
 *
 * Copyright (c) 2005-2015 Leo Feyer
 *
 * @license LGPL-3.0+
 */

namespace Contao;


/**
 * Creates items to be appended to RSS or Atom feeds
 *
 * The class provides an interface to create RSS or Atom feed items. You can
 * then add the items to a Feed object.
 *
 * Usage:
 *
 *     $feed = new Feed('news');
 *     $feed->title = 'News feed';
 *
 *     $item = new FeedItem();
 *     $item->title = 'Latest news';
 *     $item->author = 'Leo Feyer';
 *
 *     $feed->addItem($item);
 *     echo $feed->generateRss();
 *
 * @property string  $title       The item title
 * @property string  $link        The item link
 * @property integer $published   The publication status
 * @property integer $begin       The start date
 * @property integer $end         The end date
 * @property string  $author      The item author
 * @property string  $description The item description
 *
 * @author Leo Feyer <https://github.com/leofeyer>
 */
class FeedItem
{

	/**
	 * Data
	 * @var array
	 */
	protected $arrData = array();


	/**
	 * Set the data from an array
	 *
	 * @param array $arrData An optional data array
	 */
	public function __construct($arrData=null)
	{
		if (is_array($arrData))
		{
			$this->arrData = $arrData;
		}
	}


	/**
	 * Set an object property
	 *
	 * @param string $strKey   The property name
	 * @param mixed  $varValue The property value
	 */
	public function __set($strKey, $varValue)
	{
		$this->arrData[$strKey] = str_replace(array('[-]', '&shy;', '[nbsp]', '&nbsp;'), array('', '', ' ', ' '), $varValue);
	}


	/**
	 * Return an object property
	 *
	 * @param string $strKey The property name
	 *
	 * @return mixed|null The property value
	 */
	public function __get($strKey)
	{
		if (isset($this->arrData[$strKey]))
		{
			return $this->arrData[$strKey];
		}

		return null;
	}


	/**
	 * Check whether a property is set
	 *
	 * @param string $strKey The property name
	 *
	 * @return boolean True if the property is set
	 */
	public function __isset($strKey)
	{
		return isset($this->arrData[$strKey]);
	}


	/**
	 * Add an enclosure
	 *
	 * @param string $strFile The file path
	 * @param string $strUrl  The base URL
	 */
	public function addEnclosure($strFile, $strUrl=null)
	{
		if ($strFile == '' || !file_exists(TL_ROOT . '/' . $strFile))
		{
			return;
		}

<<<<<<< HEAD
		$objFile = new \File($strFile);
=======
		if ($strUrl === null)
		{
			$strUrl = \Environment::get('base');
		}

		$objFile = new \File($strFile, true);
>>>>>>> 7097ac8c

		$this->arrData['enclosure'][] = array
		(
			'url' => $strUrl . \System::urlEncode($strFile),
			'length' => $objFile->size,
			'type' => $objFile->mime
		);
	}
}<|MERGE_RESOLUTION|>--- conflicted
+++ resolved
@@ -119,16 +119,12 @@
 			return;
 		}
 
-<<<<<<< HEAD
-		$objFile = new \File($strFile);
-=======
 		if ($strUrl === null)
 		{
 			$strUrl = \Environment::get('base');
 		}
 
-		$objFile = new \File($strFile, true);
->>>>>>> 7097ac8c
+		$objFile = new \File($strFile);
 
 		$this->arrData['enclosure'][] = array
 		(
