<?php

/*
 * This file is part of Contao.
 *
 * (c) Leo Feyer
 *
 * @license LGPL-3.0-or-later
 */

namespace Contao;

use Psr\Log\LogLevel;
use Symfony\Component\HttpKernel\Controller\ControllerReference;
use Symfony\Component\HttpKernel\Fragment\FragmentHandler;


/**
 * A static class to replace insert tags
 *
 * Usage:
 *
 *     $it = new InsertTags();
 *     echo $it->replace($text);
 *
 * @author Leo Feyer <https://github.com/leofeyer>
 */
class InsertTags extends \Controller
{

	/**
	 * Make the constructor public
	 */
	public function __construct()
	{
		parent::__construct();
	}


	/**
	 * Recursively replace insert tags with their values
	 *
	 * @param string  $strBuffer The text with the tags to be replaced
	 * @param boolean $blnCache  If false, non-cacheable tags will be replaced
	 *
	 * @return string The text with the replaced tags
	 */
	public function replace($strBuffer, $blnCache=true)
	{
		$strBuffer = $this->doReplace($strBuffer, $blnCache);

		// Run the replacement recursively (see #8172)
		while (strpos($strBuffer, '{{') !== false && ($strTmp = $this->doReplace($strBuffer, $blnCache)) != $strBuffer)
		{
			$strBuffer = $strTmp;
		}

		return $strBuffer;
	}


	/**
	 * Replace insert tags with their values
	 *
	 * @param string  $strBuffer The text with the tags to be replaced
	 * @param boolean $blnCache  If false, non-cacheable tags will be replaced
	 *
	 * @return string The text with the replaced tags
	 */
	protected function doReplace($strBuffer, $blnCache)
	{
		/** @var PageModel $objPage */
		global $objPage;

		// Preserve insert tags
		if (\Config::get('disableInsertTags'))
		{
			return \StringUtil::restoreBasicEntities($strBuffer);
		}

		// The first letter must not be a reserved character of Twig, Mustache or similar template engines (see #805)
		$tags = preg_split('~{{([\pL\pN][^{}]*)}}~u', $strBuffer, -1, PREG_SPLIT_DELIM_CAPTURE);

		if (\count($tags) < 2)
		{
			return \StringUtil::restoreBasicEntities($strBuffer);
		}

		$strBuffer = '';
		$container = \System::getContainer();

		// Create one cache per cache setting (see #7700)
		static $arrItCache;
		$arrCache = &$arrItCache[$blnCache];

		for ($_rit=0, $_cnt=\count($tags); $_rit<$_cnt; $_rit+=2)
		{
			$strBuffer .= $tags[$_rit];
			$strTag = $tags[$_rit+1];

			// Skip empty tags
			if ($strTag == '')
			{
				continue;
			}

			$flags = explode('|', $strTag);
			$tag = array_shift($flags);
			$elements = explode('::', $tag);

			// Load the value from cache
			if (isset($arrCache[$strTag]) && !\in_array('refresh', $flags))
			{
				$strBuffer .= $arrCache[$strTag];
				continue;
			}

			// Skip certain elements if the output will be cached
			if ($blnCache)
			{
				if ($elements[0] == 'date' || $elements[0] == 'ua' || $elements[0] == 'post' || $elements[1] == 'back' || $elements[1] == 'referer' || $elements[0] == 'request_token' || $elements[0] == 'toggle_view' || strncmp($elements[0], 'cache_', 6) === 0 || \in_array('uncached', $flags))
				{
					/** @var FragmentHandler $fragmentHandler */
<<<<<<< HEAD
					$fragmentHandler = $container->get('fragment.handler');

					$strBuffer .= $fragmentHandler->render(
						new ControllerReference(
							'contao.controller.insert_tags:renderAction',
							array('insertTag' => '{{' . $strTag . '}}'),
							array('pageId' => $objPage->id, 'request' => \Environment::get('request'))
						),
						'esi'
					);

=======
					$fragmentHandler = \System::getContainer()->get('fragment.handler');
					$strBuffer .= $fragmentHandler->render(new ControllerReference('contao.controller.insert_tags:renderAction',
						array('insertTag' => '{{' . $strTag . '}}'),
						array('clientCache' => (int) $objPage->clientCache, 'pageId' => $objPage->id, 'request' => \Environment::get('request'))
					), 'esi');
>>>>>>> a505fcfe
					continue;
				}
			}

			$arrCache[$strTag] = '';

			// Replace the tag
			switch (strtolower($elements[0]))
			{
				// Date
				case 'date':
					$arrCache[$strTag] = \Date::parse($elements[1] ?: \Config::get('dateFormat'));
					break;

				// Accessibility tags
				case 'lang':
					if ($elements[1] == '')
					{
						$arrCache[$strTag] = '</span>';
					}
					else
					{
						$arrCache[$strTag] = $arrCache[$strTag] = '<span lang="' . \StringUtil::specialchars($elements[1]) . '">';
					}
					break;

				// Line break
				case 'br':
					$arrCache[$strTag] = '<br>';
					break;

				// E-mail addresses
				case 'email':
				case 'email_open':
				case 'email_url':
					if ($elements[1] == '')
					{
						$arrCache[$strTag] = '';
						break;
					}

					$strEmail = \StringUtil::encodeEmail($elements[1]);

					// Replace the tag
					switch (strtolower($elements[0]))
					{
						case 'email':
							$arrCache[$strTag] = '<a href="&#109;&#97;&#105;&#108;&#116;&#111;&#58;' . $strEmail . '" class="email">' . preg_replace('/\?.*$/', '', $strEmail) . '</a>';
							break;

						case 'email_open':
							$arrCache[$strTag] = '<a href="&#109;&#97;&#105;&#108;&#116;&#111;&#58;' . $strEmail . '" title="' . $strEmail . '" class="email">';
							break;

						case 'email_url':
							$arrCache[$strTag] = $strEmail;
							break;
					}
					break;

				// Label tags
				case 'label':
					$keys = explode(':', $elements[1]);

					if (\count($keys) < 2)
					{
						$arrCache[$strTag] = '';
						break;
					}

					$file = $keys[0];

					// Map the key (see #7217)
					switch ($file)
					{
						case 'CNT':
							$file = 'countries';
							break;

						case 'LNG':
							$file = 'languages';
							break;

						case 'MOD':
						case 'FMD':
							$file = 'modules';
							break;

						case 'FFL':
							$file = 'tl_form_field';
							break;

						case 'CACHE':
							$file = 'tl_page';
							break;

						case 'XPL':
							$file = 'explain';
							break;

						case 'XPT':
							$file = 'exception';
							break;

						case 'MSC':
						case 'ERR':
						case 'CTE':
						case 'PTY':
						case 'FOP':
						case 'CHMOD':
						case 'DAYS':
						case 'MONTHS':
						case 'UNITS':
						case 'CONFIRM':
						case 'DP':
						case 'COLS':
							$file = 'default';
							break;
					}

					\System::loadLanguageFile($file);

					if (\count($keys) == 2)
					{
						$arrCache[$strTag] = $GLOBALS['TL_LANG'][$keys[0]][$keys[1]];
					}
					else
					{
						$arrCache[$strTag] = $GLOBALS['TL_LANG'][$keys[0]][$keys[1]][$keys[2]];
					}
					break;

				// Front end user
				case 'user':
					if (FE_USER_LOGGED_IN)
					{
						$this->import('FrontendUser', 'User');
						$value = $this->User->{$elements[1]};

						if ($value == '')
						{
							$arrCache[$strTag] = $value;
							break;
						}

						$this->loadDataContainer('tl_member');

						if ($GLOBALS['TL_DCA']['tl_member']['fields'][$elements[1]]['inputType'] == 'password')
						{
							$arrCache[$strTag] = '';
							break;
						}

						$value = \StringUtil::deserialize($value);

						// Decrypt the value
						if ($GLOBALS['TL_DCA']['tl_member']['fields'][$elements[1]]['eval']['encrypt'])
						{
							$value = \Encryption::decrypt($value);
						}

						$rgxp = $GLOBALS['TL_DCA']['tl_member']['fields'][$elements[1]]['eval']['rgxp'];
						$opts = $GLOBALS['TL_DCA']['tl_member']['fields'][$elements[1]]['options'];
						$rfrc = $GLOBALS['TL_DCA']['tl_member']['fields'][$elements[1]]['reference'];

						if ($rgxp == 'date')
						{
							$arrCache[$strTag] = \Date::parse(\Config::get('dateFormat'), $value);
						}
						elseif ($rgxp == 'time')
						{
							$arrCache[$strTag] = \Date::parse(\Config::get('timeFormat'), $value);
						}
						elseif ($rgxp == 'datim')
						{
							$arrCache[$strTag] = \Date::parse(\Config::get('datimFormat'), $value);
						}
						elseif (\is_array($value))
						{
							$arrCache[$strTag] = implode(', ', $value);
						}
						elseif (\is_array($opts) && array_is_assoc($opts))
						{
							$arrCache[$strTag] = isset($opts[$value]) ? $opts[$value] : $value;
						}
						elseif (\is_array($rfrc))
						{
							$arrCache[$strTag] = isset($rfrc[$value]) ? ((\is_array($rfrc[$value])) ? $rfrc[$value][0] : $rfrc[$value]) : $value;
						}
						else
						{
							$arrCache[$strTag] = $value;
						}

						// Convert special characters (see #1890)
						$arrCache[$strTag] = \StringUtil::specialchars($arrCache[$strTag]);
					}
					break;

				// Link
				case 'link':
				case 'link_open':
				case 'link_url':
				case 'link_title':
				case 'link_target':
				case 'link_name':
					$strTarget = null;

					// Back link
					if ($elements[1] == 'back')
					{
						$strUrl = 'javascript:history.go(-1)';
						$strTitle = $GLOBALS['TL_LANG']['MSC']['goBack'];

						// No language files if the page is cached
						if (!\strlen($strTitle))
						{
							$strTitle = 'Go back';
						}

						$strName = $strTitle;
					}

					// External links
					elseif (strncmp($elements[1], 'http://', 7) === 0 || strncmp($elements[1], 'https://', 8) === 0)
					{
						$strUrl = $elements[1];
						$strTitle = $elements[1];
						$strName = str_replace(array('http://', 'https://'), '', $elements[1]);
					}

					// Regular link
					else
					{
						// User login page
						if ($elements[1] == 'login')
						{
							if (!FE_USER_LOGGED_IN)
							{
								break;
							}

							$this->import('FrontendUser', 'User');
							$elements[1] = $this->User->loginPage;
						}

						$objNextPage = \PageModel::findByIdOrAlias($elements[1]);

						if ($objNextPage === null)
						{
							break;
						}

						// Page type specific settings (thanks to Andreas Schempp)
						switch ($objNextPage->type)
						{
							case 'redirect':
								$strUrl = $objNextPage->url;

								if (strncasecmp($strUrl, 'mailto:', 7) === 0)
								{
									$strUrl = \StringUtil::encodeEmail($strUrl);
								}
								break;

							case 'forward':
								if ($objNextPage->jumpTo)
								{
									/** @var PageModel $objNext */
									$objNext = $objNextPage->getRelated('jumpTo');
								}
								else
								{
									$objNext = \PageModel::findFirstPublishedRegularByPid($objNextPage->id);
								}

								if ($objNext instanceof PageModel)
								{
									$strUrl = \in_array('absolute', $flags, true) ? $objNext->getAbsoluteUrl() : $objNext->getFrontendUrl();
									break;
								}
								// DO NOT ADD A break; STATEMENT

							default:
								$strUrl = \in_array('absolute', $flags, true) ? $objNextPage->getAbsoluteUrl() : $objNextPage->getFrontendUrl();
								break;
						}

						$strName = $objNextPage->title;
						$strTarget = $objNextPage->target ? ' target="_blank"' : '';
						$strTitle = $objNextPage->pageTitle ?: $objNextPage->title;
					}

					// Replace the tag
					switch (strtolower($elements[0]))
					{
						case 'link':
							$arrCache[$strTag] = sprintf('<a href="%s" title="%s"%s>%s</a>', $strUrl, \StringUtil::specialchars($strTitle), $strTarget, $strName);
							break;

						case 'link_open':
							$arrCache[$strTag] = sprintf('<a href="%s" title="%s"%s>', $strUrl, \StringUtil::specialchars($strTitle), $strTarget);
							break;

						case 'link_url':
							$arrCache[$strTag] = $strUrl;
							break;

						case 'link_title':
							$arrCache[$strTag] = \StringUtil::specialchars($strTitle);
							break;

						case 'link_target':
							$arrCache[$strTag] = $strTarget;
							break;

						case 'link_name':
							$arrCache[$strTag] = $strName;
							break;
					}
					break;

				// Closing link tag
				case 'link_close':
				case 'email_close':
					$arrCache[$strTag] = '</a>';
					break;

				// Insert article
				case 'insert_article':
					if (($strOutput = $this->getArticle($elements[1], false, true)) !== false)
					{
						$arrCache[$strTag] = ltrim($strOutput);
					}
					else
					{
						$arrCache[$strTag] = '<p class="error">' . sprintf($GLOBALS['TL_LANG']['MSC']['invalidPage'], $elements[1]) . '</p>';
					}
					break;

				// Insert content element
				case 'insert_content':
					$arrCache[$strTag] = $this->getContentElement($elements[1]);
					break;

				// Insert module
				case 'insert_module':
					$arrCache[$strTag] = $this->getFrontendModule($elements[1]);
					break;

				// Insert form
				case 'insert_form':
					$arrCache[$strTag] = $this->getForm($elements[1]);
					break;

				// Article
				case 'article':
				case 'article_open':
				case 'article_url':
				case 'article_title':
					if (($objArticle = \ArticleModel::findByIdOrAlias($elements[1])) === null || !(($objPid = $objArticle->getRelated('pid')) instanceof PageModel))
					{
						break;
					}

					/** @var PageModel $objPid */
					$params = '/articles/' . ($objArticle->alias ?: $objArticle->id);
					$strUrl = \in_array('absolute', $flags, true) ? $objPid->getAbsoluteUrl($params) : $objPid->getFrontendUrl($params);

					// Replace the tag
					switch (strtolower($elements[0]))
					{
						case 'article':
							$arrCache[$strTag] = sprintf('<a href="%s" title="%s">%s</a>', $strUrl, \StringUtil::specialchars($objArticle->title), $objArticle->title);
							break;

						case 'article_open':
							$arrCache[$strTag] = sprintf('<a href="%s" title="%s">', $strUrl, \StringUtil::specialchars($objArticle->title));
							break;

						case 'article_url':
							$arrCache[$strTag] = $strUrl;
							break;

						case 'article_title':
							$arrCache[$strTag] = \StringUtil::specialchars($objArticle->title);
							break;
					}
					break;

				// Article teaser
				case 'article_teaser':
					$objTeaser = \ArticleModel::findByIdOrAlias($elements[1]);

					if ($objTeaser !== null)
					{
						$arrCache[$strTag] = \StringUtil::toHtml5($objTeaser->teaser);
					}
					break;

				// Last update
				case 'last_update':
					$strQuery = "SELECT MAX(tstamp) AS tc";
					$bundles = $container->getParameter('kernel.bundles');

					if (isset($bundles['ContaoNewsBundle']))
					{
						$strQuery .= ", (SELECT MAX(tstamp) FROM tl_news) AS tn";
					}

					if (isset($bundles['ContaoCalendarBundle']))
					{
						$strQuery .= ", (SELECT MAX(tstamp) FROM tl_calendar_events) AS te";
					}

					$strQuery .= " FROM tl_content";
					$objUpdate = \Database::getInstance()->query($strQuery);

					if ($objUpdate->numRows)
					{
						$arrCache[$strTag] = \Date::parse($elements[1] ?: \Config::get('datimFormat'), max($objUpdate->tc, $objUpdate->tn, $objUpdate->te));
					}
					break;

				// Version
				case 'version':
					$arrCache[$strTag] = VERSION . '.' . BUILD;
					break;

				// Request token
				case 'request_token':
					$arrCache[$strTag] = REQUEST_TOKEN;
					break;

				// POST data
				case 'post':
					$arrCache[$strTag] = \Input::post($elements[1]);
					break;

				// Mobile/desktop toggle (see #6469)
				case 'toggle_view':
					$strRequest = \Environment::get('request');

					// ESI request
					if (preg_match('/^' . preg_quote(ltrim($container->getParameter('fragment.path'), '/'), '/') . '/', $strRequest))
					{
						$request = $container->get('request_stack')->getCurrentRequest();
						$strRequest = $request->query->get('request');
					}

					$strUrl = ampersand($strRequest);
					$strGlue = (strpos($strUrl, '?') === false) ? '?' : '&amp;';

					\System::loadLanguageFile('default');

					if (\Input::cookie('TL_VIEW') == 'mobile' || (\Environment::get('agent')->mobile && \Input::cookie('TL_VIEW') != 'desktop'))
					{
						$arrCache[$strTag] = '<a href="' . $strUrl . $strGlue . 'toggle_view=desktop" class="toggle_desktop" title="' . \StringUtil::specialchars($GLOBALS['TL_LANG']['MSC']['toggleDesktop'][1]) . '">' . $GLOBALS['TL_LANG']['MSC']['toggleDesktop'][0] . '</a>';
					}
					else
					{
						$arrCache[$strTag] = '<a href="' . $strUrl . $strGlue . 'toggle_view=mobile" class="toggle_mobile" title="' . \StringUtil::specialchars($GLOBALS['TL_LANG']['MSC']['toggleMobile'][1]) . '">' . $GLOBALS['TL_LANG']['MSC']['toggleMobile'][0] . '</a>';
					}
					break;

				// Conditional tags (if)
				case 'iflng':
					if ($elements[1] != '')
					{
						$langs = \StringUtil::trimsplit(',', $elements[1]);

						// Check if there are wildcards (see #8313)
						foreach ($langs as $k=>$v)
						{
							if (substr($v, -1) == '*')
							{
								$langs[$k] = substr($v, 0, -1);

								if (\strlen($objPage->language) > 2 && substr($objPage->language, 0, 2) == $langs[$k])
								{
									$langs[] = $objPage->language;
								}
							}
						}

						if (!\in_array($objPage->language, $langs))
						{
							for (; $_rit<$_cnt; $_rit+=2)
							{
								if ($tags[$_rit+1] == 'iflng' || $tags[$_rit+1] == 'iflng::' . $objPage->language)
								{
									break;
								}
							}
						}
					}
					unset($arrCache[$strTag]);
					break;

				// Conditional tags (if not)
				case 'ifnlng':
					if ($elements[1] != '')
					{
						$langs = \StringUtil::trimsplit(',', $elements[1]);

						// Check if there are wildcards (see #8313)
						foreach ($langs as $k=>$v)
						{
							if (substr($v, -1) == '*')
							{
								$langs[$k] = substr($v, 0, -1);

								if (\strlen($objPage->language) > 2 && substr($objPage->language, 0, 2) == $langs[$k])
								{
									$langs[] = $objPage->language;
								}
							}
						}

						if (\in_array($objPage->language, $langs))
						{
							for (; $_rit<$_cnt; $_rit+=2)
							{
								if ($tags[$_rit+1] == 'ifnlng')
								{
									break;
								}
							}
						}
					}
					unset($arrCache[$strTag]);
					break;

				// Environment
				case 'env':
					switch ($elements[1])
					{
						case 'host':
							$arrCache[$strTag] = \Idna::decode(\Environment::get('host'));
							break;

						case 'http_host':
							$arrCache[$strTag] = \Idna::decode(\Environment::get('httpHost'));
							break;

						case 'url':
							$arrCache[$strTag] = \Idna::decode(\Environment::get('url'));
							break;

						case 'path':
							$arrCache[$strTag] = \Idna::decode(\Environment::get('base'));
							break;

						case 'request':
							$arrCache[$strTag] = \Environment::get('indexFreeRequest');
							break;

						case 'ip':
							$arrCache[$strTag] = \Environment::get('ip');
							break;

						case 'referer':
							$arrCache[$strTag] = $this->getReferer(true);
							break;

						case 'files_url':
							$arrCache[$strTag] = $container->get('contao.assets.files_context')->getStaticUrl();
							break;

						case 'assets_url':
						case 'plugins_url':
						case 'script_url':
							$arrCache[$strTag] = $container->get('contao.assets.assets_context')->getStaticUrl();
							break;

						case 'base_url':
							$arrCache[$strTag] = $container->get('request_stack')->getCurrentRequest()->getBaseUrl();
							break;
					}
					break;

				// Page
				case 'page':
					if ($elements[1] == 'pageTitle' && $objPage->pageTitle == '')
					{
						$elements[1] = 'title';
					}
					elseif ($elements[1] == 'parentPageTitle' && $objPage->parentPageTitle == '')
					{
						$elements[1] = 'parentTitle';
					}
					elseif ($elements[1] == 'mainPageTitle' && $objPage->mainPageTitle == '')
					{
						$elements[1] = 'mainTitle';
					}

					// Do not use \StringUtil::specialchars() here (see #4687)
					$arrCache[$strTag] = $objPage->{$elements[1]};
					break;

				// User agent
				case 'ua':
					$ua = \Environment::get('agent');

					if ($elements[1] != '')
					{
						$arrCache[$strTag] = $ua->{$elements[1]};
					}
					else
					{
						$arrCache[$strTag] = '';
					}
					break;

				// Abbreviations
				case 'abbr':
				case 'acronym':
					if ($elements[1] != '')
					{
						$arrCache[$strTag] = '<abbr title="'. \StringUtil::specialchars($elements[1]) .'">';
					}
					else
					{
						$arrCache[$strTag] = '</abbr>';
					}
					break;

				// Images
				case 'image':
				case 'picture':
					$width = null;
					$height = null;
					$alt = '';
					$class = '';
					$rel = '';
					$strFile = $elements[1];
					$mode = '';
					$size = null;
					$strTemplate = 'picture_default';

					// Take arguments
					if (strpos($elements[1], '?') !== false)
					{
						$arrChunks = explode('?', urldecode($elements[1]), 2);
						$strSource = \StringUtil::decodeEntities($arrChunks[1]);
						$strSource = str_replace('[&]', '&', $strSource);
						$arrParams = explode('&', $strSource);

						foreach ($arrParams as $strParam)
						{
							list($key, $value) = explode('=', $strParam);

							switch ($key)
							{
								case 'width':
									$width = $value;
									break;

								case 'height':
									$height = $value;
									break;

								case 'alt':
									$alt = $value;
									break;

								case 'class':
									$class = $value;
									break;

								case 'rel':
									$rel = $value;
									break;

								case 'mode':
									$mode = $value;
									break;

								case 'size':
									$size = (int) $value;
									break;

								case 'template':
									$strTemplate = preg_replace('/[^a-z0-9_]/i', '', $value);
									break;
							}
						}

						$strFile = $arrChunks[0];
					}

					if (\Validator::isUuid($strFile))
					{
						// Handle UUIDs
						$objFile = \FilesModel::findByUuid($strFile);

						if ($objFile === null)
						{
							$arrCache[$strTag] = '';
							break;
						}

						$strFile = $objFile->path;
					}
					elseif (is_numeric($strFile))
					{
						// Handle numeric IDs (see #4805)
						$objFile = \FilesModel::findByPk($strFile);

						if ($objFile === null)
						{
							$arrCache[$strTag] = '';
							break;
						}

						$strFile = $objFile->path;
					}
					else
					{
						// Check the path
						if (\Validator::isInsecurePath($strFile))
						{
							throw new \RuntimeException('Invalid path ' . $strFile);
						}
					}

					// Check the maximum image width
					if (\Config::get('maxImageWidth') > 0 && $width > \Config::get('maxImageWidth'))
					{
						$width = \Config::get('maxImageWidth');
						$height = null;
					}

					// Generate the thumbnail image
					try
					{
						// Image
						if (strtolower($elements[0]) == 'image')
						{
							$dimensions = '';
							$src = $container->get('contao.image.image_factory')->create(TL_ROOT . '/' . rawurldecode($strFile), array($width, $height, $mode))->getUrl(TL_ROOT);
							$objFile = new \File(rawurldecode($src));

							// Add the image dimensions
							if (($imgSize = $objFile->imageSize) !== false)
							{
								$dimensions = ' width="' . \StringUtil::specialchars($imgSize[0]) . '" height="' . \StringUtil::specialchars($imgSize[1]) . '"';
							}

							$arrCache[$strTag] = '<img src="' . \Controller::addFilesUrlTo($src) . '" ' . $dimensions . ' alt="' . \StringUtil::specialchars($alt) . '"' . (($class != '') ? ' class="' . \StringUtil::specialchars($class) . '"' : '') . '>';
						}

						// Picture
						else
						{
							$staticUrl = $container->get('contao.assets.files_context')->getStaticUrl();
							$picture = $container->get('contao.image.picture_factory')->create(TL_ROOT . '/' . $strFile, $size);

							$picture = array
							(
								'img' => $picture->getImg(TL_ROOT, $staticUrl),
								'sources' => $picture->getSources(TL_ROOT, $staticUrl)
							);

							$picture['alt'] = $alt;
							$picture['class'] = $class;
							$pictureTemplate = new \FrontendTemplate($strTemplate);
							$pictureTemplate->setData($picture);
							$arrCache[$strTag] = $pictureTemplate->parse();
						}

						// Add a lightbox link
						if ($rel != '')
						{
							if (strncmp($rel, 'lightbox', 8) !== 0)
							{
								$attribute = ' rel="' . \StringUtil::specialchars($rel) . '"';
							}
							else
							{
								$attribute = ' data-lightbox="' . \StringUtil::specialchars(substr($rel, 8)) . '"';
							}

							$arrCache[$strTag] = '<a href="' . \Controller::addFilesUrlTo($strFile) . '"' . (($alt != '') ? ' title="' . \StringUtil::specialchars($alt) . '"' : '') . $attribute . '>' . $arrCache[$strTag] . '</a>';
						}
					}
					catch (\Exception $e)
					{
						$arrCache[$strTag] = '';
					}
					break;

				// Files (UUID or template path)
				case 'file':
					if (\Validator::isUuid($elements[1]))
					{
						$objFile = \FilesModel::findByUuid($elements[1]);

						if ($objFile !== null)
						{
							$arrCache[$strTag] = $objFile->path;
							break;
						}
					}

					$arrGet = $_GET;
					\Input::resetCache();
					$strFile = $elements[1];

					// Take arguments and add them to the $_GET array
					if (strpos($elements[1], '?') !== false)
					{
						$arrChunks = explode('?', urldecode($elements[1]));
						$strSource = \StringUtil::decodeEntities($arrChunks[1]);
						$strSource = str_replace('[&]', '&', $strSource);
						$arrParams = explode('&', $strSource);

						foreach ($arrParams as $strParam)
						{
							$arrParam = explode('=', $strParam);
							$_GET[$arrParam[0]] = $arrParam[1];
						}

						$strFile = $arrChunks[0];
					}

					// Check the path
					if (\Validator::isInsecurePath($strFile))
					{
						throw new \RuntimeException('Invalid path ' . $strFile);
					}

					// Include .php, .tpl, .xhtml and .html5 files
					if (preg_match('/\.(php|tpl|xhtml|html5)$/', $strFile) && file_exists(TL_ROOT . '/templates/' . $strFile))
					{
						ob_start();

						try
						{
							include TL_ROOT . '/templates/' . $strFile;
							$arrCache[$strTag] = ob_get_contents();
						}
						finally
						{
							ob_end_clean();
						}
					}

					$_GET = $arrGet;
					\Input::resetCache();
					break;

				// HOOK: pass unknown tags to callback functions
				default:
					if (isset($GLOBALS['TL_HOOKS']['replaceInsertTags']) && \is_array($GLOBALS['TL_HOOKS']['replaceInsertTags']))
					{
						foreach ($GLOBALS['TL_HOOKS']['replaceInsertTags'] as $callback)
						{
							$this->import($callback[0]);
							$varValue = $this->{$callback[0]}->{$callback[1]}($tag, $blnCache, $arrCache[$strTag], $flags, $tags, $arrCache, $_rit, $_cnt); // see #6672

							// Replace the tag and stop the loop
							if ($varValue !== false)
							{
								$arrCache[$strTag] = $varValue;
								break 2;
							}
						}
					}

					$container
						->get('monolog.logger.contao')
						->log(LogLevel::INFO, 'Unknown insert tag: ' . $strTag)
					;
					break;
			}

			// Handle the flags
			if (!empty($flags))
			{
				foreach ($flags as $flag)
				{
					switch ($flag)
					{
						case 'addslashes':
						case 'standardize':
						case 'ampersand':
						case 'specialchars':
						case 'nl2br':
						case 'nl2br_pre':
						case 'strtolower':
						case 'utf8_strtolower':
						case 'strtoupper':
						case 'utf8_strtoupper':
						case 'ucfirst':
						case 'lcfirst':
						case 'ucwords':
						case 'trim':
						case 'rtrim':
						case 'ltrim':
						case 'utf8_romanize':
						case 'urlencode':
						case 'rawurlencode':
							$arrCache[$strTag] = $flag($arrCache[$strTag]);
							break;

						case 'encodeEmail':
							$arrCache[$strTag] = \StringUtil::$flag($arrCache[$strTag]);
							break;

						case 'number_format':
							$arrCache[$strTag] = \System::getFormattedNumber($arrCache[$strTag], 0);
							break;

						case 'currency_format':
							$arrCache[$strTag] = \System::getFormattedNumber($arrCache[$strTag], 2);
							break;

						case 'readable_size':
							$arrCache[$strTag] = \System::getReadableSize($arrCache[$strTag]);
							break;

						case 'flatten':
							if (!\is_array($arrCache[$strTag]))
							{
								break;
							}

							$it = new \RecursiveIteratorIterator(new \RecursiveArrayIterator($arrCache[$strTag]));
							$result = array();

							foreach ($it as $leafValue)
							{
								$keys = array();

								foreach (range(0, $it->getDepth()) as $depth)
								{
									$keys[] = $it->getSubIterator($depth)->key();
								}

								$result[] = implode('.', $keys) . ': ' . $leafValue;
							}

							$arrCache[$strTag] = implode(', ', $result);
							break;

						// HOOK: pass unknown flags to callback functions
						default:
							if (isset($GLOBALS['TL_HOOKS']['insertTagFlags']) && \is_array($GLOBALS['TL_HOOKS']['insertTagFlags']))
							{
								foreach ($GLOBALS['TL_HOOKS']['insertTagFlags'] as $callback)
								{
									$this->import($callback[0]);
									$varValue = $this->{$callback[0]}->{$callback[1]}($flag, $tag, $arrCache[$strTag], $flags, $blnCache, $tags, $arrCache, $_rit, $_cnt); // see #5806

									// Replace the tag and stop the loop
									if ($varValue !== false)
									{
										$arrCache[$strTag] = $varValue;
										break;
									}
								}
							}

							$container
								->get('monolog.logger.contao')
								->log(LogLevel::INFO, 'Unknown insert tag flag: ' . $flag)
							;
							break;
					}
				}
			}

			$strBuffer .= $arrCache[$strTag];
		}

		return \StringUtil::restoreBasicEntities($strBuffer);
	}
}<|MERGE_RESOLUTION|>--- conflicted
+++ resolved
@@ -121,25 +121,17 @@
 				if ($elements[0] == 'date' || $elements[0] == 'ua' || $elements[0] == 'post' || $elements[1] == 'back' || $elements[1] == 'referer' || $elements[0] == 'request_token' || $elements[0] == 'toggle_view' || strncmp($elements[0], 'cache_', 6) === 0 || \in_array('uncached', $flags))
 				{
 					/** @var FragmentHandler $fragmentHandler */
-<<<<<<< HEAD
 					$fragmentHandler = $container->get('fragment.handler');
 
 					$strBuffer .= $fragmentHandler->render(
 						new ControllerReference(
 							'contao.controller.insert_tags:renderAction',
 							array('insertTag' => '{{' . $strTag . '}}'),
-							array('pageId' => $objPage->id, 'request' => \Environment::get('request'))
+							array('clientCache' => (int) $objPage->clientCache, 'pageId' => $objPage->id, 'request' => \Environment::get('request'))
 						),
 						'esi'
 					);
 
-=======
-					$fragmentHandler = \System::getContainer()->get('fragment.handler');
-					$strBuffer .= $fragmentHandler->render(new ControllerReference('contao.controller.insert_tags:renderAction',
-						array('insertTag' => '{{' . $strTag . '}}'),
-						array('clientCache' => (int) $objPage->clientCache, 'pageId' => $objPage->id, 'request' => \Environment::get('request'))
-					), 'esi');
->>>>>>> a505fcfe
 					continue;
 				}
 			}
