<?php

/**
 * Contao Open Source CMS
 *
 * Copyright (c) 2005-2013 Leo Feyer
 *
 * @package Library
 * @link    https://contao.org
 * @license http://www.gnu.org/licenses/lgpl-3.0.html LGPL
 */

namespace Contao;


/**
 * Creates, reads, writes and deletes folders
 *
 * Usage:
 *
 *     $folder = new Folder('test');
 *
 *     if (!$folder->isEmpty())
 *     {
 *         $folder->purge();
 *     }
 *
 * @package   Library
 * @author    Leo Feyer <https://github.com/leofeyer>
 * @copyright Leo Feyer 2005-2013
 */
class Folder extends \System
{

	/**
	 * Folder name
	 * @var string
	 */
	protected $strFolder;

	/**
	 * Synchronize the database
	 * @var boolean
	 */
	protected $blnSyncDb = false;


	/**
	 * Check whether the folder exists
	 *
	 * @param string $strFolder The folder path
	 *
	 * @throws \Exception          If $strFolder is not a folder
	 * @throws \OutOfSyncException If the database is out of sync
	 */
	public function __construct($strFolder)
	{
		// Handle open_basedir restrictions
		if ($strFolder == '.')
		{
			$strFolder = '';
		}

		// Check whether it is a directory
		if (is_file(TL_ROOT . '/' . $strFolder))
		{
			throw new \Exception(sprintf('File "%s" is not a directory', $strFolder));
		}

		$this->import('Files');
		$this->strFolder = $strFolder;

		// Check whether we need to sync the database
		$this->blnSyncDb = strncmp($strFolder . '/', $GLOBALS['TL_CONFIG']['uploadPath'] . '/', strlen($GLOBALS['TL_CONFIG']['uploadPath']) + 1) === 0;

		// Check the excluded folders
		if ($this->blnSyncDb && $GLOBALS['TL_CONFIG']['fileSyncExclude'] != '')
		{
			$arrExempt = array_map(function($e) {
				return $GLOBALS['TL_CONFIG']['uploadPath'] . '/' . $e;
			}, trimsplit(',', $GLOBALS['TL_CONFIG']['fileSyncExclude']));

			foreach ($arrExempt as $strExempt)
			{
				if (strncmp($strExempt . '/', $strFolder . '/', strlen($strExempt) + 1) === 0)
				{
					$this->blnSyncDb = false;
					break;
				}
			}
		}

		// Create the folder if it does not exist
		if (!is_dir(TL_ROOT . '/' . $this->strFolder))
		{
			$strPath = '';
			$arrChunks = explode('/', $this->strFolder);

			// Create the folder
			foreach ($arrChunks as $strFolder)
			{
				$strPath .= ($strPath ? '/' : '') . $strFolder;

				// Just create the folder
				if (!$this->blnSyncDb || ($strParent = dirname($strPath)) == '.')
				{
					$this->Files->mkdir($strPath);
				}
				else
				{
					// Get the parent ID
					if ($strParent == $GLOBALS['TL_CONFIG']['uploadPath'])
					{
						$pid = 0;
					}
					else
					{
						$objParent = \FilesModel::findByPath($strParent, array('uncached'=>true));

						if ($objParent === null)
						{
							throw new \OutOfSyncException("No database entry found for $strParent. Please synchronize the file system.");
						}

						$pid = $objParent->id;
					}

					// Find the corresponding DB entry
					$objFolder = \FilesModel::findByPath($strPath, array('uncached'=>true));

					// New folders
					if ($objFolder === null)
					{
						// Create the folder
						$this->Files->mkdir($strPath);

						// Create the DB entry
						$objFolder = new \FilesModel();
						$objFolder->pid    = $pid;
						$objFolder->tstamp = time();
						$objFolder->type   = 'folder';
						$objFolder->path   = $strPath;
						$objFolder->name   = $strFolder;
						$objFolder->hash   = '';
						$objFolder->save();
					}
				}
			}

			// Update the MD5 hash of the parent folders
			if ($this->blnSyncDb)
			{
				while ($strPath != $GLOBALS['TL_CONFIG']['uploadPath'])
				{
					if ($strPath == $this->strFolder)
					{
						$objFolder = $this;
					}
					else
					{
						$objFolder = new \Folder($strPath);
					}

					$objModel = \FilesModel::findByPath($strPath, array('uncached'=>true));

					if ($objModel === null)
					{
						break;
					}

					$objModel->hash = $objFolder->hash;
					$objModel->save();

					$strPath = dirname($strPath);
				}
			}
		}
	}


	/**
	 * Return an object property
	 *
	 * Supported keys:
	 *
	 * * hash: the folder's MD5 hash
	 * * path: the path to the folder
	 * * size: the folder size
	 *
	 * @param string $strKey The property name
	 *
	 * @return mixed The property value
	 */
	public function __get($strKey)
	{
		$strCacheKey = __METHOD__ . '-' . $this->strFolder . '-' . $strKey;

		if (!\Cache::has($strCacheKey))
		{
			switch ($strKey)
			{
				case 'hash':
					\Cache::set($strCacheKey, $this->getHash());
					break;

				case 'path':
				case 'value':
					\Cache::set($strCacheKey, $this->strFolder);
					break;

				case 'size':
					\Cache::set($strCacheKey, $this->getSize());
					break;

				default:
					return parent::__get($strKey);
					break;
			}
		}

		return \Cache::get($strCacheKey);
	}


	/**
	 * Return true if the folder is empty
	 *
	 * @return boolean True if the folder is empty
	 */
	public function isEmpty()
	{
		return (count(scan(TL_ROOT . '/' . $this->strFolder)) < 1);
	}


	/**
	 * Purge the folder
	 *
	 * @throws \OutOfSyncException If the database is out of sync
	 */
	public function purge()
	{
		if (!$this->blnSyncDb)
		{
			$this->Files->rrdir($this->strFolder, true);
		}
		else
		{
			$strPath = $this->strFolder;

			// Find the corresponding DB entry
			$objModel = \FilesModel::findByPath($strPath, array('uncached'=>true));

			if ($objModel === null)
			{
				throw new \OutOfSyncException("No database entry found for $strPath. Please synchronize the file system.");
			}

			// Delete all subfolders and files
			$objFiles = \FilesModel::findMultipleByBasepath($strPath . '/');

			if ($objFiles !== null)
			{
				while ($objFiles->next())
				{
					$objFiles->delete();
				}
			}

			// Purge the folder
			$this->Files->rrdir($strPath, true);

			// Update the MD5 hash of the parent folders
			while ($strPath != $GLOBALS['TL_CONFIG']['uploadPath'])
			{
				if ($strPath == $this->strFolder)
				{
					$objFolder = $this;
				}
				else
				{
					$objFolder = new \Folder($strPath);
					$objModel = \FilesModel::findByPath($strPath, array('uncached'=>true));
				}

				if ($objModel === null)
				{
					break;
				}

				$objModel->hash = $objFolder->hash;
				$objModel->save();

				$strPath = dirname($strPath);
			}
		}
	}


	/**
	 * Purge the folder
	 *
	 * @deprecated Use $this->purge() instead
	 */
	public function clear()
	{
		$this->purge();
	}


	/**
	 * Delete the folder
	 *
	 * @throws \OutOfSyncException If the database is out of sync
	 */
	public function delete()
	{
		if (!$this->blnSyncDb)
		{
			$this->Files->rrdir($this->strFolder);
		}
		else
		{
			$strPath = $this->strFolder;

			// Find the corresponding DB entry
			$objModel = \FilesModel::findByPath($strPath, array('uncached'=>true));

			if ($objModel === null)
			{
				throw new \OutOfSyncException("No database entry found for $strPath. Please synchronize the file system.");
			}

			// Delete all subfolders and files
			$objFiles = \FilesModel::findMultipleByBasepath($strPath . '/');

			if ($objFiles !== null)
			{
				while ($objFiles->next())
				{
					$objFiles->delete();
				}
			}

			// Delete the folder
			$this->Files->rrdir($this->strFolder);
			$objModel->delete();

			$strPath = dirname($strPath);

			// Update the MD5 hash of the parent folders
			while ($strPath != $GLOBALS['TL_CONFIG']['uploadPath'])
			{
				$objFolder = new \Folder($strPath);
				$objModel = \FilesModel::findByPath($strPath, array('uncached'=>true));

				if ($objModel === null)
				{
					break;
				}

				$objModel->hash = $objFolder->hash;
				$objModel->save();

				$strPath = dirname($strPath);
			}
		}
	}


	/**
	 * Set the folder permissions
	 *
	 * @param string $intChmod The CHMOD settings
	 *
	 * @return boolean True if the operation was successful
	 */
	public function chmod($intChmod)
	{
		return $this->Files->chmod($this->strFolder, $intChmod);
	}


	/**
	 * Rename the folder
	 *
	 * @param string $strNewName The new path
	 *
	 * @return boolean True if the operation was successful
	 *
	 * @throws \OutOfSyncException If the database is out of sync
	 */
	public function renameTo($strNewName)
	{
		if (!$this->blnSyncDb)
		{
			if (($return = $this->Files->rename($this->strFolder, $strNewName)) != false)
			{
				$this->strFolder = $strNewName;
			}
		}
		else
		{
			// Find the corresponding DB entry
			$objFile = \FilesModel::findByPath($this->strFolder, array('uncached'=>true));

			if ($objFile === null)
			{
				throw new \OutOfSyncException("No database entry found for {$this->strFolder}. Please synchronize the file system.");
			}

			$strParent = dirname($strNewName);

			// Create the parent folder if it does not exist
			if (!is_dir(TL_ROOT . '/' . $strParent))
			{
				new \Folder($strParent);
			}

			// Set the parent ID
			if ($strParent == $GLOBALS['TL_CONFIG']['uploadPath'])
			{
				$objFile->pid = 0;
			}
			else
			{
				$objFolder = \FilesModel::findByPath($strParent, array('uncached'=>true));

				if ($objFolder === null)
				{
					throw new \OutOfSyncException("No database entry found for $strParent. Please synchronize the file system.");
				}

				$objFile->pid = $objFolder->id;
			}

			// Update all child records
			$objFiles = \FilesModel::findMultipleByBasepath($this->strFolder . '/');

			if ($objFiles !== null)
			{
				while ($objFiles->next())
				{
					$objFiles->path = preg_replace('@^' . $this->strFolder . '/@', $strNewName . '/', $objFiles->path);
					$objFiles->save();
				}
			}

			// Move the folder
			if (($return = $this->Files->rename($this->strFolder, $strNewName)) != false)
			{
				$this->strFolder = $strNewName;
			}

			// Update the database
			$objFile->path = $strNewName;
			$objFile->name = basename($strNewName);
			$objFile->save();

			// Update the MD5 hash of the parent folders
			foreach (array(dirname($this->strFolder), $strParent) as $strPath)
			{
				if ($strPath != $GLOBALS['TL_CONFIG']['uploadPath'])
				{
					$objModel = \FilesModel::findByPath($strPath, array('uncached'=>true));

					if ($objModel === null)
					{
						throw new \OutOfSyncException("No database entry found for $strPath. Please synchronize the file system.");
					}

					$objFolder = new \Folder($objModel->path);
					$objModel->hash = $objFolder->hash;
					$objModel->save();
				}
			}
		}

		return $return;
	}


	/**
	 * Copy the folder
	 *
	 * @param string $strNewName The target path
	 *
	 * @return boolean True if the operation was successful
	 *
	 * @throws \OutOfSyncException If the database is out of sync
	 */
	public function copyTo($strNewName)
	{
		if (!$this->blnSyncDb)
		{
			$return = $this->Files->rcopy($this->strFolder, $strNewName);
		}
		else
		{
			// Find the corresponding DB entry
			$objFile = \FilesModel::findByPath($this->strFolder, array('uncached'=>true));

			if ($objFile === null)
			{
				throw new \OutOfSyncException("No database entry found for {$this->strFolder}. Please synchronize the file system.");
			}

			$strParent = dirname($strNewName);

			// Create the parent folder if it does not exist
			if (!is_dir(TL_ROOT . '/' . $strParent))
			{
				new \Folder($strParent);
			}

			$objNewFolder = clone $objFile->current();

			// Set the parent ID
			if ($strParent == $GLOBALS['TL_CONFIG']['uploadPath'])
			{
				$objNewFolder->pid = 0;
			}
			else
			{
				$objFolder = \FilesModel::findByPath($strParent, array('uncached'=>true));

				if ($objFolder === null)
				{
					throw new \OutOfSyncException("No database entry found for $strParent. Please synchronize the file system.");
				}

				$objNewFolder->pid = $objFolder->id;
			}

			// Update the database
			$objNewFolder->tstamp = time();
			$objNewFolder->path = $strNewName;
			$objNewFolder->name = basename($strNewName);
			$objNewFolder->save();

			// Update all child records
			$objFiles = \FilesModel::findMultipleByBasepath($this->strFolder . '/');

			if ($objFiles !== null)
			{
				while ($objFiles->next())
				{
					$objNewFile = clone $objFiles->current();

					$objNewFile->pid = $objNewFolder->id;
					$objNewFile->tstamp = time();
					$objNewFile->path = $strNewName . '/' . $objFiles->name;
					$objNewFile->save();
				}
			}

			// Copy the folder
			$return = $this->Files->rcopy($this->strFolder, $strNewName);

			// Update the MD5 hash of the parent folders
			foreach (array(dirname($this->strFolder), $strParent) as $strPath)
			{
				if ($strPath != $GLOBALS['TL_CONFIG']['uploadPath'])
				{
					$objModel = \FilesModel::findByPath($strPath, array('uncached'=>true));

					if ($objModel === null)
					{
						throw new \OutOfSyncException("No database entry found for $strPath. Please synchronize the file system.");
					}

					$objFolder = new \Folder($objModel->path);
					$objModel->hash = $objFolder->hash;
					$objModel->save();
				}
			}
		}

		return $return;
	}


	/**
	 * Protect the folder by adding an .htaccess file
	 */
	public function protect()
	{
		if (!file_exists(TL_ROOT . '/' . $this->strFolder . '/.htaccess'))
		{
<<<<<<< HEAD
			\File::putContent($this->strFolder . '/.htaccess', "order deny,allow\ndeny from all");
=======
			$objFile = new \File($this->strFolder . '/.htaccess', true);
			$objFile->write("<IfModule !mod_authz_core.c>\n  Order deny,allow\n  Deny from all\n</IfModule>\n<IfModule mod_authz_core.c>\n  Require all denied\n</IfModule>");
			$objFile->close();
>>>>>>> 128078d0
		}
	}


	/**
	 * Unprotect the folder by removing the .htaccess file
	 */
	public function unprotect()
	{
		if (file_exists(TL_ROOT . '/' . $this->strFolder . '/.htaccess'))
		{
			$objFile = new \File($this->strFolder . '/.htaccess', true);
			$objFile->delete();
		}
	}


	/**
	 * Return the MD5 hash of the folder
	 *
	 * @return string The MD5 has
	 */
	protected function getHash()
	{
		$arrFiles = array();

		$it = new \RecursiveIteratorIterator(
			new \RecursiveDirectoryIterator(TL_ROOT . '/' . $this->strFolder, \FilesystemIterator::UNIX_PATHS)
		);

		while ($it->valid())
		{
			if ($it->isFile() && $it->getFilename() != '.DS_Store')
			{
				$arrFiles[] = $it->getSubPathname();
				$arrFiles[] = md5_file($it->getPathname());
			}

			$it->next();
		}

		return md5(implode('-', $arrFiles));
	}


	/**
	 * Return the size of the folder
	 *
	 * @return integer The folder size in bytes
	 */
	protected function getSize()
	{
		$intSize = 0;

		foreach (scan(TL_ROOT . '/' . $this->strFolder) as $strFile)
		{
			if ($strFile == '.svn' || $strFile == '.DS_Store')
			{
				continue;
			}

			if (is_dir(TL_ROOT . '/' . $this->strFolder . '/' . $strFile))
			{
				$objFolder = new \Folder($this->strFolder . '/' . $strFile);
				$intSize += $objFolder->size;
			}
			else
			{
				$objFile = new \File($this->strFolder . '/' . $strFile, true);
				$intSize += $objFile->size;
			}
		}

		return $intSize;
	}
}<|MERGE_RESOLUTION|>--- conflicted
+++ resolved
@@ -587,13 +587,7 @@
 	{
 		if (!file_exists(TL_ROOT . '/' . $this->strFolder . '/.htaccess'))
 		{
-<<<<<<< HEAD
-			\File::putContent($this->strFolder . '/.htaccess', "order deny,allow\ndeny from all");
-=======
-			$objFile = new \File($this->strFolder . '/.htaccess', true);
-			$objFile->write("<IfModule !mod_authz_core.c>\n  Order deny,allow\n  Deny from all\n</IfModule>\n<IfModule mod_authz_core.c>\n  Require all denied\n</IfModule>");
-			$objFile->close();
->>>>>>> 128078d0
+			\File::putContent($this->strFolder . '/.htaccess', "<IfModule !mod_authz_core.c>\n  Order deny,allow\n  Deny from all\n</IfModule>\n<IfModule mod_authz_core.c>\n  Require all denied\n</IfModule>");
 		}
 	}
 
