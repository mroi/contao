--- conflicted
+++ resolved
@@ -589,21 +589,15 @@
         class: Contao\CoreBundle\Routing\RouteProvider
         arguments:
             - '@contao.framework'
-<<<<<<< HEAD
-            - '@database_connection'
             - '@contao.routing.candidates'
             - '@Contao\CoreBundle\Routing\Page\PageRegistry'
             - '%contao.legacy_routing%'
-=======
-            - '%contao.url_suffix%'
->>>>>>> 5cc570a5
             - '%contao.prepend_locale%'
 
     contao.routing.route_404_provider:
         class: Contao\CoreBundle\Routing\Route404Provider
         arguments:
             - '@contao.framework'
-            - '@database_connection'
             - '@contao.routing.locale_candidates'
             - '@Contao\CoreBundle\Routing\Page\PageRegistry'
 
