--- conflicted
+++ resolved
@@ -11,7 +11,6 @@
             calls:
                 - [setContainer, ['@service_container']]
 
-<<<<<<< HEAD
     Contao\CoreBundle\EventListener\DataContainer\ContentCompositionListener:
         arguments:
             - '@contao.framework'
@@ -37,16 +36,15 @@
             - '@database_connection'
         public: true
 
+    Contao\CoreBundle\EventListener\DataContainer\ResetCustomTemplateListener:
+        arguments:
+            - '@database_connection'
+
     Contao\CoreBundle\EventListener\FilterPageTypeListener:
         arguments:
             - '@database_connection'
         tags:
             - { name: kernel.event_listener }
-=======
-    Contao\CoreBundle\EventListener\DataContainer\ResetCustomTemplateListener:
-        arguments:
-            - '@database_connection'
->>>>>>> 7bc1599f
 
     contao.listener.backend_locale:
         class: Contao\CoreBundle\EventListener\BackendLocaleListener
