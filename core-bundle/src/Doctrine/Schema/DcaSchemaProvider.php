<?php

declare(strict_types=1);

/*
 * This file is part of Contao.
 *
 * (c) Leo Feyer
 *
 * @license LGPL-3.0-or-later
 */

namespace Contao\CoreBundle\Doctrine\Schema;

use Contao\CoreBundle\Framework\ContaoFrameworkInterface;
use Contao\Database\Installer;
use Doctrine\Bundle\DoctrineBundle\Registry;
use Doctrine\DBAL\Platforms\AbstractPlatform;
use Doctrine\DBAL\Platforms\MySqlPlatform;
use Doctrine\DBAL\Schema\Schema;
use Doctrine\DBAL\Schema\SchemaConfig;
use Doctrine\DBAL\Schema\Table;
use Doctrine\ORM\EntityManagerInterface;
use Doctrine\ORM\Mapping\ClassMetadata;
use Doctrine\ORM\Tools\SchemaTool;

class DcaSchemaProvider
{
    /**
     * @var ContaoFrameworkInterface
     */
    private $framework;

    /**
     * @var Registry
     */
    private $doctrine;

    public function __construct(ContaoFrameworkInterface $framework, Registry $doctrine)
    {
        $this->framework = $framework;
        $this->doctrine = $doctrine;
    }

    public function createSchema(): Schema
    {
        if (0 !== \count($this->doctrine->getManagerNames())) {
            return $this->createSchemaFromOrm();
        }

        return $this->createSchemaFromDca();
    }

    /**
     * Adds the DCA data to the Doctrine schema.
     */
    public function appendToSchema(Schema $schema): void
    {
        $config = $this->getSqlDefinitions();

        foreach ($config as $tableName => $definitions) {
            $table = $schema->createTable($tableName);

            // Parse the table options first
            if (isset($definitions['TABLE_OPTIONS'])) {
                if (preg_match('/ENGINE=([^ ]+)/i', $definitions['TABLE_OPTIONS'], $match)) {
                    $table->addOption('engine', $match[1]);
                }

                if (preg_match('/DEFAULT CHARSET=([^ ]+)/i', $definitions['TABLE_OPTIONS'], $match)) {
                    $table->addOption('charset', $match[1]);
                    $table->addOption('collate', $match[1].'_general_ci');
                }

                if (preg_match('/COLLATE ([^ ]+)/i', $definitions['TABLE_OPTIONS'], $match)) {
                    $table->addOption('collate', $match[1]);
                }
            }

            // The default InnoDB row format before MySQL 5.7.9 is "Compact" but innodb_large_prefix requires "DYNAMIC"
            if ($table->hasOption('engine') && 'InnoDB' === $table->getOption('engine')) {
                $table->addOption('row_format', 'DYNAMIC');
            }

            if (isset($definitions['SCHEMA_FIELDS'])) {
                foreach ($definitions['SCHEMA_FIELDS'] as $fieldName => $config) {
                    $options = $config;
                    unset($options['name'], $options['type']);

                    // Use the binary collation if the "case_sensitive" option is set
                    if ($this->isCaseSensitive($config)) {
                        $options['platformOptions']['collation'] = $this->getBinaryCollation($table);
                    }

                    $table->addColumn($config['name'], $config['type'], $options);
                }
            }

            if (isset($definitions['TABLE_FIELDS'])) {
                foreach ($definitions['TABLE_FIELDS'] as $fieldName => $sql) {
                    $this->parseColumnSql($table, $fieldName, substr($sql, \strlen($fieldName) + 3));
                }
            }

            if (isset($definitions['TABLE_CREATE_DEFINITIONS'])) {
                foreach ($definitions['TABLE_CREATE_DEFINITIONS'] as $keyName => $sql) {
                    $this->parseIndexSql($table, $keyName, strtolower($sql));
                }
            }
        }
    }

    private function createSchemaFromOrm(): Schema
    {
        /** @var EntityManagerInterface $manager */
        $manager = $this->doctrine->getManager();

        /** @var ClassMetadata[] $metadata */
        $metadata = $manager->getMetadataFactory()->getAllMetadata();

        // Apply the schema filter
        if ($filter = $this->doctrine->getConnection()->getConfiguration()->getFilterSchemaAssetsExpression()) {
            foreach ($metadata as $key => $data) {
                if (!preg_match($filter, $data->getTableName())) {
                    unset($metadata[$key]);
                }
            }
        }

        if (empty($metadata)) {
            return $this->createSchemaFromDca();
        }

        $tool = new SchemaTool($manager);

        return $tool->getSchemaFromMetadata($metadata);
    }

    private function createSchemaFromDca(): Schema
    {
        $config = new SchemaConfig();
        $params = $this->doctrine->getConnection()->getParams();

        if (isset($params['defaultTableOptions'])) {
            $config->setDefaultTableOptions($params['defaultTableOptions']);
        }

        $schema = new Schema([], [], $config);

        $this->appendToSchema($schema);

        return $schema;
    }

    private function parseColumnSql(Table $table, string $columnName, string $sql): void
    {
        [$dbType, $def] = explode(' ', $sql, 2);

        $type = strtok(strtolower($dbType), '(), ');
        $length = (int) strtok('(), ');
        $fixed = false;
        $scale = null;
        $precision = null;
        $default = null;
        $collation = null;

        $this->setLengthAndPrecisionByType($type, $dbType, $length, $scale, $precision, $fixed);

        $connection = $this->doctrine->getConnection();
        $type = $connection->getDatabasePlatform()->getDoctrineTypeMapping($type);

        if (0 === $length) {
            $length = null;
        }

        if (preg_match('/default (\'[^\']*\'|\d+)/i', $def, $match)) {
            $default = trim($match[1], "'");
        }

        if (preg_match('/collate ([^ ]+)/i', $def, $match)) {
            $collation = $match[1];
        }

        // Use the binary collation if the BINARY flag is set (see #1286)
        if (0 === strncasecmp($def, 'binary ', 7)) {
            $collation = $this->getBinaryCollation($table);
        }

        $options = [
            'length' => $length,
            'unsigned' => false !== stripos($def, 'unsigned'),
            'fixed' => $fixed,
            'default' => $default,
            'notnull' => false !== stripos($def, 'not null'),
            'scale' => null,
            'precision' => null,
            'autoincrement' => false !== stripos($def, 'auto_increment'),
            'comment' => null,
        ];

        if (null !== $scale && null !== $precision) {
            $options['scale'] = $scale;
            $options['precision'] = $precision;
        }

        if (null !== $collation) {
            $options['platformOptions'] = ['collation' => $collation];
        }

        $table->addColumn($columnName, $type, $options);
    }

    private function setLengthAndPrecisionByType(string $type, string $dbType, ?int &$length, ?int &$scale, ?int &$precision, bool &$fixed): void
    {
        switch ($type) {
            case 'char':
            case 'binary':
                $fixed = true;
                break;

            case 'float':
            case 'double':
            case 'real':
            case 'numeric':
            case 'decimal':
                if (preg_match('/[a-z]+\((\d+)\,(\d+)\)/i', $dbType, $match)) {
                    $length = null;
                    [, $precision, $scale] = $match;
                }
                break;

            case 'tinytext':
                $length = MySqlPlatform::LENGTH_LIMIT_TINYTEXT;
                break;

            case 'text':
                $length = MySqlPlatform::LENGTH_LIMIT_TEXT;
                break;

            case 'mediumtext':
                $length = MySqlPlatform::LENGTH_LIMIT_MEDIUMTEXT;
                break;

            case 'tinyblob':
                $length = MySqlPlatform::LENGTH_LIMIT_TINYBLOB;
                break;

            case 'blob':
                $length = MySqlPlatform::LENGTH_LIMIT_BLOB;
                break;

            case 'mediumblob':
                $length = MySqlPlatform::LENGTH_LIMIT_MEDIUMBLOB;
                break;

            case 'tinyint':
            case 'smallint':
            case 'mediumint':
            case 'int':
            case 'integer':
            case 'bigint':
            case 'year':
                $length = null;
                break;
        }
    }

    private function parseIndexSql(Table $table, string $keyName, string $sql): void
    {
        if ('PRIMARY' === $keyName) {
            if (!preg_match_all('/`([^`]+)`/', $sql, $matches)) {
                throw new \RuntimeException(sprintf('Primary key definition "%s" could not be parsed.', $sql));
            }

            $table->setPrimaryKey($matches[1]);

            return;
        }

        if (!preg_match('/(.*) `([^`]+)` \((.*)\)/', $sql, $matches)) {
            throw new \RuntimeException(sprintf('Key definition "%s" could not be parsed.', $sql));
        }

        $columns = [];
        $flags = [];
        $lengths = [];

        foreach (explode(',', $matches[3]) as $column) {
<<<<<<< HEAD
            $name = trim($column, '` ');

            $columns[] = $name;
            $lengths[] = $this->getIndexLength($table, $name);
=======
            preg_match('/`([^`]+)`(\((\d+)\))?/', $column, $cm);

            $columns[] = $cm[1];
            $lengths[] = isset($cm[3]) ? (int) $cm[3] : null;
>>>>>>> ef0dae7c
        }

        if (false !== strpos($matches[1], 'unique')) {
            $table->addUniqueIndex($columns, $matches[2]);
        } else {
            if (false !== strpos($matches[1], 'fulltext')) {
                $flags[] = 'fulltext';
            }

<<<<<<< HEAD
            $table->addIndex($columns, $matches[2], $flags, ['lengths' => $lengths]);
=======
            $options = [];

            if (array_filter($lengths)) {
                $options['lengths'] = $lengths;

                // Backwards compatibility for doctrine/dbal < 2.9
                if (!method_exists(AbstractPlatform::class, 'supportsColumnLengthIndexes')) {
                    $columns = array_combine(
                        $columns,
                        array_map(
                            function ($column, $length) {
                                return $column.($length ? '('.$length.')' : '');
                            },
                            $columns,
                            $lengths
                        )
                    );
                }
            }

            $table->addIndex($columns, $matches[2], $flags, $options);
>>>>>>> ef0dae7c
        }
    }

    /**
     * Returns the SQL definitions from the Contao installer.
     *
     * @return array<string,array<string,string[]>>
     */
    private function getSqlDefinitions(): array
    {
        $this->framework->initialize();

        /** @var Installer $installer */
        $installer = $this->framework->createInstance(Installer::class);
        $sqlTarget = $installer->getFromDca();
        $sqlLegacy = $installer->getFromFile();

        // Manually merge the legacy definitions (see #4766)
        if (!empty($sqlLegacy)) {
            foreach ($sqlLegacy as $table => $categories) {
                foreach ($categories as $category => $fields) {
                    if (\is_array($fields)) {
                        foreach ($fields as $name => $sql) {
                            $sqlTarget[$table][$category][$name] = $sql;
                        }
                    } else {
                        $sqlTarget[$table][$category] = $fields;
                    }
                }
            }
        }

        // Apply the schema filter (see contao/installation-bundle#78)
        if ($filter = $this->doctrine->getConnection()->getConfiguration()->getFilterSchemaAssetsExpression()) {
            foreach (array_keys($sqlTarget) as $key) {
                if (!preg_match($filter, $key)) {
                    unset($sqlTarget[$key]);
                }
            }
        }

        return $sqlTarget;
    }

    /**
     * Returns the index length if the index needs to be shortened.
     */
    private function getIndexLength(Table $table, string $column): ?int
    {
        $col = $table->getColumn($column);

        // Not a text field
        if (null === ($length = $col->getLength())) {
            return null;
        }

        // Return if the field is shorter than the shortest possible index
        // length (utf8mb4 on InnoDB without large prefixes)
        if ($length <= 191) {
            return null;
        }

        if ($col->hasPlatformOption('collation')) {
            $collation = $col->getPlatformOption('collation');
        } else {
            $collation = $table->getOption('collate');
        }

        $defaultLength = $this->getDefaultIndexLength($table);
        $bytes = 0 === strncmp($collation, 'utf8mb4', 7) ? 4 : 3;
        $indexLength = (int) floor($defaultLength / $bytes);

        // Return if the field is shorter than the index length
        if ($length <= $indexLength) {
            return null;
        }

        return $indexLength;
    }

    private function getDefaultIndexLength(Table $table): int
    {
        $engine = $table->getOption('engine');

        if ('innodb' !== strtolower($engine)) {
            return 1000;
        }

        $largePrefix = $this->doctrine
            ->getConnection()
            ->query("SHOW VARIABLES LIKE 'innodb_large_prefix'")
            ->fetch(\PDO::FETCH_OBJ)
        ;

        // The variable no longer exists (as of MySQL 8 and MariaDB 10.3)
        if (false === $largePrefix) {
            return 3072;
        }

        $filePerTable = $this->doctrine
            ->getConnection()
            ->query("SHOW VARIABLES LIKE 'innodb_file_per_table'")
            ->fetch(\PDO::FETCH_OBJ)
        ;

        // The innodb_file_per_table option is disabled
        if (!\in_array(strtolower((string) $filePerTable->Value), ['1', 'on'], true)) {
            return 767;
        }

        $fileFormat = $this->doctrine
            ->getConnection()
            ->query("SHOW VARIABLES LIKE 'innodb_file_format'")
            ->fetch(\PDO::FETCH_OBJ)
        ;

        if (
            'barracuda' === strtolower((string) $fileFormat->Value)
            && \in_array(strtolower((string) $largePrefix->Value), ['1', 'on'], true)
        ) {
            return 3072;
        }

        return 767;
    }

    private function isCaseSensitive(array $config): bool
    {
        if (!isset($config['customSchemaOptions']['case_sensitive'])) {
            return false;
        }

        return true === $config['customSchemaOptions']['case_sensitive'];
    }

    /**
     * Returns the binary collation depending on the charset.
     */
    private function getBinaryCollation(Table $table): ?string
    {
        if (!$table->hasOption('charset')) {
            return null;
        }

        return $table->getOption('charset').'_bin';
    }
}<|MERGE_RESOLUTION|>--- conflicted
+++ resolved
@@ -286,17 +286,10 @@
         $lengths = [];
 
         foreach (explode(',', $matches[3]) as $column) {
-<<<<<<< HEAD
-            $name = trim($column, '` ');
-
-            $columns[] = $name;
-            $lengths[] = $this->getIndexLength($table, $name);
-=======
             preg_match('/`([^`]+)`(\((\d+)\))?/', $column, $cm);
 
             $columns[] = $cm[1];
-            $lengths[] = isset($cm[3]) ? (int) $cm[3] : null;
->>>>>>> ef0dae7c
+            $lengths[] = isset($cm[3]) ? (int) $cm[3] : $this->getIndexLength($table, $cm[1]);
         }
 
         if (false !== strpos($matches[1], 'unique')) {
@@ -306,31 +299,21 @@
                 $flags[] = 'fulltext';
             }
 
-<<<<<<< HEAD
+            // Backwards compatibility for doctrine/dbal < 2.9
+            if (array_filter($lengths) && !method_exists(AbstractPlatform::class, 'supportsColumnLengthIndexes')) {
+                $columns = array_combine(
+                    $columns,
+                    array_map(
+                        function ($column, $length) {
+                            return $column.($length ? '('.$length.')' : '');
+                        },
+                        $columns,
+                        $lengths
+                    )
+                );
+            }
+
             $table->addIndex($columns, $matches[2], $flags, ['lengths' => $lengths]);
-=======
-            $options = [];
-
-            if (array_filter($lengths)) {
-                $options['lengths'] = $lengths;
-
-                // Backwards compatibility for doctrine/dbal < 2.9
-                if (!method_exists(AbstractPlatform::class, 'supportsColumnLengthIndexes')) {
-                    $columns = array_combine(
-                        $columns,
-                        array_map(
-                            function ($column, $length) {
-                                return $column.($length ? '('.$length.')' : '');
-                            },
-                            $columns,
-                            $lengths
-                        )
-                    );
-                }
-            }
-
-            $table->addIndex($columns, $matches[2], $flags, $options);
->>>>>>> ef0dae7c
         }
     }
 
