<?php

declare(strict_types=1);

/*
 * This file is part of Contao.
 *
 * (c) Leo Feyer
 *
 * @license LGPL-3.0-or-later
 */

namespace Contao\CoreBundle\Doctrine\Schema;

use Contao\CoreBundle\Framework\ContaoFrameworkInterface;
use Contao\Database\Installer;
use Doctrine\Bundle\DoctrineBundle\Registry;
use Doctrine\DBAL\Platforms\AbstractPlatform;
use Doctrine\DBAL\Platforms\MySqlPlatform;
use Doctrine\DBAL\Schema\Schema;
use Doctrine\DBAL\Schema\SchemaConfig;
use Doctrine\DBAL\Schema\Table;
use Doctrine\ORM\EntityManagerInterface;
use Doctrine\ORM\Mapping\ClassMetadata;
use Doctrine\ORM\Tools\SchemaTool;

class DcaSchemaProvider
{
    /**
     * @var ContaoFrameworkInterface
     */
    private $framework;

    /**
     * @var Registry
     */
    private $doctrine;

    public function __construct(ContaoFrameworkInterface $framework, Registry $doctrine)
    {
        $this->framework = $framework;
        $this->doctrine = $doctrine;
    }

    public function createSchema(): Schema
    {
        if (0 !== \count($this->doctrine->getManagerNames())) {
            return $this->createSchemaFromOrm();
        }

        return $this->createSchemaFromDca();
    }

    /**
     * Adds the DCA data to the Doctrine schema.
     */
    public function appendToSchema(Schema $schema): void
    {
        $config = $this->getSqlDefinitions();

        foreach ($config as $tableName => $definitions) {
            $table = $schema->createTable($tableName);

            // Parse the table options first
            if (isset($definitions['TABLE_OPTIONS'])) {
                if (preg_match('/ENGINE=([^ ]+)/i', $definitions['TABLE_OPTIONS'], $match)) {
                    $table->addOption('engine', $match[1]);
                }

                if (preg_match('/DEFAULT CHARSET=([^ ]+)/i', $definitions['TABLE_OPTIONS'], $match)) {
                    $table->addOption('charset', $match[1]);
                    $table->addOption('collate', $match[1].'_general_ci');
                }

                if (preg_match('/COLLATE ([^ ]+)/i', $definitions['TABLE_OPTIONS'], $match)) {
                    $table->addOption('collate', $match[1]);
                }
            }

            // The default InnoDB row format before MySQL 5.7.9 is "Compact" but innodb_large_prefix requires "DYNAMIC"
            if ($table->hasOption('engine') && 'InnoDB' === $table->getOption('engine')) {
                $table->addOption('row_format', 'DYNAMIC');
            }

            if (isset($definitions['SCHEMA_FIELDS'])) {
                foreach ($definitions['SCHEMA_FIELDS'] as $fieldName => $config) {
                    $options = $config;
                    unset($options['name'], $options['type']);

                    // Use the binary collation if the "case_sensitive" option is set
                    if ($this->isCaseSensitive($config)) {
                        $options['platformOptions']['collation'] = $this->getBinaryCollation($table);
                    }

                    $table->addColumn($config['name'], $config['type'], $options);
                }
            }

            if (isset($definitions['TABLE_FIELDS'])) {
                foreach ($definitions['TABLE_FIELDS'] as $fieldName => $sql) {
                    $this->parseColumnSql($table, $fieldName, substr($sql, \strlen($fieldName) + 3));
                }
            }

            if (isset($definitions['TABLE_CREATE_DEFINITIONS'])) {
                foreach ($definitions['TABLE_CREATE_DEFINITIONS'] as $keyName => $sql) {
                    $this->parseIndexSql($table, $keyName, strtolower($sql));
                }
            }
        }
    }

    private function createSchemaFromOrm(): Schema
    {
        /** @var EntityManagerInterface $manager */
        $manager = $this->doctrine->getManager();

        /** @var ClassMetadata[] $metadata */
        $metadata = $manager->getMetadataFactory()->getAllMetadata();

        // Apply the schema filter
        if ($filter = $this->doctrine->getConnection()->getConfiguration()->getFilterSchemaAssetsExpression()) {
            foreach ($metadata as $key => $data) {
                if (!preg_match($filter, $data->getTableName())) {
                    unset($metadata[$key]);
                }
            }
        }

        if (empty($metadata)) {
            return $this->createSchemaFromDca();
        }

        $tool = new SchemaTool($manager);

        return $tool->getSchemaFromMetadata($metadata);
    }

    private function createSchemaFromDca(): Schema
    {
        $config = new SchemaConfig();
        $params = $this->doctrine->getConnection()->getParams();

        if (isset($params['defaultTableOptions'])) {
            $config->setDefaultTableOptions($params['defaultTableOptions']);
        }

        $schema = new Schema([], [], $config);

        $this->appendToSchema($schema);

        return $schema;
    }

    private function parseColumnSql(Table $table, string $columnName, string $sql): void
    {
        [$dbType, $def] = explode(' ', $sql, 2);

        $type = strtok(strtolower($dbType), '(), ');
        $length = (int) strtok('(), ');
        $fixed = false;
        $scale = null;
        $precision = null;
        $default = null;
        $collation = null;

        $this->setLengthAndPrecisionByType($type, $dbType, $length, $scale, $precision, $fixed);

        $connection = $this->doctrine->getConnection();
        $type = $connection->getDatabasePlatform()->getDoctrineTypeMapping($type);

        if (0 === $length) {
            $length = null;
        }

        if (preg_match('/default (\'[^\']*\'|\d+)/i', $def, $match)) {
            $default = trim($match[1], "'");
        }

        if (preg_match('/collate ([^ ]+)/i', $def, $match)) {
            $collation = $match[1];
        }

        // Use the binary collation if the BINARY flag is set (see #1286)
        if (0 === strncasecmp($def, 'binary ', 7)) {
            $collation = $this->getBinaryCollation($table);
        }

        $options = [
            'length' => $length,
            'unsigned' => false !== stripos($def, 'unsigned'),
            'fixed' => $fixed,
            'default' => $default,
            'notnull' => false !== stripos($def, 'not null'),
            'scale' => null,
            'precision' => null,
            'autoincrement' => false !== stripos($def, 'auto_increment'),
            'comment' => null,
        ];

        if (null !== $scale && null !== $precision) {
            $options['scale'] = $scale;
            $options['precision'] = $precision;
        }

        if (null !== $collation) {
            $options['platformOptions'] = ['collation' => $collation];
        }

        $table->addColumn($columnName, $type, $options);
    }

    private function setLengthAndPrecisionByType(string $type, string $dbType, ?int &$length, ?int &$scale, ?int &$precision, bool &$fixed): void
    {
        switch ($type) {
            case 'char':
            case 'binary':
                $fixed = true;
                break;

            case 'float':
            case 'double':
            case 'real':
            case 'numeric':
            case 'decimal':
                if (preg_match('/[a-z]+\((\d+)\,(\d+)\)/i', $dbType, $match)) {
                    $length = null;
                    [, $precision, $scale] = $match;
                }
                break;

            case 'tinytext':
                $length = MySqlPlatform::LENGTH_LIMIT_TINYTEXT;
                break;

            case 'text':
                $length = MySqlPlatform::LENGTH_LIMIT_TEXT;
                break;

            case 'mediumtext':
                $length = MySqlPlatform::LENGTH_LIMIT_MEDIUMTEXT;
                break;

            case 'tinyblob':
                $length = MySqlPlatform::LENGTH_LIMIT_TINYBLOB;
                break;

            case 'blob':
                $length = MySqlPlatform::LENGTH_LIMIT_BLOB;
                break;

            case 'mediumblob':
                $length = MySqlPlatform::LENGTH_LIMIT_MEDIUMBLOB;
                break;

            case 'tinyint':
            case 'smallint':
            case 'mediumint':
            case 'int':
            case 'integer':
            case 'bigint':
            case 'year':
                $length = null;
                break;
        }
    }

    private function parseIndexSql(Table $table, string $keyName, string $sql): void
    {
        if ('PRIMARY' === $keyName) {
            if (!preg_match_all('/`([^`]+)`/', $sql, $matches)) {
                throw new \RuntimeException(sprintf('Primary key definition "%s" could not be parsed.', $sql));
            }

            $table->setPrimaryKey($matches[1]);

            return;
        }

        if (!preg_match('/(.*) `([^`]+)` \((.*)\)/', $sql, $matches)) {
            throw new \RuntimeException(sprintf('Key definition "%s" could not be parsed.', $sql));
        }

        $columns = [];
        $flags = [];
        $lengths = [];

        foreach (explode(',', $matches[3]) as $column) {
            preg_match('/`([^`]+)`(\((\d+)\))?/', $column, $cm);

            $columns[] = $cm[1];
            $lengths[] = isset($cm[3]) ? (int) $cm[3] : $this->getIndexLength($table, $cm[1]);
        }

        if (false !== strpos($matches[1], 'unique')) {
            $table->addUniqueIndex($columns, $matches[2]);
        } else {
            if (false !== strpos($matches[1], 'fulltext')) {
                $flags[] = 'fulltext';
            }

<<<<<<< HEAD
            // Backwards compatibility for doctrine/dbal < 2.9
=======
            // Backwards compatibility for doctrine/dbal <2.9
>>>>>>> 935fa815
            if (array_filter($lengths) && !method_exists(AbstractPlatform::class, 'supportsColumnLengthIndexes')) {
                $columns = array_combine(
                    $columns,
                    array_map(
                        function ($column, $length) {
                            return $column.($length ? '('.$length.')' : '');
                        },
                        $columns,
                        $lengths
                    )
                );
            }

            $table->addIndex($columns, $matches[2], $flags, ['lengths' => $lengths]);
        }
    }

    /**
     * Returns the SQL definitions from the Contao installer.
     *
     * @return array<string,array<string,string[]>>
     */
    private function getSqlDefinitions(): array
    {
        $this->framework->initialize();

        /** @var Installer $installer */
        $installer = $this->framework->createInstance(Installer::class);
        $sqlTarget = $installer->getFromDca();
        $sqlLegacy = $installer->getFromFile();

        // Manually merge the legacy definitions (see #4766)
        if (!empty($sqlLegacy)) {
            foreach ($sqlLegacy as $table => $categories) {
                foreach ($categories as $category => $fields) {
                    if (\is_array($fields)) {
                        foreach ($fields as $name => $sql) {
                            $sqlTarget[$table][$category][$name] = $sql;
                        }
                    } else {
                        $sqlTarget[$table][$category] = $fields;
                    }
                }
            }
        }

        // Apply the schema filter (see contao/installation-bundle#78)
        if ($filter = $this->doctrine->getConnection()->getConfiguration()->getFilterSchemaAssetsExpression()) {
            foreach (array_keys($sqlTarget) as $key) {
                if (!preg_match($filter, $key)) {
                    unset($sqlTarget[$key]);
                }
            }
        }

        return $sqlTarget;
    }

    /**
     * Returns the index length if the index needs to be shortened.
     */
    private function getIndexLength(Table $table, string $column): ?int
    {
        $col = $table->getColumn($column);

        // Not a text field
        if (null === ($length = $col->getLength())) {
            return null;
        }

        // Return if the field is shorter than the shortest possible index
        // length (utf8mb4 on InnoDB without large prefixes)
        if ($length <= 191) {
            return null;
        }

        if ($col->hasPlatformOption('collation')) {
            $collation = $col->getPlatformOption('collation');
        } else {
            $collation = $table->getOption('collate');
        }

        $defaultLength = $this->getDefaultIndexLength($table);
        $bytes = 0 === strncmp($collation, 'utf8mb4', 7) ? 4 : 3;
        $indexLength = (int) floor($defaultLength / $bytes);

        // Return if the field is shorter than the index length
        if ($length <= $indexLength) {
            return null;
        }

        return $indexLength;
    }

    private function getDefaultIndexLength(Table $table): int
    {
        $engine = $table->getOption('engine');

        if ('innodb' !== strtolower($engine)) {
            return 1000;
        }

        $largePrefix = $this->doctrine
            ->getConnection()
            ->query("SHOW VARIABLES LIKE 'innodb_large_prefix'")
            ->fetch(\PDO::FETCH_OBJ)
        ;

        // The variable no longer exists as of MySQL 8 and MariaDB 10.3
        if (false === $largePrefix) {
            return 3072;
        }

        $version = $this->doctrine
            ->getConnection()
            ->query('SELECT @@version as Value')
            ->fetch(\PDO::FETCH_OBJ)
        ;

        [$ver] = explode('-', $version->Value);

        // As there is no reliable way to get the vendor (see #84), we are
        // guessing based on the version number. The check will not be run
        // as of MySQL 8 and MariaDB 10.3, so this should be safe.
        $vok = version_compare($ver, '10', '>=') ? '10.2.2' : '5.7.7';

        // Large prefixes are always enabled as of MySQL 5.7.7 and MariaDB 10.2.2
        if (version_compare($ver, $vok, '>=')) {
            return 3072;
        }

        // The innodb_large_prefix option is disabled
        if (!\in_array(strtolower((string) $largePrefix->Value), ['1', 'on'], true)) {
            return 767;
        }

        $filePerTable = $this->doctrine
            ->getConnection()
            ->query("SHOW VARIABLES LIKE 'innodb_file_per_table'")
            ->fetch(\PDO::FETCH_OBJ)
        ;

        // The innodb_file_per_table option is disabled
        if (!\in_array(strtolower((string) $filePerTable->Value), ['1', 'on'], true)) {
            return 767;
        }

        $fileFormat = $this->doctrine
            ->getConnection()
            ->query("SHOW VARIABLES LIKE 'innodb_file_format'")
            ->fetch(\PDO::FETCH_OBJ)
        ;

        // The InnoDB file format is not Barracuda
        if ('barracuda' !== strtolower((string) $fileFormat->Value)) {
            return 767;
        }

        return 3072;
    }

    private function isCaseSensitive(array $config): bool
    {
        if (!isset($config['customSchemaOptions']['case_sensitive'])) {
            return false;
        }

        return true === $config['customSchemaOptions']['case_sensitive'];
    }

    /**
     * Returns the binary collation depending on the charset.
     */
    private function getBinaryCollation(Table $table): ?string
    {
        if (!$table->hasOption('charset')) {
            return null;
        }

        return $table->getOption('charset').'_bin';
    }
}<|MERGE_RESOLUTION|>--- conflicted
+++ resolved
@@ -299,11 +299,7 @@
                 $flags[] = 'fulltext';
             }
 
-<<<<<<< HEAD
-            // Backwards compatibility for doctrine/dbal < 2.9
-=======
             // Backwards compatibility for doctrine/dbal <2.9
->>>>>>> 935fa815
             if (array_filter($lengths) && !method_exists(AbstractPlatform::class, 'supportsColumnLengthIndexes')) {
                 $columns = array_combine(
                     $columns,
