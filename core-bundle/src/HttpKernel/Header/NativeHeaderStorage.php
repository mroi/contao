<?php

declare(strict_types=1);

/*
 * This file is part of Contao.
 *
 * (c) Leo Feyer
 *
 * @license LGPL-3.0-or-later
 */

namespace Contao\CoreBundle\HttpKernel\Header;

/**
 * Handles HTTP headers in PHP's native methods.
 */
class NativeHeaderStorage implements HeaderStorageInterface
{
    /**
     * {@inheritdoc}
     */
    public function all(): array
    {
        return headers_list();
    }

    /**
     * {@inheritdoc}
     */
<<<<<<< HEAD
    public function add(string $header): void
=======
    public function add($header, $replace = true)
>>>>>>> 1c71352c
    {
        header($header, $replace);
    }

    /**
     * {@inheritdoc}
     */
    public function clear(): void
    {
        if ('cli' !== \PHP_SAPI && !headers_sent()) {
            header_remove();
        }
    }
}<|MERGE_RESOLUTION|>--- conflicted
+++ resolved
@@ -28,11 +28,7 @@
     /**
      * {@inheritdoc}
      */
-<<<<<<< HEAD
-    public function add(string $header): void
-=======
-    public function add($header, $replace = true)
->>>>>>> 1c71352c
+    public function add(string $header, bool $replace = true): void
     {
         header($header, $replace);
     }
