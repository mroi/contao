<?php

declare(strict_types=1);

/*
 * This file is part of Contao.
 *
 * (c) Leo Feyer
 *
 * @license LGPL-3.0-or-later
 */

namespace Contao\CoreBundle\EventListener;

use Contao\CoreBundle\Framework\ContaoFramework;
use Contao\CoreBundle\HttpKernel\Header\HeaderStorageInterface;
use Contao\CoreBundle\HttpKernel\Header\NativeHeaderStorage;
use Symfony\Component\HttpFoundation\Cookie;
use Symfony\Component\HttpFoundation\Response;
use Symfony\Component\HttpKernel\Event\ResponseEvent;
use Symfony\Contracts\Service\ResetInterface;

/**
 * @internal
 */
class MergeHttpHeadersListener implements ResetInterface
{
    /**
     * @var ContaoFramework
     */
    private $framework;

    /**
     * @var HeaderStorageInterface
     */
    private $headerStorage;

    /**
     * @var array
     */
    private $headers = [];

    /**
     * @var array
     */
    private $multiHeaders = [
        'set-cookie',
        'link',
        'vary',
        'pragma',
        'cache-control',
    ];

    public function __construct(ContaoFramework $framework, HeaderStorageInterface $headerStorage = null)
    {
        $this->framework = $framework;
        $this->headerStorage = $headerStorage ?: new NativeHeaderStorage();
    }

    /**
     * Adds the Contao headers to the Symfony response.
     */
    public function __invoke(ResponseEvent $event): void
    {
        if (!$this->framework->isInitialized()) {
            return;
        }

        // Fetch remaining headers and add them to the response
        $this->fetchHttpHeaders();
        $this->setResponseHeaders($event->getResponse());
    }

    /**
     * @return array<string>
     */
    public function getMultiHeaders(): array
    {
        return array_values($this->multiHeaders);
    }

    public function setMultiHeader(array $headers): void
    {
        $this->multiHeaders = $headers;
    }

    public function addMultiHeader(string $name): void
    {
        $uniqueKey = $this->getUniqueKey($name);

        if (!\in_array($uniqueKey, $this->multiHeaders, true)) {
            $this->multiHeaders[] = $uniqueKey;
        }
    }

    public function removeMultiHeader(string $name): void
    {
        if (false !== ($i = array_search($this->getUniqueKey($name), $this->multiHeaders, true))) {
            unset($this->multiHeaders[$i]);
        }
    }

    public function reset(): void
    {
        $this->headers = [];
    }

    /**
     * Fetches and stores HTTP headers from PHP.
     */
    private function fetchHttpHeaders(): void
    {
        $this->headers = array_merge($this->headers, $this->headerStorage->all());
        $this->headerStorage->clear();
    }

    private function setResponseHeaders(Response $response): void
    {
        $allowOverrides = [];

        foreach ($this->headers as $header) {
<<<<<<< HEAD
            [$name, $content] = explode(':', $header, 2);
=======
            if (preg_match('/^HTTP\/[^ ]+ (\d{3})( (.+))?$/i', $header, $matches)) {
                $text = isset($matches[3]) ? $matches[3] : '';
                $response->setStatusCode($matches[1], $text);
                continue;
            }

            list($name, $content) = explode(':', $header, 2);
>>>>>>> ecb7134d

            $uniqueKey = $this->getUniqueKey($name);

            // Never merge cache-control headers (see #1246)
            if ('cache-control' === $uniqueKey) {
                continue;
            }

            if ('set-cookie' === $uniqueKey) {
                $cookie = Cookie::fromString($content);

                if (session_name() === $cookie->getName()) {
                    $this->headerStorage->add('Set-Cookie: '.$cookie);
                    continue;
                }
            }

            if (\in_array($uniqueKey, $this->multiHeaders, true)) {
                $response->headers->set($uniqueKey, trim($content), false);
            } elseif (isset($allowOverrides[$uniqueKey]) || !$response->headers->has($uniqueKey)) {
                $allowOverrides[$uniqueKey] = true;
                $response->headers->set($uniqueKey, trim($content));
            }
        }
    }

    private function getUniqueKey(string $name): string
    {
        return str_replace('_', '-', strtolower($name));
    }
}<|MERGE_RESOLUTION|>--- conflicted
+++ resolved
@@ -119,17 +119,12 @@
         $allowOverrides = [];
 
         foreach ($this->headers as $header) {
-<<<<<<< HEAD
-            [$name, $content] = explode(':', $header, 2);
-=======
             if (preg_match('/^HTTP\/[^ ]+ (\d{3})( (.+))?$/i', $header, $matches)) {
-                $text = isset($matches[3]) ? $matches[3] : '';
-                $response->setStatusCode($matches[1], $text);
+                $response->setStatusCode((int) $matches[1], $matches[3] ?? '');
                 continue;
             }
 
-            list($name, $content) = explode(':', $header, 2);
->>>>>>> ecb7134d
+            [$name, $content] = explode(':', $header, 2);
 
             $uniqueKey = $this->getUniqueKey($name);
 
