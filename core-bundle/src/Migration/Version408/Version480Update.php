<?php

declare(strict_types=1);

/*
 * This file is part of Contao.
 *
 * (c) Leo Feyer
 *
 * @license LGPL-3.0-or-later
 */

namespace Contao\CoreBundle\Migration\Version408;

use Contao\CoreBundle\Framework\ContaoFramework;
use Contao\CoreBundle\Migration\AbstractMigration;
use Contao\CoreBundle\Migration\MigrationResult;
use Contao\File;
use Contao\StringUtil;
use Doctrine\DBAL\Connection;
use Symfony\Component\Filesystem\Filesystem;
use Webmozart\PathUtil\Path;

/**
 * @internal
 */
class Version480Update extends AbstractMigration
{
    /**
     * @var Connection
     */
    private $connection;

    /**
     * @var Filesystem
     */
    private $filesystem;

    /**
     * @var ContaoFramework
     */
    private $framework;

    /**
     * @var string
     */
    private $projectDir;

    public function __construct(Connection $connection, Filesystem $filesystem, ContaoFramework $framework, string $projectDir)
    {
        $this->connection = $connection;
        $this->filesystem = $filesystem;
        $this->framework = $framework;
        $this->projectDir = $projectDir;
    }

    public function getName(): string
    {
        return 'Contao 4.8.0 Update';
    }

    public function shouldRun(): bool
    {
        $schemaManager = $this->connection->getSchemaManager();

        if (!$schemaManager->tablesExist(['tl_layout'])) {
            return false;
        }

        $columns = $schemaManager->listTableColumns('tl_layout');

        return isset($columns['picturefill']);
    }

    public function run(): MigrationResult
    {
<<<<<<< HEAD
        $this->connection->executeStatement('
=======
        $this->framework->initialize();

        $this->connection->query('
>>>>>>> 69e7aa67
            ALTER TABLE
                tl_layout
            DROP
                picturefill
        ');

        $rows = $this->connection->fetchAllAssociative('
            SELECT
                id, jquery, scripts
            FROM
                tl_layout
        ');

        // Remove the "j_mediaelement" and "js_mediaelement" templates
        foreach ($rows as $row) {
            if ($row['jquery']) {
                $jquery = StringUtil::deserialize($row['jquery']);

                if (\is_array($jquery) && false !== ($i = array_search('j_mediaelement', $jquery, true))) {
                    unset($jquery[$i]);

                    $stmt = $this->connection->prepare('
                        UPDATE
                            tl_layout
                        SET
                            jquery = :jquery
                        WHERE
                            id = :id
                    ');

                    $stmt->execute([':jquery' => serialize(array_values($jquery)), ':id' => $row['id']]);
                }
            }

            if ($row['scripts']) {
                $scripts = StringUtil::deserialize($row['scripts']);

                if (\is_array($scripts) && false !== ($i = array_search('js_mediaelement', $scripts, true))) {
                    unset($scripts[$i]);

                    $stmt = $this->connection->prepare('
                        UPDATE
                            tl_layout
                        SET
                            scripts = :scripts
                        WHERE
                            id = :id
                    ');

                    $stmt->execute([':scripts' => serialize(array_values($scripts)), ':id' => $row['id']]);
                }
            }
        }

        $this->connection->executeStatement("
            ALTER TABLE
                tl_image_size
            ADD
                skipIfDimensionsMatch char(1) NOT NULL default ''
        ");

        // Enable the "skipIfDimensionsMatch" option for existing image sizes (backwards compatibility)
        $this->connection->executeStatement("
            UPDATE
                tl_image_size
            SET
                skipIfDimensionsMatch = '1'
        ");

        $this->connection->executeStatement('
            ALTER TABLE
                tl_files
            CHANGE
                importantPartX importantPartX DOUBLE PRECISION DEFAULT 0 NOT NULL,
            CHANGE
                importantPartY importantPartY DOUBLE PRECISION DEFAULT 0 NOT NULL,
            CHANGE
                importantPartWidth importantPartWidth DOUBLE PRECISION DEFAULT 0 NOT NULL,
            CHANGE
                importantPartHeight importantPartHeight DOUBLE PRECISION DEFAULT 0 NOT NULL
        ');

        $files = $this->connection->fetchAllAssociative('
            SELECT
                id, path, importantPartX, importantPartY, importantPartWidth, importantPartHeight
            FROM
                tl_files
            WHERE
                importantPartWidth > 0 OR importantPartHeight > 0
        ');

        // Convert the important part to relative values as fractions
        foreach ($files as $file) {
            $path = Path::join($this->projectDir, $file['path']);

            if (!$this->filesystem->exists($path) || is_dir($path)) {
                continue;
            }

            $imageSize = (new File($file['path']))->imageViewSize;

            if (empty($imageSize[0]) || empty($imageSize[1])) {
                continue;
            }

            $stmt = $this->connection->prepare('
                UPDATE
                    tl_files
                SET
                    importantPartX = :x,
                    importantPartY = :y,
                    importantPartWidth = :width,
                    importantPartHeight = :height
                WHERE
                    id = :id
            ');

            $stmt->execute([
                ':id' => $file['id'],
                ':x' => $file['importantPartX'] / $imageSize[0],
                ':y' => $file['importantPartY'] / $imageSize[1],
                ':width' => $file['importantPartWidth'] / $imageSize[0],
                ':height' => $file['importantPartHeight'] / $imageSize[1],
            ]);
        }

        $this->connection->executeStatement('
            ALTER TABLE
                tl_module
            ADD
                minKeywordLength smallint(5) unsigned NOT NULL default 4 AFTER contextLength
        ');

        // Disable the minimum keyword length for existing modules (backwards compatibility)
        $this->connection->executeStatement("
            UPDATE
                tl_module
            SET
                minKeywordLength = 0
            WHERE
                type = 'search'
        ");

        $this->connection->executeStatement("
            ALTER TABLE
                tl_module
            CHANGE
                contextLength contextLength varchar(64) NOT NULL default ''
        ");

        $rows = $this->connection->fetchAllAssociative("
            SELECT
                id, contextLength, totalLength
            FROM
                tl_module
            WHERE
                type = 'search'
        ");

        // Consolidate the search context fields
        foreach ($rows as $row) {
            $stmt = $this->connection->prepare('
                UPDATE
                    tl_module
                SET
                    contextLength = :context
                WHERE
                    id = :id
            ');

            $stmt->execute([
                ':id' => $row['id'],
                ':context' => serialize([$row['contextLength'], $row['totalLength']]),
            ]);
        }

        $this->connection->executeStatement("
            ALTER TABLE
                tl_layout
            ADD
                defaultImageDensities varchar(255) NOT NULL default ''
        ");

        // Move the default image densities to the page layout
        $this->connection->executeStatement('
            UPDATE
                tl_layout l
            SET
                defaultImageDensities = (SELECT defaultImageDensities FROM tl_theme t WHERE t.id = l.pid)
        ');

        // Since rememberme is broken in Contao 4.7 and there are no valid
        // cookies out there, we can simply drop the old table here and let the
        // install tool create the new one
        if ($this->connection->getSchemaManager()->tablesExist(['tl_remember_me'])) {
            $this->connection->executeStatement('DROP TABLE tl_remember_me');
        }

        return $this->createResult(true);
    }
}<|MERGE_RESOLUTION|>--- conflicted
+++ resolved
@@ -74,13 +74,9 @@
 
     public function run(): MigrationResult
     {
-<<<<<<< HEAD
-        $this->connection->executeStatement('
-=======
         $this->framework->initialize();
 
-        $this->connection->query('
->>>>>>> 69e7aa67
+        $this->connection->executeStatement('
             ALTER TABLE
                 tl_layout
             DROP
