<?php

declare(strict_types=1);

/*
 * This file is part of Contao.
 *
 * (c) Leo Feyer
 *
 * @license LGPL-3.0-or-later
 */

namespace Contao\CoreBundle\Cache;

use Contao\CoreBundle\Config\Dumper\CombinedFileDumper;
use Contao\CoreBundle\Config\Loader\PhpFileLoader;
use Contao\CoreBundle\Config\Loader\XliffFileLoader;
use Contao\CoreBundle\Config\ResourceFinderInterface;
use Contao\CoreBundle\Framework\ContaoFramework;
use Contao\DcaExtractor;
use Doctrine\DBAL\Connection;
use Symfony\Component\Config\FileLocator;
use Symfony\Component\Config\Loader\DelegatingLoader;
use Symfony\Component\Config\Loader\LoaderResolver;
use Symfony\Component\Filesystem\Filesystem;
use Symfony\Component\Finder\Finder;
use Symfony\Component\Finder\SplFileInfo;
use Symfony\Component\HttpKernel\CacheWarmer\CacheWarmerInterface;
use Webmozart\PathUtil\Path;

class ContaoCacheWarmer implements CacheWarmerInterface
{
    /**
     * @var Filesystem
     */
    private $filesystem;

    /**
     * @var ResourceFinderInterface
     */
    private $finder;

    /**
     * @var FileLocator
     */
    private $locator;

    /**
     * @var string
     */
    private $projectDir;

    /**
     * @var Connection
     */
    private $connection;

    /**
     * @var ContaoFramework
     */
    private $framework;

    /**
     * @var array
     */
    private $locales;

    /**
     * @internal Do not inherit from this class; decorate the "contao.cache.warm_internal" service instead
     */
    public function __construct(Filesystem $filesystem, ResourceFinderInterface $finder, FileLocator $locator, string $projectDir, Connection $connection, ContaoFramework $framework, array $locales)
    {
        $this->filesystem = $filesystem;
        $this->finder = $finder;
        $this->locator = $locator;
        $this->projectDir = $projectDir;
        $this->connection = $connection;
        $this->framework = $framework;
        $this->locales = $locales;
    }

    public function warmUp($cacheDir): void
    {
        if (!$this->isCompleteInstallation()) {
            return;
        }

        $this->framework->initialize();

        $this->generateConfigCache($cacheDir);
        $this->generateDcaCache($cacheDir);
        $this->generateLanguageCache($cacheDir);
        $this->generateDcaExtracts($cacheDir);
        $this->generateTemplateMapper($cacheDir);
    }

    public function isOptional(): bool
    {
        return true;
    }

    private function generateConfigCache(string $cacheDir): void
    {
        $dumper = new CombinedFileDumper($this->filesystem, new PhpFileLoader(), Path::join($cacheDir, 'contao'));

        foreach (['autoload.php', 'config.php'] as $file) {
            $files = $this->findConfigFiles($file);

            if (!empty($files)) {
                $dumper->dump($files, Path::join('config', $file), ['type' => 'namespaced']);
            }
        }
    }

    private function generateDcaCache(string $cacheDir): void
    {
        $dumper = new CombinedFileDumper($this->filesystem, new PhpFileLoader(), Path::join($cacheDir, 'contao'));
        $processed = [];
        $files = $this->findDcaFiles();

        foreach ($files as $file) {
            $baseName = $file->getBasename();

            if (\in_array($baseName, $processed, true)) {
                continue;
            }

            $processed[] = $baseName;
            $path = Path::join('dca', $baseName);

            $dumper->dump(
                $this->locator->locate($path, null, false),
                $path,
                ['type' => 'namespaced']
            );
        }
    }

    private function generateLanguageCache(string $cacheDir): void
    {
        $dumper = new CombinedFileDumper(
            $this->filesystem,
<<<<<<< HEAD
            new DelegatingLoader(new LoaderResolver([new PhpFileLoader(), new XliffFileLoader($this->rootDir)])),
            Path::join($cacheDir, 'contao')
=======
            new DelegatingLoader(new LoaderResolver([new PhpFileLoader(), new XliffFileLoader($this->projectDir)])),
            $cacheDir.'/contao'
>>>>>>> 12a36967
        );

        $dumper->setHeader("<?php\n");

        foreach ($this->locales as $language) {
            $processed = [];
            $files = $this->findLanguageFiles($language);

            foreach ($files as $file) {
                $name = substr($file->getBasename(), 0, -4);

                if (\in_array($name, $processed, true)) {
                    continue;
                }

                $processed[] = $name;

                $subfiles = $this->finder
                    ->findIn(Path::join('languages', $language))
                    ->files()
                    ->name("/^$name\\.(php|xlf)$/")
                ;

                try {
                    $dumper->dump(
                        iterator_to_array($subfiles),
                        Path::join('languages', $language, "$name.php"),
                        ['type' => $language]
                    );
                } catch (\OutOfBoundsException $e) {
                    continue;
                }
            }
        }
    }

    private function generateDcaExtracts(string $cacheDir): void
    {
        $processed = [];
        $files = $this->findDcaFiles();

        foreach ($files as $file) {
            if (\in_array($file->getBasename(), $processed, true)) {
                continue;
            }

            $processed[] = $file->getBasename();

            $table = $file->getBasename('.php');
            $extract = DcaExtractor::getInstance($table);

            if (!$extract->isDbTable()) {
                continue;
            }

            $this->filesystem->dumpFile(
                Path::join($cacheDir, 'contao/sql', "$table.php"),
                sprintf(
                    "<?php\n\n%s\n\n%s\n\n%s\n\n%s\n\n%s\n\n%s\n\n\$this->blnIsDbTable = true;\n",
                    sprintf('$this->arrMeta = %s;', var_export($extract->getMeta(), true)),
                    sprintf('$this->arrFields = %s;', var_export($extract->getFields(), true)),
                    sprintf('$this->arrOrderFields = %s;', var_export($extract->getOrderFields(), true)),
                    sprintf('$this->arrUniqueFields = %s;', var_export($extract->getUniqueFields(), true)),
                    sprintf('$this->arrKeys = %s;', var_export($extract->getKeys(), true)),
                    sprintf('$this->arrRelations = %s;', var_export($extract->getRelations(), true))
                )
            );
        }
    }

    private function generateTemplateMapper(string $cacheDir): void
    {
        $files = $this->findTemplateFiles();

        if (empty($files)) {
            return;
        }

        $mapper = [];

        foreach ($files as $file) {
<<<<<<< HEAD
            $mapper[$file->getBasename('.html5')] = Path::makeRelative($file->getPath(), $this->rootDir);
=======
            $mapper[$file->getBasename('.html5')] = rtrim(
                $this->filesystem->makePathRelative($file->getPath(), $this->projectDir),
                '/'
            );
>>>>>>> 12a36967
        }

        $this->filesystem->dumpFile(
            Path::join($cacheDir, 'contao/config/templates.php'),
            sprintf("<?php\n\nreturn %s;\n", var_export($mapper, true))
        );
    }

    private function isCompleteInstallation(): bool
    {
        try {
            $this->connection->query('SELECT COUNT(*) FROM tl_page');
        } catch (\Exception $e) {
            return false;
        }

        return true;
    }

    /**
     * @return array<string>|string
     */
    private function findConfigFiles(string $name)
    {
        try {
            return $this->locator->locate(Path::join('config', $name), null, false);
        } catch (\InvalidArgumentException $e) {
            return [];
        }
    }

    /**
     * @return Finder|array<SplFileInfo>
     */
    private function findDcaFiles()
    {
        try {
            return $this->finder->findIn('dca')->files()->name('*.php');
        } catch (\InvalidArgumentException $e) {
            return [];
        }
    }

    /**
     * @return Finder|array<SplFileInfo>
     */
    private function findLanguageFiles(string $language)
    {
        try {
            return $this->finder
                ->findIn(Path::join('languages', $language))
                ->files()
                ->name('/\.(php|xlf)$/')
            ;
        } catch (\InvalidArgumentException $e) {
            return [];
        }
    }

    /**
     * @return Finder|array<SplFileInfo>
     */
    private function findTemplateFiles()
    {
        try {
            return $this->finder->findIn('templates')->name('*.html5');
        } catch (\InvalidArgumentException $e) {
            return [];
        }
    }
}<|MERGE_RESOLUTION|>--- conflicted
+++ resolved
@@ -140,13 +140,8 @@
     {
         $dumper = new CombinedFileDumper(
             $this->filesystem,
-<<<<<<< HEAD
-            new DelegatingLoader(new LoaderResolver([new PhpFileLoader(), new XliffFileLoader($this->rootDir)])),
+            new DelegatingLoader(new LoaderResolver([new PhpFileLoader(), new XliffFileLoader($this->projectDir)])),
             Path::join($cacheDir, 'contao')
-=======
-            new DelegatingLoader(new LoaderResolver([new PhpFileLoader(), new XliffFileLoader($this->projectDir)])),
-            $cacheDir.'/contao'
->>>>>>> 12a36967
         );
 
         $dumper->setHeader("<?php\n");
@@ -228,14 +223,7 @@
         $mapper = [];
 
         foreach ($files as $file) {
-<<<<<<< HEAD
-            $mapper[$file->getBasename('.html5')] = Path::makeRelative($file->getPath(), $this->rootDir);
-=======
-            $mapper[$file->getBasename('.html5')] = rtrim(
-                $this->filesystem->makePathRelative($file->getPath(), $this->projectDir),
-                '/'
-            );
->>>>>>> 12a36967
+            $mapper[$file->getBasename('.html5')] = Path::makeRelative($file->getPath(), $this->projectDir);
         }
 
         $this->filesystem->dumpFile(
