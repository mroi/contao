<?php

declare(strict_types=1);

/*
 * This file is part of Contao.
 *
 * (c) Leo Feyer
 *
 * @license LGPL-3.0-or-later
 */

namespace Contao\CoreBundle\Controller;

use Contao\CoreBundle\Response\InitializeControllerResponse;
use Symfony\Bundle\FrameworkBundle\Controller\AbstractController;
use Symfony\Component\HttpFoundation\Request;
<<<<<<< HEAD
use Symfony\Component\HttpKernel\Event\ExceptionEvent;
=======
use Symfony\Component\HttpFoundation\Response;
use Symfony\Component\HttpKernel\Event\FilterResponseEvent;
>>>>>>> ecb7134d
use Symfony\Component\HttpKernel\Event\FinishRequestEvent;
use Symfony\Component\HttpKernel\Event\ResponseEvent;
use Symfony\Component\HttpKernel\Exception\HttpExceptionInterface;
use Symfony\Component\HttpKernel\HttpKernel;
use Symfony\Component\HttpKernel\HttpKernelInterface;
use Symfony\Component\HttpKernel\KernelEvents;
use Symfony\Component\HttpKernel\KernelInterface;
use Symfony\Component\HttpKernel\TerminableInterface;
use Symfony\Component\Routing\Annotation\Route;

/**
 * Custom controller to support legacy entry points.
 *
 * @internal
 *
 * @deprecated Deprecated in Contao 4.0, to be removed in Contao 5.0
 */
class InitializeController extends AbstractController
{
    /**
     * Initializes the Contao framework.
     *
     * @throws \RuntimeException
     *
     * @Route("/_contao/initialize", name="contao_initialize")
     */
    public function indexAction(): InitializeControllerResponse
    {
        @trigger_error('Custom entry points are deprecated and will no longer work in Contao 5.0.', E_USER_DEPRECATED);

        $masterRequest = $this->get('request_stack')->getMasterRequest();

        if (null === $masterRequest) {
            throw new \RuntimeException('The request stack did not contain a master request.');
        }

        $realRequest = Request::createFromGlobals();
        $realRequest->setLocale($masterRequest->getLocale());

        if ($session = $masterRequest->getSession()) {
            $realRequest->setSession($session);
        }

        // Necessary to generate the correct base path
        foreach (['REQUEST_URI', 'SCRIPT_NAME', 'SCRIPT_FILENAME', 'PHP_SELF'] as $name) {
            $realRequest->server->set(
                $name,
                str_replace(TL_SCRIPT, 'index.php', $realRequest->server->get($name))
            );
        }

        $realRequest->attributes->replace($masterRequest->attributes->all());

        // Empty the request stack to make our real request the master
        do {
            $pop = $this->get('request_stack')->pop();
        } while ($pop);

        // Initialize the framework with the real request
        $this->get('request_stack')->push($realRequest);
        $this->get('contao.framework')->initialize();

        // Add the master request again. When Kernel::handle() is finished,
        // it will pop the current request, resulting in the real request being active.
        $this->get('request_stack')->push($masterRequest);

        set_exception_handler(
            function ($e) use ($realRequest): void {
                // Do not catch PHP7 Throwables
                if (!$e instanceof \Exception) {
                    throw $e;
                }

                $this->handleException($e, $realRequest, HttpKernelInterface::MASTER_REQUEST);
            }
        );

        // Collect all output into final response
        $response = new Response();
        ob_start(
            function ($buffer) use ($response) {
                $response->setContent($response->getContent().$buffer);

                return '';
            },
            0,
            PHP_OUTPUT_HANDLER_REMOVABLE | PHP_OUTPUT_HANDLER_CLEANABLE
        );

        // register_shutdown_function() somehow can't handle $this
        $self = $this;
        register_shutdown_function(
            function () use ($self, $realRequest, $response) {
                @ob_end_clean();
                $self->handleResponse($realRequest, $response, KernelInterface::MASTER_REQUEST);
            }
        );

        return new InitializeControllerResponse('', 204);
    }

    /**
     * Handles an exception by trying to convert it to a Response object.
     *
     * @param int $type HttpKernelInterface::MASTER_REQUEST or HttpKernelInterface::SUB_REQUEST
     *
     * @see HttpKernel::handleException()
     */
    private function handleException(\Throwable $e, Request $request, $type): void
    {
        $event = new ExceptionEvent($this->get('http_kernel'), $request, $type, $e);
        $this->get('event_dispatcher')->dispatch($event, KernelEvents::EXCEPTION);

        // A listener might have replaced the exception
        $e = $event->getThrowable();

        if (!$response = $event->getResponse()) {
            throw $e;
        }

        // The developer asked for a specific status code
        if (
            !$event->isAllowingCustomResponseCode()
            && !$response->isClientError()
            && !$response->isServerError()
            && !$response->isRedirect()
        ) {
            // Ensure that we actually have an error response
            if ($e instanceof HttpExceptionInterface) {
                // Keep the HTTP status code and headers
                $response->setStatusCode($e->getStatusCode());
                $response->headers->add($e->getHeaders());
            } else {
                $response->setStatusCode(500);
            }
        }

        try {
            $event = new ResponseEvent($this->get('http_kernel'), $request, $type, $response);
            $this->get('event_dispatcher')->dispatch($event, KernelEvents::RESPONSE);
            $response = $event->getResponse();

            $this->get('event_dispatcher')->dispatch(
                new FinishRequestEvent($this->get('http_kernel'), $request, $type),
                KernelEvents::FINISH_REQUEST
            );

            $this->get('request_stack')->pop();
        } catch (\Exception $e) {
            // ignore and continue with original response
        }

        $response->send();

<<<<<<< HEAD
        /** @var KernelInterface&TerminableInterface $kernel */
        $kernel = $this->get('kernel');
        $kernel->terminate($request, $response);
=======
        $kernel = $this->get('kernel');

        if ($kernel instanceof TerminableInterface) {
            $kernel->terminate($request, $response);
        }
>>>>>>> ecb7134d

        exit;
    }

    /**
     * Execute kernel.response and kernel.finish_request events.
     *
     * @param int $type
     */
    private function handleResponse(Request $request, Response $response, $type)
    {
        $event = new FilterResponseEvent($this->get('http_kernel'), $request, $type, $response);

        try {
            $this->get('event_dispatcher')->dispatch(KernelEvents::RESPONSE, $event);
        } catch (\Throwable $e) {
            // Ignore any errors from events
        }

        $this->get('event_dispatcher')->dispatch(
            KernelEvents::FINISH_REQUEST,
            new FinishRequestEvent($this->get('http_kernel'), $request, $type)
        );
        $this->get('request_stack')->pop();

        $response = $event->getResponse();
        $response->send();

        $kernel = $this->get('kernel');

        if ($kernel instanceof TerminableInterface) {
            $kernel->terminate($request, $response);
        }
    }
}<|MERGE_RESOLUTION|>--- conflicted
+++ resolved
@@ -15,12 +15,8 @@
 use Contao\CoreBundle\Response\InitializeControllerResponse;
 use Symfony\Bundle\FrameworkBundle\Controller\AbstractController;
 use Symfony\Component\HttpFoundation\Request;
-<<<<<<< HEAD
+use Symfony\Component\HttpFoundation\Response;
 use Symfony\Component\HttpKernel\Event\ExceptionEvent;
-=======
-use Symfony\Component\HttpFoundation\Response;
-use Symfony\Component\HttpKernel\Event\FilterResponseEvent;
->>>>>>> ecb7134d
 use Symfony\Component\HttpKernel\Event\FinishRequestEvent;
 use Symfony\Component\HttpKernel\Event\ResponseEvent;
 use Symfony\Component\HttpKernel\Exception\HttpExceptionInterface;
@@ -100,8 +96,9 @@
 
         // Collect all output into final response
         $response = new Response();
+
         ob_start(
-            function ($buffer) use ($response) {
+            static function ($buffer) use ($response) {
                 $response->setContent($response->getContent().$buffer);
 
                 return '';
@@ -112,8 +109,9 @@
 
         // register_shutdown_function() somehow can't handle $this
         $self = $this;
+
         register_shutdown_function(
-            function () use ($self, $realRequest, $response) {
+            static function () use ($self, $realRequest, $response): void {
                 @ob_end_clean();
                 $self->handleResponse($realRequest, $response, KernelInterface::MASTER_REQUEST);
             }
@@ -175,17 +173,11 @@
 
         $response->send();
 
-<<<<<<< HEAD
-        /** @var KernelInterface&TerminableInterface $kernel */
-        $kernel = $this->get('kernel');
-        $kernel->terminate($request, $response);
-=======
         $kernel = $this->get('kernel');
 
         if ($kernel instanceof TerminableInterface) {
             $kernel->terminate($request, $response);
         }
->>>>>>> ecb7134d
 
         exit;
     }
@@ -195,20 +187,21 @@
      *
      * @param int $type
      */
-    private function handleResponse(Request $request, Response $response, $type)
+    private function handleResponse(Request $request, Response $response, $type): void
     {
-        $event = new FilterResponseEvent($this->get('http_kernel'), $request, $type, $response);
+        $event = new ResponseEvent($this->get('http_kernel'), $request, $type, $response);
 
         try {
-            $this->get('event_dispatcher')->dispatch(KernelEvents::RESPONSE, $event);
+            $this->get('event_dispatcher')->dispatch($event, KernelEvents::RESPONSE);
         } catch (\Throwable $e) {
             // Ignore any errors from events
         }
 
         $this->get('event_dispatcher')->dispatch(
-            KernelEvents::FINISH_REQUEST,
-            new FinishRequestEvent($this->get('http_kernel'), $request, $type)
-        );
+            new FinishRequestEvent($this->get('http_kernel'), $request, $type),
+            KernelEvents::FINISH_REQUEST
+        );
+
         $this->get('request_stack')->pop();
 
         $response = $event->getResponse();
