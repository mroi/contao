--- conflicted
+++ resolved
@@ -79,18 +79,14 @@
             throw new \RuntimeException('The php executable could not be found.');
         }
 
-<<<<<<< HEAD
-        $process = new Process(sprintf('%s bin/console --ansi %s', $phpPath, $cmd));
-=======
         $process = new Process(
             sprintf(
-                '%s app/console%s %s',
+                '%s bin/console%s %s',
                 $phpPath,
                 $event->getIO()->isDecorated() ? ' --ansi' : '',
                 $cmd
             )
         );
->>>>>>> 28921839
 
         $process->run(
             function ($type, $buffer) use ($event) {
