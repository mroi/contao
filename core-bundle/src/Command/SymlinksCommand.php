--- conflicted
+++ resolved
@@ -229,32 +229,8 @@
      */
     private function filterNestedPaths(Finder $finder, $prepend)
     {
-<<<<<<< HEAD
-        return function (SplFileInfo $file) {
-            static $paths;
-
-            $dir = str_replace(strtr($this->rootDir, '\\', '/') . '/', '', strtr($file->getPath(), '\\', '/'));
-            $paths[] = $dir;
-            $chunks = explode('/', $dir);
-            $test = $chunks[0];
-
-            for ($i = 1, $c = count($chunks); $i < $c; ++$i) {
-                if (in_array($test, $paths)) {
-                    $this->rows[] = [
-                        sprintf(
-                            '<fg=yellow;options=bold>%s</>',
-                            '\\' === DIRECTORY_SEPARATOR ? 'WARNING' : '!'
-                        ),
-                        'web/' . strtr($dir, '\\', '/'),
-                        '<comment>Skipped because ' . $test . ' has been symlinked already.</comment>',
-                    ];
-
-                    return false;
-                }
-=======
         $parents = [];
         $files = iterator_to_array($finder);
->>>>>>> 676a3ef1
 
         /** @var SplFileInfo $file */
         foreach ($files as $key => $file) {
@@ -266,13 +242,14 @@
             $parent = implode('/', $chunks);
 
             if (in_array($parent, $parents)) {
-                $this->output->writeln(
+                $this->rows[] = [
                     sprintf(
-                        'Skipped <error>%s</error> because <error>%s</error> will be symlinked already.',
-                        $path,
-                        $parent
-                    )
-                );
+                        '<fg=yellow;options=bold>%s</>',
+                        '\\' === DIRECTORY_SEPARATOR ? 'WARNING' : '!'
+                    ),
+                    'web/' . strtr($path, '\\', '/'),
+                    '<comment>Skipped because ' . $parent . ' has been symlinked already.</comment>',
+                ];
 
                 unset($files[$key]);
             }
