--- conflicted
+++ resolved
@@ -109,19 +109,11 @@
         ];
 
         foreach ($emptyDirs as $path) {
-<<<<<<< HEAD
-            $this->addEmptyDir(Path::join($this->rootDir, sprintf($path, $this->webDir)));
+            $this->addEmptyDir(Path::join($this->projectDir, sprintf($path, $this->webDir)));
         }
 
         $this->addEmptyDir($this->imageDir);
-        $this->addEmptyDir(Path::join($this->rootDir, $this->uploadPath));
-=======
-            $this->addEmptyDir($this->projectDir.'/'.sprintf($path, $this->webDir));
-        }
-
-        $this->addEmptyDir($this->imageDir);
-        $this->addEmptyDir($this->projectDir.'/'.$this->uploadPath);
->>>>>>> 12a36967
+        $this->addEmptyDir(Path::join($this->projectDir, $this->uploadPath));
     }
 
     private function addEmptyDir(string $path): void
@@ -132,10 +124,6 @@
 
         $this->fs->mkdir($path);
 
-<<<<<<< HEAD
-        $this->rows[] = Path::makeRelative($path, $this->rootDir);
-=======
-        $this->rows[] = str_replace($this->projectDir.'/', '', $path);
->>>>>>> 12a36967
+        $this->rows[] = Path::makeRelative($path, $this->projectDir);
     }
 }