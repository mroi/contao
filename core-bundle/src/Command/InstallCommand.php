<?php

declare(strict_types=1);

/*
 * This file is part of Contao.
 *
 * (c) Leo Feyer
 *
 * @license LGPL-3.0-or-later
 */

namespace Contao\CoreBundle\Command;

use Symfony\Component\Console\Input\InputArgument;
use Symfony\Component\Console\Input\InputInterface;
use Symfony\Component\Console\Output\OutputInterface;
use Symfony\Component\Console\Style\SymfonyStyle;
use Symfony\Component\Filesystem\Filesystem;

/**
 * Installs the required Contao directories.
 */
class InstallCommand extends AbstractLockedCommand
{
    /**
     * @var Filesystem
     */
    private $fs;

    /**
     * @var SymfonyStyle
     */
    private $io;

    /**
     * @var array
     */
    private $rows = [];

    /**
     * @var string
     */
    private $rootDir;

    /**
     * @var string
     */
    private $uploadPath;

    /**
     * @var string
     */
    private $imageDir;

    /**
     * @var string
     */
    private $webDir;

    /**
<<<<<<< HEAD
=======
     * @var array
     */
    private $emptyDirs = [
        'system',
        'system/config',
        'templates',
        '%s/system',
    ];

    /**
     * @var array
     */
    private $ignoredDirs = [
        'assets/css',
        'assets/js',
        'system/cache',
        'system/modules',
        'system/themes',
        'system/tmp',
        '%s/share',
    ];

    /**
     * Constructor.
     *
     * @param string $rootDir
     * @param string $uploadPath
     * @param string $imageDir
     */
    public function __construct($rootDir, $uploadPath, $imageDir)
    {
        $this->rootDir = $rootDir;
        $this->uploadPath = $uploadPath;
        $this->imageDir = $imageDir;

        parent::__construct();
    }

    /**
>>>>>>> d7865626
     * {@inheritdoc}
     */
    protected function configure(): void
    {
        $this
            ->setName('contao:install')
            ->setDefinition([
                new InputArgument('target', InputArgument::OPTIONAL, 'The target directory', 'web'),
            ])
            ->setDescription('Installs the required Contao directories')
        ;
    }

    /**
     * {@inheritdoc}
     */
    protected function executeLocked(InputInterface $input, OutputInterface $output): int
    {
        $this->fs = new Filesystem();
        $this->io = new SymfonyStyle($input, $output);
        $this->webDir = rtrim($input->getArgument('target'), '/');

        $this->addEmptyDirs();
        $this->addIgnoredDirs();

        if (!empty($this->rows)) {
            $this->io->newLine();
            $this->io->listing($this->rows);
        }

        return 0;
    }

    private function addEmptyDirs(): void
    {
        static $emptyDirs = [
            'system',
            'system/config',
            'templates',
            '%s/system',
        ];

        foreach ($emptyDirs as $path) {
            $this->addEmptyDir($this->rootDir.'/'.sprintf($path, $this->webDir));
        }

        $this->addEmptyDir($this->rootDir.'/'.$this->uploadPath);
    }

    private function addEmptyDir(string $path): void
    {
        if ($this->fs->exists($path)) {
            return;
        }

        $this->fs->mkdir($path);

        $this->rows[] = str_replace($this->rootDir.'/', '', $path);
    }

    private function addIgnoredDirs(): void
    {
        static $ignoredDirs = [
            'assets/css',
            'assets/js',
            'system/cache',
            'system/modules',
            'system/themes',
            'system/tmp',
            '%s/share',
        ];

        foreach ($ignoredDirs as $path) {
            $this->addIgnoredDir($this->rootDir.'/'.sprintf($path, $this->webDir));
        }

        $this->addIgnoredDir($this->imageDir);
    }

    private function addIgnoredDir(string $path): void
    {
        $this->addEmptyDir($path);

        if ($this->fs->exists($path.'/.gitignore')) {
            return;
        }

        $this->fs->dumpFile(
            $path.'/.gitignore',
            "# Create the folder and ignore its content\n*\n!.gitignore\n"
        );
    }
}<|MERGE_RESOLUTION|>--- conflicted
+++ resolved
@@ -58,39 +58,7 @@
      */
     private $webDir;
 
-    /**
-<<<<<<< HEAD
-=======
-     * @var array
-     */
-    private $emptyDirs = [
-        'system',
-        'system/config',
-        'templates',
-        '%s/system',
-    ];
-
-    /**
-     * @var array
-     */
-    private $ignoredDirs = [
-        'assets/css',
-        'assets/js',
-        'system/cache',
-        'system/modules',
-        'system/themes',
-        'system/tmp',
-        '%s/share',
-    ];
-
-    /**
-     * Constructor.
-     *
-     * @param string $rootDir
-     * @param string $uploadPath
-     * @param string $imageDir
-     */
-    public function __construct($rootDir, $uploadPath, $imageDir)
+    public function __construct(string $rootDir, string $uploadPath, string $imageDir)
     {
         $this->rootDir = $rootDir;
         $this->uploadPath = $uploadPath;
@@ -100,7 +68,6 @@
     }
 
     /**
->>>>>>> d7865626
      * {@inheritdoc}
      */
     protected function configure(): void
