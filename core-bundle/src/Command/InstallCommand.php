--- conflicted
+++ resolved
@@ -160,12 +160,7 @@
             <<<'EOF'
 <?php
 
-<<<<<<< HEAD
-=======
-// Deprecated since Contao 4.0, to be removed in Contao 5.0.
-
 use Contao\\CoreBundle\\InitializeControllerResponse;
->>>>>>> b778111d
 use Symfony\\Component\\HttpFoundation\\Request;
 
 if (!defined('TL_SCRIPT')) {
