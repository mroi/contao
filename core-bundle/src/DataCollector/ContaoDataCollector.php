--- conflicted
+++ resolved
@@ -10,11 +10,7 @@
 
 namespace Contao\CoreBundle\DataCollector;
 
-<<<<<<< HEAD
-use Contao\CoreBundle\ContaoCoreBundle;
 use Contao\CoreBundle\Framework\ScopeAwareTrait;
-=======
->>>>>>> 4f2448a5
 use Contao\LayoutModel;
 use Contao\Model\Registry;
 use Contao\PageModel;
@@ -235,19 +231,10 @@
      */
     private function getLayoutName()
     {
-<<<<<<< HEAD
-        if ($this->isBackendScope()) {
-            return ContaoCoreBundle::SCOPE_BACKEND;
-        }
-
-        if ($this->isFrontendScope()) {
-            return ContaoCoreBundle::SCOPE_FRONTEND;
-=======
         $layout = $this->getLayout();
 
         if (null === $layout) {
             return '';
->>>>>>> 4f2448a5
         }
 
         return sprintf('%s (ID %s)', $layout->name, $layout->id);
@@ -255,13 +242,9 @@
 
     private function getTemplateName()
     {
-<<<<<<< HEAD
-        if (!$this->isFrontendScope()) {
-=======
         $layout = $this->getLayout();
 
         if (null === $layout) {
->>>>>>> 4f2448a5
             return '';
         }
 
