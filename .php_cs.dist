<?php

$header = <<<EOF
This file is part of Contao.

(c) Leo Feyer

@license LGPL-3.0-or-later
EOF;

$finder = PhpCsFixer\Finder::create()
    ->exclude('Resources')
    ->exclude('Fixtures')
    ->in([
        __DIR__.'/calendar-bundle/src',
        __DIR__.'/calendar-bundle/tests',
        __DIR__.'/comments-bundle/src',
        __DIR__.'/core-bundle/src',
        __DIR__.'/core-bundle/tests',
        __DIR__.'/faq-bundle/src',
        __DIR__.'/faq-bundle/tests',
        __DIR__.'/installation-bundle/src',
        __DIR__.'/installation-bundle/tests',
        __DIR__.'/listing-bundle/src',
        __DIR__.'/manager-bundle/src',
        __DIR__.'/manager-bundle/tests',
        __DIR__.'/news-bundle/src',
        __DIR__.'/news-bundle/tests',
        __DIR__.'/newsletter-bundle/src',
    ])
;

return PhpCsFixer\Config::create()
    ->setRules([
        '@Symfony' => true,
        '@Symfony:risky' => true,
        '@PHP71Migration' => true,
        '@PHP71Migration:risky' => true,
        '@PHPUnit60Migration:risky' => true,
        'align_multiline_comment' => true,
        'array_indentation' => true,
        'array_syntax' => ['syntax' => 'short'],
        'combine_consecutive_issets' => true,
        'combine_consecutive_unsets' => true,
        'comment_to_phpdoc' => true,
        'compact_nullable_typehint' => true,
        'escape_implicit_backslashes' => true,
        'fully_qualified_strict_types' => true,
        'general_phpdoc_annotation_remove' => [
            'author',
            'expectedException',
            'expectedExceptionMessage',
        ],
        'fully_qualified_strict_types' => true,
        'header_comment' => ['header' => $header],
        'heredoc_to_nowdoc' => true,
        'linebreak_after_opening_tag' => true,
<<<<<<< HEAD
        'list_syntax' => ['syntax' => 'short'],
=======
        'multiline_comment_opening_closing' => true,
        'multiline_whitespace_before_semicolons' => [
            'strategy' => 'new_line_for_chained_calls',
        ],
>>>>>>> d53d1c95
        'native_function_invocation' => [
            'include' => ['@compiler_optimized'],
        ],
        'no_alternative_syntax' => true,
        'no_binary_string' => true,
        'no_null_property_initialization' => true,
        'no_superfluous_elseif' => true,
        'no_superfluous_phpdoc_tags' => true,
        'no_unreachable_default_argument_value' => true,
        'no_useless_else' => true,
        'no_useless_return' => true,
        'ordered_class_elements' => true,
        'ordered_imports' => true,
        'php_unit_strict' => true,
        'phpdoc_add_missing_param_annotation' => true,
        'phpdoc_order' => true,
        'phpdoc_trim_consecutive_blank_line_separation' => true,
        'phpdoc_types_order' => [
            'null_adjustment' => 'always_last',
            'sort_algorithm' => 'none',
        ],
        'return_assignment' => true,
        'strict_comparison' => true,
        'strict_param' => true,
<<<<<<< HEAD
        'void_return' => true,
=======
        'string_line_ending' => true,
>>>>>>> d53d1c95
    ])
    ->setFinder($finder)
    ->setRiskyAllowed(true)
    ->setUsingCache(false)
;<|MERGE_RESOLUTION|>--- conflicted
+++ resolved
@@ -55,14 +55,11 @@
         'header_comment' => ['header' => $header],
         'heredoc_to_nowdoc' => true,
         'linebreak_after_opening_tag' => true,
-<<<<<<< HEAD
         'list_syntax' => ['syntax' => 'short'],
-=======
         'multiline_comment_opening_closing' => true,
         'multiline_whitespace_before_semicolons' => [
             'strategy' => 'new_line_for_chained_calls',
         ],
->>>>>>> d53d1c95
         'native_function_invocation' => [
             'include' => ['@compiler_optimized'],
         ],
@@ -87,11 +84,8 @@
         'return_assignment' => true,
         'strict_comparison' => true,
         'strict_param' => true,
-<<<<<<< HEAD
+        'string_line_ending' => true,
         'void_return' => true,
-=======
-        'string_line_ending' => true,
->>>>>>> d53d1c95
     ])
     ->setFinder($finder)
     ->setRiskyAllowed(true)
