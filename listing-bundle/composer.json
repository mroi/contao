{
    "name": "contao/listing-bundle",
    "type": "contao-bundle",
    "description": "Allows to list arbitrary data in the Contao 4 front end",
    "license": "LGPL-3.0-or-later",
    "authors": [
        {
            "name": "Leo Feyer",
            "homepage": "https://github.com/leofeyer"
        }
    ],
    "require": {
<<<<<<< HEAD
        "php": "^7.1",
=======
        "php": "^5.6 || ^7.0",
>>>>>>> dd9b71f5
        "contao/core-bundle": "self.version",
        "symfony/framework-bundle": "^3.4"
    },
    "conflict": {
        "contao/core": "*",
        "contao/manager-plugin": "<2.0 || >=3.0"
    },
    "require-dev": {
        "contao/manager-plugin": "^2.0",
<<<<<<< HEAD
        "friendsofphp/php-cs-fixer": "^2.6",
        "leofeyer/optimize-native-functions-fixer": "^1.0"
=======
        "friendsofphp/php-cs-fixer": "^2.12"
>>>>>>> dd9b71f5
    },
    "extra": {
        "branch-alias": {
            "dev-4.5": "4.5.x-dev"
        },
        "contao-manager-plugin": "Contao\\ListingBundle\\ContaoManager\\Plugin"
    },
    "autoload": {
        "psr-4": {
            "Contao\\ListingBundle\\": "src/"
        },
        "classmap": [
            "src/Resources/contao/"
        ],
        "exclude-from-classmap": [
            "src/Resources/contao/config/",
            "src/Resources/contao/dca/",
            "src/Resources/contao/languages/",
            "src/Resources/contao/templates/"
        ]
    },
    "support": {
        "issues": "https://github.com/contao/listing-bundle/issues",
        "forum": "https://community.contao.org",
        "source": "https://github.com/contao/listing-bundle",
        "docs": "https://docs.contao.org"
    }
}<|MERGE_RESOLUTION|>--- conflicted
+++ resolved
@@ -10,11 +10,7 @@
         }
     ],
     "require": {
-<<<<<<< HEAD
         "php": "^7.1",
-=======
-        "php": "^5.6 || ^7.0",
->>>>>>> dd9b71f5
         "contao/core-bundle": "self.version",
         "symfony/framework-bundle": "^3.4"
     },
@@ -24,12 +20,7 @@
     },
     "require-dev": {
         "contao/manager-plugin": "^2.0",
-<<<<<<< HEAD
-        "friendsofphp/php-cs-fixer": "^2.6",
-        "leofeyer/optimize-native-functions-fixer": "^1.0"
-=======
         "friendsofphp/php-cs-fixer": "^2.12"
->>>>>>> dd9b71f5
     },
     "extra": {
         "branch-alias": {
