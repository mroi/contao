--- conflicted
+++ resolved
@@ -35,11 +35,8 @@
         'header_comment' => ['header' => $header],
         'heredoc_to_nowdoc' => true,
         'linebreak_after_opening_tag' => true,
-<<<<<<< HEAD
         'list_syntax' => ['syntax' => 'short'],
-=======
         'no_null_property_initialization' => true,
->>>>>>> 185d1e67
         'no_superfluous_elseif' => true,
         'no_unreachable_default_argument_value' => true,
         'no_useless_else' => true,
