--- conflicted
+++ resolved
@@ -1,16 +1,8 @@
 includes:
-<<<<<<< HEAD
-    - vendor/phpstan/phpstan-phpunit/extension.neon
-    - vendor/phpstan/phpstan-phpunit/rules.neon
-    - vendor/phpstan/phpstan-symfony/extension.neon
-    - vendor/phpstan/phpstan-symfony/rules.neon
-=======
-    - tools/phpstan/vendor/contao/phpstan/extension.neon
     - tools/phpstan/vendor/phpstan/phpstan-phpunit/extension.neon
     - tools/phpstan/vendor/phpstan/phpstan-phpunit/rules.neon
     - tools/phpstan/vendor/phpstan/phpstan-symfony/extension.neon
     - tools/phpstan/vendor/phpstan/phpstan-symfony/rules.neon
->>>>>>> 7ea1f99d
 
 rules:
     - SlamPhpStan\SymfonyFilesystemRule
