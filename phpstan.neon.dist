--- conflicted
+++ resolved
@@ -40,12 +40,17 @@
         - '#Call to an undefined method Symfony\\Component\\Config\\Definition\\Builder\\NodeDefinition::children\(\)\.#'
         - '#Call to an undefined method Symfony\\Component\\Config\\Definition\\Builder\\NodeDefinition::addDefaultsIfNotSet\(\)\.#'
 
-<<<<<<< HEAD
         # Ignore $_SESSION type errors in the lazy session access test
         - '#Instanceof between array<string, mixed> and Contao\\CoreBundle\\Session\\LazySessionAccess will always evaluate to false\.#'
 
         # Ignore the wrong return type hint of the UrlGeneratorInterface::generate() method
         - '#Method Contao\\CoreBundle\\Picker\\AbstractPickerProvider::generateUrl\(\) never returns null so it can be removed from the return typehint\.#'
+
+        # Ignore unused variables in the ArrayAttributeBagTest class
+        - '#Function testDoesNotReferenceValues\(\) has an unused variable#'
+
+        # Ignore test case classes not starting with "Abstract" (backwards compatibility)
+        - '#Abstract class Contao\\CoreBundle\\Tests\\.*TestCase should start with "Abstract" prefix\.#'
 
         # Ignore constant errors due to bootstrap.php in contao/contao-phpstan (see https://github.com/contao/contao/pull/1451)
         - message: '#Call to method PHPUnit\\Framework\\Assert::assert(Same|Null|True|InstanceOf)\(\) with .* will always evaluate to false\.#'
@@ -72,16 +77,6 @@
               - %currentWorkingDirectory%/core-bundle/src/Command/MigrateCommand.php
 
     reportUnmatchedIgnoredErrors: false
-    inferPrivatePropertyTypeFromConstructor: true
-    treatPhpDocTypesAsCertain: false
-=======
-        # Ignore unused variables in the ArrayAttributeBagTest class
-        - '#Function testDoesNotReferenceValues\(\) has an unused variable#'
-
-        # Ignore test case classes not starting with "Abstract" (backwards compatibility)
-        - '#Abstract class Contao\\CoreBundle\\Tests\\.*TestCase should start with "Abstract" prefix\.#'
-
-    reportUnmatchedIgnoredErrors: false
     checkGenericClassInNonGenericObjectType: false
     inferPrivatePropertyTypeFromConstructor: true
->>>>>>> 87d21c17
+    treatPhpDocTypesAsCertain: false