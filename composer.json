--- conflicted
+++ resolved
@@ -15,11 +15,7 @@
         }
     ],
     "require": {
-<<<<<<< HEAD
         "php": "^7.3 || ^8.0",
-=======
-        "php": "^7.2 || ^8.0",
->>>>>>> f850734a
         "ext-dom": "*",
         "ext-gd": "*",
         "ext-hash": "*",
@@ -61,11 +57,7 @@
         "imagine/imagine": "^0.7 || ^1.0",
         "knplabs/knp-menu-bundle": "^2.1 || ^3.0",
         "knplabs/knp-time-bundle": "^1.10",
-<<<<<<< HEAD
-        "lcobucci/jwt": "^3.4",
-=======
         "lcobucci/jwt": "^3.4 || ^4.0",
->>>>>>> f850734a
         "league/uri-components": "^1.8",
         "league/uri-schemes": "^1.2",
         "matthiasmullie/minify": "^1.3",
@@ -80,14 +72,9 @@
         "phpspec/php-diff": "^1.0",
         "psr/log": "^1.0",
         "ramsey/uuid": "^3.8",
-<<<<<<< HEAD
-        "scheb/two-factor-bundle": "^4.11",
+        "scheb/2fa": "^5.0",
         "scrivo/highlight.php": "^9.18",
         "scssphp/scssphp": "^1.4",
-=======
-        "scheb/2fa": "^5.0",
-        "scssphp/scssphp": "^1.0",
->>>>>>> f850734a
         "simplepie/simplepie": "^1.3",
         "spomky-labs/otphp": "^9.1 || ^10.0",
         "symfony-cmf/routing-bundle": "^2.4",
@@ -162,30 +149,18 @@
         "bamarni/composer-bin-plugin": "^1.4",
         "composer/composer": "^1.0 || ^2.0",
         "contao/test-case": "^4.2",
-<<<<<<< HEAD
         "phpunit/phpunit": "^8.5",
         "symfony/browser-kit": "4.4.* || 5.2.*",
         "symfony/phpunit-bridge": "^5.2"
-=======
-        "doctrine/event-manager": "^1.0",
-        "monolog/monolog": "^1.24",
-        "phpunit/phpunit": "^8.5",
-        "psr/event-dispatcher": "^1.0",
-        "symfony/browser-kit": "4.4.*",
-        "symfony/phpunit-bridge": "4.4.*"
->>>>>>> f850734a
     },
     "extra": {
         "bamarni-bin": {
             "bin-links": false,
             "target-directory": "tools"
         },
-<<<<<<< HEAD
         "branch-alias": {
             "dev-master": "4.11.x-dev"
         },
-=======
->>>>>>> f850734a
         "contao-manager-plugin": {
             "contao/calendar-bundle": "Contao\\CalendarBundle\\ContaoManager\\Plugin",
             "contao/comments-bundle": "Contao\\CommentsBundle\\ContaoManager\\Plugin",
