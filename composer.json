--- conflicted
+++ resolved
@@ -135,11 +135,7 @@
         "contao-community-alliance/composer-plugin": "<3.0",
         "contao/core": "*",
         "contao/manager-plugin": "<2.0 || >=3.0",
-<<<<<<< HEAD
         "doctrine/annotations": "<1.7",
-        "doctrine/persistence": "1.3.2",
-=======
->>>>>>> c766b3d2
         "nikic/php-parser": "4.7.0",
         "symfony/config": "<4.4.2",
         "symfony/mime": "4.4.* <4.4.10 || 5.0.* <5.0.10 || 5.1.0",
