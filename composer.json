{
    "name": "contao/contao",
    "type": "symfony-bundle",
    "description": "Contao 4 bundles",
    "homepage": "https://contao.org",
    "license": "LGPL-3.0-or-later",
    "authors": [
        {
            "name": "Leo Feyer",
            "homepage": "https://github.com/leofeyer"
        },
        {
            "name": "Contao Community",
            "homepage": "https://contao.org/contributors"
        }
    ],
    "require": {
        "php": "^7.2",
        "ext-dom": "*",
        "ext-gd": "*",
        "ext-hash": "*",
        "ext-intl": "*",
        "ext-json": "*",
        "ext-pcre": "*",
        "ext-pdo": "*",
        "ext-zlib": "*",
        "ausi/slug-generator": "^1.1",
        "bacon/bacon-qr-code": "^2.0",
        "composer/package-versions-deprecated": "^1.8",
        "contao-components/ace": "^1.2",
        "contao-components/chosen": "^1.2",
        "contao-components/colorbox": "^1.6",
        "contao-components/colorpicker": "^1.5",
        "contao-components/contao": "^9.1",
        "contao-components/datepicker": "^2.3",
        "contao-components/dropzone": "^5.0.1",
        "contao-components/highlight": "^9.0",
        "contao-components/jquery": "^1.12 || ^2.0 || ^3.0",
        "contao-components/jquery-ui": "^1.11.4",
        "contao-components/mediabox": "^1.5",
        "contao-components/mootools": "^1.6.0.1",
        "contao-components/simplemodal": "^2.1",
        "contao-components/swipe": "^2.0.3",
        "contao-components/tablesort": "^4.0",
        "contao-components/tablesorter": "^2.1",
        "contao-components/tinymce4": "^4.7",
        "contao/image": "^1.0",
        "contao/imagine-svg": "^0.2.3 || ^1.0",
        "contao/maintenance-bundle-deprecated": "^2.1.5",
        "contao/manager-plugin": "^2.6.2",
        "doctrine/dbal": "^2.10",
        "doctrine/doctrine-bundle": "^1.8 || ^2.0",
        "doctrine/orm": "^2.6.3",
        "doctrine/persistence": "^1.3",
        "dragonmantank/cron-expression": "^2.3",
        "friendsofsymfony/http-cache": "^2.6",
        "friendsofsymfony/http-cache-bundle": "^2.6",
        "imagine/imagine": "^0.7 || ^1.0",
        "knplabs/knp-menu-bundle": "^2.1 || ^3.0",
        "knplabs/knp-time-bundle": "^1.10",
        "lcobucci/jwt": "^3.2",
        "league/uri-components": "^1.8",
        "league/uri-schemes": "^1.2",
        "matthiasmullie/minify": "^1.3",
        "michelf/php-markdown": "^1.4",
        "nelmio/cors-bundle": "^1.5.3 || ^2.0.1",
        "nelmio/security-bundle": "^2.2",
        "nyholm/psr7": "^1.2",
        "ocramius/proxy-manager": "^2.1",
        "paragonie/constant_time_encoding": "^2.2",
        "patchwork/utf8": "^1.2",
        "phpspec/php-diff": "^1.0",
        "phpunit/php-token-stream": "^1.4 || ^2.0 || ^3.0",
        "psr/log": "^1.0",
        "ramsey/uuid": "^3.8",
        "scheb/two-factor-bundle": "^4.11",
        "scssphp/scssphp": "^1.0",
        "simplepie/simplepie": "^1.3",
        "spomky-labs/otphp": "^9.1",
        "symfony-cmf/routing-bundle": "^2.1",
        "symfony/asset": "4.4.*",
        "symfony/cache": "4.4.*",
        "symfony/config": "4.4.*",
        "symfony/console": "4.4.*",
        "symfony/debug": "4.4.*",
        "symfony/debug-bundle": "4.4.*",
        "symfony/dependency-injection": "4.4.*",
        "symfony/deprecation-contracts": "^2.1",
        "symfony/doctrine-bridge": "4.4.*",
        "symfony/dom-crawler": "4.4.*",
        "symfony/dotenv": "4.4.*",
        "symfony/event-dispatcher": "4.4.*",
        "symfony/expression-language": "4.4.*",
        "symfony/filesystem": "4.4.*",
        "symfony/finder": "4.4.*",
        "symfony/framework-bundle": "4.4.*",
        "symfony/http-client": "4.4.*",
        "symfony/http-foundation": "4.4.*",
        "symfony/http-kernel": "4.4.*",
        "symfony/lock": "4.4.*",
        "symfony/mailer": "4.4.*",
        "symfony/monolog-bridge": "4.4.*",
        "symfony/monolog-bundle": "^3.1",
        "symfony/process": "4.4.*",
        "symfony/proxy-manager-bridge": "4.4.*",
        "symfony/routing": "4.4.*",
        "symfony/security-bundle": "4.4.*",
        "symfony/stopwatch": "4.4.*",
        "symfony/translation": "4.4.*",
        "symfony/twig-bundle": "4.4.*",
        "symfony/var-dumper": "4.4.*",
        "symfony/web-profiler-bundle": "4.4.*",
        "symfony/yaml": "4.4.*",
        "terminal42/escargot": "^0.6.0",
        "terminal42/service-annotation-bundle": "^1.1",
        "toflar/psr6-symfony-http-cache-store": "^2.1",
        "true/punycode": "^2.1",
        "twig/twig": "^2.7",
        "ua-parser/uap-php": "^3.9",
        "webignition/robots-txt-file": "^3.0",
        "webmozart/path-util": "^2.0",
        "wikimedia/less.php": "^1.7"
    },
    "replace": {
        "contao/calendar-bundle": "self.version",
        "contao/comments-bundle": "self.version",
        "contao/core-bundle": "self.version",
        "contao/faq-bundle": "self.version",
        "contao/installation-bundle": "self.version",
        "contao/listing-bundle": "self.version",
        "contao/manager-bundle": "self.version",
        "contao/news-bundle": "self.version",
        "contao/newsletter-bundle": "self.version"
    },
    "conflict": {
        "contao-community-alliance/composer-plugin": "<3.0",
        "contao/core": "*",
        "contao/manager-plugin": "<2.0 || >=3.0",
        "doctrine/persistence": "1.3.2",
        "symfony/config": "<4.4.2",
        "symfony/mime": "4.4.* <4.4.10 || 5.0.* <5.0.10 || 5.1.0",
        "symfony/security-bundle": "4.4.* <4.4.5",
        "terminal42/contao-ce-access": "<3.0",
        "zendframework/zend-code": "<3.3.1"
    },
    "require-dev": {
        "ext-fileinfo": "*",
        "composer/composer": "^1.0",
        "contao/easy-coding-standard": "^2.0",
        "contao/monorepo-tools": "dev-master",
        "contao/test-case": "^4.2",
        "doctrine/event-manager": "^1.0",
        "monolog/monolog": "^1.24",
        "phpunit/phpunit": "^8.4",
        "phpstan/phpstan-phpunit": "^0.12",
        "phpstan/phpstan-symfony": "^0.12",
        "psalm/plugin-phpunit": "^0.10",
        "psalm/plugin-symfony": "^1.0",
        "psr/event-dispatcher": "^1.0",
        "slam/phpstan-extensions": "^5.0",
        "symfony/browser-kit": "4.4.*",
        "symfony/phpunit-bridge": "4.4.*",
        "weirdan/doctrine-psalm-plugin": "^0.11"
    },
    "extra": {
<<<<<<< HEAD
        "branch-alias": {
            "dev-master": "4.11.x-dev"
        },
=======
>>>>>>> 96874e8f
        "contao-manager-plugin": {
            "contao/calendar-bundle": "Contao\\CalendarBundle\\ContaoManager\\Plugin",
            "contao/comments-bundle": "Contao\\CommentsBundle\\ContaoManager\\Plugin",
            "contao/core-bundle": "Contao\\CoreBundle\\ContaoManager\\Plugin",
            "contao/faq-bundle": "Contao\\FaqBundle\\ContaoManager\\Plugin",
            "contao/installation-bundle": "Contao\\InstallationBundle\\ContaoManager\\Plugin",
            "contao/listing-bundle": "Contao\\ListingBundle\\ContaoManager\\Plugin",
            "contao/manager-bundle": "Contao\\ManagerBundle\\ContaoManager\\Plugin",
            "contao/news-bundle": "Contao\\NewsBundle\\ContaoManager\\Plugin",
            "contao/newsletter-bundle": "Contao\\NewsletterBundle\\ContaoManager\\Plugin"
        },
        "symfony": {
            "require": "4.4.*"
        }
    },
    "autoload": {
        "psr-4": {
            "Contao\\CalendarBundle\\": "calendar-bundle/src/",
            "Contao\\CommentsBundle\\": "comments-bundle/src/",
            "Contao\\CoreBundle\\": "core-bundle/src/",
            "Contao\\FaqBundle\\": "faq-bundle/src/",
            "Contao\\InstallationBundle\\": "installation-bundle/src/",
            "Contao\\ListingBundle\\": "listing-bundle/src/",
            "Contao\\ManagerBundle\\": "manager-bundle/src/",
            "Contao\\NewsBundle\\": "news-bundle/src/",
            "Contao\\NewsletterBundle\\": "newsletter-bundle/src/"
        },
        "classmap": [
            "calendar-bundle/src/Resources/contao/",
            "comments-bundle/src/Resources/contao/",
            "core-bundle/src/Resources/contao/",
            "faq-bundle/src/Resources/contao/",
            "listing-bundle/src/Resources/contao/",
            "news-bundle/src/Resources/contao/",
            "newsletter-bundle/src/Resources/contao/"
        ],
        "files": [
            "core-bundle/src/Resources/functions/utf8_bootup.php"
        ],
        "exclude-from-classmap": [
            "calendar-bundle/src/Resources/contao/config/",
            "calendar-bundle/src/Resources/contao/dca/",
            "calendar-bundle/src/Resources/contao/languages/",
            "calendar-bundle/src/Resources/contao/templates/",
            "comments-bundle/src/Resources/contao/config/",
            "comments-bundle/src/Resources/contao/dca/",
            "comments-bundle/src/Resources/contao/languages/",
            "comments-bundle/src/Resources/contao/templates/",
            "core-bundle/src/Resources/contao/config/",
            "core-bundle/src/Resources/contao/dca/",
            "core-bundle/src/Resources/contao/helper/functions.php",
            "core-bundle/src/Resources/contao/languages/",
            "core-bundle/src/Resources/contao/templates/",
            "core-bundle/src/Resources/contao/themes/",
            "faq-bundle/src/Resources/contao/config/",
            "faq-bundle/src/Resources/contao/dca/",
            "faq-bundle/src/Resources/contao/languages/",
            "faq-bundle/src/Resources/contao/templates/",
            "listing-bundle/src/Resources/contao/config/",
            "listing-bundle/src/Resources/contao/dca/",
            "listing-bundle/src/Resources/contao/languages/",
            "listing-bundle/src/Resources/contao/templates/",
            "news-bundle/src/Resources/contao/config/",
            "news-bundle/src/Resources/contao/dca/",
            "news-bundle/src/Resources/contao/languages/",
            "news-bundle/src/Resources/contao/templates/",
            "newsletter-bundle/src/Resources/contao/config/",
            "newsletter-bundle/src/Resources/contao/dca/",
            "newsletter-bundle/src/Resources/contao/languages/",
            "newsletter-bundle/src/Resources/contao/templates/"
        ]
    },
    "autoload-dev": {
        "psr-4": {
            "Contao\\CalendarBundle\\Tests\\": "calendar-bundle/tests/",
            "Contao\\CoreBundle\\Fixtures\\": "core-bundle/tests/Fixtures/src/",
            "Contao\\CoreBundle\\Tests\\": "core-bundle/tests/",
            "Contao\\FaqBundle\\Tests\\": "faq-bundle/tests/",
            "Contao\\InstallationBundle\\Tests\\": "installation-bundle/tests/",
            "Contao\\ManagerBundle\\Tests\\": "manager-bundle/tests/",
            "Contao\\NewBundle\\": "core-bundle/tests/Fixtures/vendor/contao/new-bundle/src/",
            "Contao\\NewsBundle\\Tests\\": "news-bundle/tests/",
            "Contao\\TestBundle\\": "core-bundle/tests/Fixtures/vendor/contao/test-bundle/"
        }
    },
    "bin": [
        "manager-bundle/bin/contao-console"
    ],
    "scripts": {
        "all": [
            "@unit-tests",
            "@functional-tests",
            "@cs-fixer",
            "@phpstan",
            "@psalm",
            "@monorepo-tools"
        ],
        "cs-fixer": [
            "vendor/bin/ecs check *-bundle/bin *-bundle/src *-bundle/tests --config vendor/contao/easy-coding-standard/config/default.yaml --fix --ansi",
            "vendor/bin/ecs check *-bundle/src/Resources/contao --config vendor/contao/easy-coding-standard/config/legacy.yaml --fix --ansi",
            "vendor/bin/ecs check *-bundle/src/Resources/contao/templates --config vendor/contao/easy-coding-standard/config/template.yaml --fix --ansi"
        ],
        "functional-tests": [
            "vendor/bin/phpunit --testsuite=functional --colors=always"
        ],
        "monorepo-tools": [
            "vendor/bin/monorepo-tools composer-json --validate --ansi"
        ],
        "phpstan": [
            "vendor/bin/phpstan analyze core-bundle/src core-bundle/tests --level=5 --memory-limit=1G --ansi"
        ],
        "psalm": [
            "vendor/bin/psalm --no-suggestions --threads=4"
        ],
        "unit-tests": [
            "vendor/bin/phpunit --colors=always"
        ]
    },
    "support": {
        "issues": "https://github.com/contao/contao/issues",
        "forum": "https://community.contao.org",
        "source": "https://github.com/contao/contao",
        "docs": "https://docs.contao.org"
    }
}<|MERGE_RESOLUTION|>--- conflicted
+++ resolved
@@ -163,12 +163,9 @@
         "weirdan/doctrine-psalm-plugin": "^0.11"
     },
     "extra": {
-<<<<<<< HEAD
         "branch-alias": {
             "dev-master": "4.11.x-dev"
         },
-=======
->>>>>>> 96874e8f
         "contao-manager-plugin": {
             "contao/calendar-bundle": "Contao\\CalendarBundle\\ContaoManager\\Plugin",
             "contao/comments-bundle": "Contao\\CommentsBundle\\ContaoManager\\Plugin",
