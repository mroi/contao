--- conflicted
+++ resolved
@@ -153,12 +153,9 @@
         "doctrine/event-manager": "^1.0",
         "monolog/monolog": "^1.24",
         "phpunit/phpunit": "^8.4",
-<<<<<<< HEAD
         "psalm/plugin-phpunit": "^0.9",
         "psalm/plugin-symfony": "^1.0",
-=======
         "slam/phpstan-extensions": "^5.0",
->>>>>>> 87d21c17
         "symfony/browser-kit": "4.4.*",
         "symfony/phpunit-bridge": "4.4.*",
         "vimeo/psalm": "^3.9",
