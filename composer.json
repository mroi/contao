{
    "name": "contao/contao",
    "type": "symfony-bundle",
    "description": "Contao 4 bundles",
    "homepage": "https://contao.org",
    "license": "LGPL-3.0-or-later",
    "authors": [
        {
            "name": "Leo Feyer",
            "homepage": "https://github.com/leofeyer"
        },
        {
            "name": "Contao Community",
            "homepage": "https://contao.org/contributors"
        }
    ],
    "require": {
        "php": "^7.2 || ^8.0",
        "ext-dom": "*",
        "ext-gd": "*",
        "ext-hash": "*",
        "ext-intl": "*",
        "ext-json": "*",
        "ext-pcre": "*",
        "ext-pdo": "*",
        "ext-zlib": "*",
        "ausi/slug-generator": "^1.1",
        "bacon/bacon-qr-code": "^2.0",
        "composer/package-versions-deprecated": "^1.8",
        "contao-components/ace": "^1.2",
        "contao-components/chosen": "^1.2",
        "contao-components/colorbox": "^1.6",
        "contao-components/colorpicker": "^1.5",
        "contao-components/contao": "^9.1",
        "contao-components/datepicker": "^2.3",
        "contao-components/dropzone": "^5.0.1",
        "contao-components/highlight": "^10.0",
        "contao-components/jquery": "^3.5",
        "contao-components/jquery-ui": "^1.11.4",
        "contao-components/mediabox": "^1.5",
        "contao-components/mootools": "^1.6.0.1",
        "contao-components/simplemodal": "^2.1",
        "contao-components/swipe": "^2.0.3",
        "contao-components/tablesort": "^4.0",
        "contao-components/tablesorter": "^2.1",
        "contao-components/tinymce4": "^4.7 || ^5.0",
        "contao/image": "^1.0",
        "contao/imagine-svg": "^0.2.3 || ^1.0",
        "contao/maintenance-bundle-deprecated": "^2.1.5",
        "contao/manager-plugin": "^2.6.2",
        "doctrine/dbal": "^2.10",
        "doctrine/doctrine-bundle": "^1.8 || ^2.0",
        "doctrine/orm": "^2.6.3",
        "dragonmantank/cron-expression": "^2.3",
        "friendsofsymfony/http-cache": "^2.6",
        "friendsofsymfony/http-cache-bundle": "^2.6",
        "imagine/imagine": "^0.7 || ^1.0",
        "knplabs/knp-menu-bundle": "^2.1 || ^3.0",
        "knplabs/knp-time-bundle": "^1.10",
        "lcobucci/jwt": "^3.4 || ^4.0",
        "league/uri-components": "^1.8",
        "league/uri-schemes": "^1.2",
        "matthiasmullie/minify": "^1.3",
        "michelf/php-markdown": "^1.4",
        "nelmio/cors-bundle": "^1.5.3 || ^2.0.1",
        "nelmio/security-bundle": "^2.2",
        "nyholm/psr7": "^1.2",
        "ocramius/proxy-manager": "^2.1",
        "paragonie/constant_time_encoding": "^2.2",
        "patchwork/utf8": "^1.2",
        "phpspec/php-diff": "^1.0",
        "phpunit/php-token-stream": "^1.4 || ^2.0 || ^3.0 || ^4.0",
        "psr/log": "^1.0",
        "ramsey/uuid": "^3.8",
        "scheb/2fa": "^5.0",
        "scssphp/scssphp": "^1.0",
        "simplepie/simplepie": "^1.3",
        "spomky-labs/otphp": "^9.1 || ^10.0",
        "symfony-cmf/routing-bundle": "^2.4",
        "symfony/asset": "4.4.*",
        "symfony/cache": "4.4.*",
        "symfony/config": "4.4.*",
        "symfony/console": "4.4.*",
        "symfony/debug": "4.4.*",
        "symfony/debug-bundle": "4.4.*",
        "symfony/dependency-injection": "4.4.*",
        "symfony/deprecation-contracts": "^2.1",
        "symfony/doctrine-bridge": "4.4.*",
        "symfony/dom-crawler": "4.4.*",
        "symfony/dotenv": "4.4.*",
        "symfony/event-dispatcher": "4.4.*",
        "symfony/expression-language": "4.4.*",
        "symfony/filesystem": "4.4.*",
        "symfony/finder": "4.4.*",
        "symfony/framework-bundle": "4.4.*",
        "symfony/http-client": "4.4.*",
        "symfony/http-foundation": "4.4.*",
        "symfony/http-kernel": "4.4.*",
        "symfony/lock": "4.4.*",
        "symfony/mailer": "4.4.*",
        "symfony/monolog-bridge": "4.4.*",
        "symfony/monolog-bundle": "^3.1",
        "symfony/process": "4.4.*",
        "symfony/proxy-manager-bridge": "4.4.*",
        "symfony/routing": "4.4.*",
        "symfony/security-bundle": "4.4.*",
        "symfony/stopwatch": "4.4.*",
        "symfony/translation": "4.4.*",
        "symfony/twig-bundle": "4.4.*",
        "symfony/var-dumper": "4.4.*",
        "symfony/web-profiler-bundle": "4.4.*",
        "symfony/yaml": "4.4.*",
        "terminal42/escargot": "^0.6.0 || ^1.0",
        "terminal42/service-annotation-bundle": "^1.1",
        "toflar/psr6-symfony-http-cache-store": "^2.1 || ^3.0",
        "true/punycode": "^2.1",
        "twig/twig": "^2.7",
        "ua-parser/uap-php": "^3.9",
        "webignition/robots-txt-file": "^3.0",
        "webmozart/path-util": "^2.0",
        "wikimedia/less.php": "^1.7"
    },
    "replace": {
        "contao/calendar-bundle": "self.version",
        "contao/comments-bundle": "self.version",
        "contao/core-bundle": "self.version",
        "contao/faq-bundle": "self.version",
        "contao/installation-bundle": "self.version",
        "contao/listing-bundle": "self.version",
        "contao/manager-bundle": "self.version",
        "contao/news-bundle": "self.version",
        "contao/newsletter-bundle": "self.version"
    },
    "conflict": {
        "contao-community-alliance/composer-plugin": "<3.0",
        "contao/core": "*",
        "contao/manager-plugin": "<2.0 || >=3.0",
        "nikic/php-parser": "4.7.0",
        "symfony/config": "<4.4.2",
        "symfony/mime": "4.4.* <4.4.10 || 5.0.* <5.0.10 || 5.1.0",
        "symfony/security-bundle": "4.4.* <4.4.5",
        "terminal42/contao-ce-access": "<3.0",
        "zendframework/zend-code": "<3.3.1"
    },
    "require-dev": {
        "ext-fileinfo": "*",
<<<<<<< HEAD
        "composer/composer": "^1.0",
        "contao/easy-coding-standard": "^3.0",
        "contao/monorepo-tools": "dev-master",
        "contao/test-case": "^4.2",
        "doctrine/event-manager": "^1.0",
        "monolog/monolog": "^1.24",
        "phpstan/phpstan-phpunit": "^0.12",
        "phpstan/phpstan-symfony": "^0.12",
        "phpunit/phpunit": "^8.5",
        "psalm/plugin-phpunit": "^0.10",
        "psalm/plugin-symfony": "^1.0",
        "psr/event-dispatcher": "^1.0",
        "slam/phpstan-extensions": "^5.0",
        "symfony/browser-kit": "4.4.*",
        "symfony/phpunit-bridge": "4.4.*",
        "thecodingmachine/phpstan-strict-rules": "^0.12",
        "weirdan/doctrine-psalm-plugin": "^0.11"
=======
        "bamarni/composer-bin-plugin": "^1.4",
        "composer/composer": "^1.0 || ^2.0",
        "contao/test-case": "^4.2",
        "phpunit/phpunit": "^8.5",
        "symfony/browser-kit": "4.4.*",
        "symfony/phpunit-bridge": "4.4.*"
>>>>>>> 7ea1f99d
    },
    "extra": {
        "bamarni-bin": {
            "bin-links": false,
            "target-directory": "tools"
        },
        "contao-manager-plugin": {
            "contao/calendar-bundle": "Contao\\CalendarBundle\\ContaoManager\\Plugin",
            "contao/comments-bundle": "Contao\\CommentsBundle\\ContaoManager\\Plugin",
            "contao/core-bundle": "Contao\\CoreBundle\\ContaoManager\\Plugin",
            "contao/faq-bundle": "Contao\\FaqBundle\\ContaoManager\\Plugin",
            "contao/installation-bundle": "Contao\\InstallationBundle\\ContaoManager\\Plugin",
            "contao/listing-bundle": "Contao\\ListingBundle\\ContaoManager\\Plugin",
            "contao/manager-bundle": "Contao\\ManagerBundle\\ContaoManager\\Plugin",
            "contao/news-bundle": "Contao\\NewsBundle\\ContaoManager\\Plugin",
            "contao/newsletter-bundle": "Contao\\NewsletterBundle\\ContaoManager\\Plugin"
        },
        "symfony": {
            "require": "4.4.*"
        }
    },
    "autoload": {
        "psr-4": {
            "Contao\\CalendarBundle\\": "calendar-bundle/src/",
            "Contao\\CommentsBundle\\": "comments-bundle/src/",
            "Contao\\CoreBundle\\": "core-bundle/src/",
            "Contao\\FaqBundle\\": "faq-bundle/src/",
            "Contao\\InstallationBundle\\": "installation-bundle/src/",
            "Contao\\ListingBundle\\": "listing-bundle/src/",
            "Contao\\ManagerBundle\\": "manager-bundle/src/",
            "Contao\\NewsBundle\\": "news-bundle/src/",
            "Contao\\NewsletterBundle\\": "newsletter-bundle/src/"
        },
        "classmap": [
            "calendar-bundle/src/Resources/contao/",
            "comments-bundle/src/Resources/contao/",
            "core-bundle/src/Resources/contao/",
            "faq-bundle/src/Resources/contao/",
            "listing-bundle/src/Resources/contao/",
            "news-bundle/src/Resources/contao/",
            "newsletter-bundle/src/Resources/contao/"
        ],
        "files": [
            "core-bundle/src/Resources/functions/utf8_bootup.php"
        ],
        "exclude-from-classmap": [
            "calendar-bundle/src/Resources/contao/config/",
            "calendar-bundle/src/Resources/contao/dca/",
            "calendar-bundle/src/Resources/contao/languages/",
            "calendar-bundle/src/Resources/contao/templates/",
            "comments-bundle/src/Resources/contao/config/",
            "comments-bundle/src/Resources/contao/dca/",
            "comments-bundle/src/Resources/contao/languages/",
            "comments-bundle/src/Resources/contao/templates/",
            "core-bundle/src/Resources/contao/config/",
            "core-bundle/src/Resources/contao/dca/",
            "core-bundle/src/Resources/contao/helper/functions.php",
            "core-bundle/src/Resources/contao/languages/",
            "core-bundle/src/Resources/contao/templates/",
            "core-bundle/src/Resources/contao/themes/",
            "faq-bundle/src/Resources/contao/config/",
            "faq-bundle/src/Resources/contao/dca/",
            "faq-bundle/src/Resources/contao/languages/",
            "faq-bundle/src/Resources/contao/templates/",
            "listing-bundle/src/Resources/contao/config/",
            "listing-bundle/src/Resources/contao/dca/",
            "listing-bundle/src/Resources/contao/languages/",
            "listing-bundle/src/Resources/contao/templates/",
            "news-bundle/src/Resources/contao/config/",
            "news-bundle/src/Resources/contao/dca/",
            "news-bundle/src/Resources/contao/languages/",
            "news-bundle/src/Resources/contao/templates/",
            "newsletter-bundle/src/Resources/contao/config/",
            "newsletter-bundle/src/Resources/contao/dca/",
            "newsletter-bundle/src/Resources/contao/languages/",
            "newsletter-bundle/src/Resources/contao/templates/"
        ]
    },
    "autoload-dev": {
        "psr-4": {
            "Contao\\CalendarBundle\\Tests\\": "calendar-bundle/tests/",
            "Contao\\CoreBundle\\Fixtures\\": "core-bundle/tests/Fixtures/src/",
            "Contao\\CoreBundle\\Tests\\": "core-bundle/tests/",
            "Contao\\FaqBundle\\Tests\\": "faq-bundle/tests/",
            "Contao\\InstallationBundle\\Tests\\": "installation-bundle/tests/",
            "Contao\\ManagerBundle\\Tests\\": "manager-bundle/tests/",
            "Contao\\NewBundle\\": "core-bundle/tests/Fixtures/vendor/contao/new-bundle/src/",
            "Contao\\NewsBundle\\Tests\\": "news-bundle/tests/",
            "Contao\\TestBundle\\": "core-bundle/tests/Fixtures/vendor/contao/test-bundle/"
        }
    },
    "bin": [
        "manager-bundle/bin/contao-console"
    ],
    "scripts": {
        "all": [
            "@unit-tests",
            "@functional-tests",
            "@cs-fixer",
            "@phpstan",
            "@psalm",
            "@monorepo-tools"
        ],
        "cs-fixer": [
<<<<<<< HEAD
            "vendor/bin/ecs check *-bundle/bin *-bundle/src *-bundle/tests --config vendor/contao/easy-coding-standard/config/default.php --fix --ansi",
            "vendor/bin/ecs check *-bundle/src/Resources/contao --config vendor/contao/easy-coding-standard/config/legacy.php --fix --ansi",
            "vendor/bin/ecs check *-bundle/src/Resources/contao/templates --config vendor/contao/easy-coding-standard/config/template.php --fix --ansi"
=======
            "tools/ecs/vendor/bin/ecs check *-bundle/bin *-bundle/src *-bundle/tests --config tools/ecs/vendor/contao/easy-coding-standard/config/default.yaml --fix --ansi",
            "tools/ecs/vendor/bin/ecs check *-bundle/src/Resources/contao --config tools/ecs/vendor/contao/easy-coding-standard/config/legacy.yaml --fix --ansi",
            "tools/ecs/vendor/bin/ecs check *-bundle/src/Resources/contao/templates --config tools/ecs/vendor/contao/easy-coding-standard/config/template.yaml --fix --ansi"
>>>>>>> 7ea1f99d
        ],
        "functional-tests": [
            "vendor/bin/phpunit --testsuite=functional --colors=always"
        ],
        "monorepo-tools": [
            "tools/monorepo/vendor/bin/monorepo-tools composer-json --validate --ansi"
        ],
        "phpstan": [
<<<<<<< HEAD
            "vendor/bin/phpstan analyze core-bundle/src core-bundle/tests --level=5 --memory-limit=1G --ansi"
        ],
        "psalm": [
            "vendor/bin/psalm --no-suggestions"
=======
            "tools/phpstan/vendor/bin/phpstan analyze core-bundle/src core-bundle/tests --level=3 --memory-limit=1G --ansi"
>>>>>>> 7ea1f99d
        ],
        "unit-tests": [
            "vendor/bin/phpunit --colors=always"
        ]
    },
    "support": {
        "issues": "https://github.com/contao/contao/issues",
        "forum": "https://community.contao.org",
        "source": "https://github.com/contao/contao",
        "docs": "https://docs.contao.org"
    }
}<|MERGE_RESOLUTION|>--- conflicted
+++ resolved
@@ -117,7 +117,7 @@
         "twig/twig": "^2.7",
         "ua-parser/uap-php": "^3.9",
         "webignition/robots-txt-file": "^3.0",
-        "webmozart/path-util": "^2.0",
+        "webmozart/path-util": "^2.2",
         "wikimedia/less.php": "^1.7"
     },
     "replace": {
@@ -144,32 +144,15 @@
     },
     "require-dev": {
         "ext-fileinfo": "*",
-<<<<<<< HEAD
-        "composer/composer": "^1.0",
-        "contao/easy-coding-standard": "^3.0",
-        "contao/monorepo-tools": "dev-master",
+        "bamarni/composer-bin-plugin": "^1.4",
+        "composer/composer": "^1.0 || ^2.0",
         "contao/test-case": "^4.2",
         "doctrine/event-manager": "^1.0",
         "monolog/monolog": "^1.24",
-        "phpstan/phpstan-phpunit": "^0.12",
-        "phpstan/phpstan-symfony": "^0.12",
         "phpunit/phpunit": "^8.5",
-        "psalm/plugin-phpunit": "^0.10",
-        "psalm/plugin-symfony": "^1.0",
         "psr/event-dispatcher": "^1.0",
-        "slam/phpstan-extensions": "^5.0",
-        "symfony/browser-kit": "4.4.*",
-        "symfony/phpunit-bridge": "4.4.*",
-        "thecodingmachine/phpstan-strict-rules": "^0.12",
-        "weirdan/doctrine-psalm-plugin": "^0.11"
-=======
-        "bamarni/composer-bin-plugin": "^1.4",
-        "composer/composer": "^1.0 || ^2.0",
-        "contao/test-case": "^4.2",
-        "phpunit/phpunit": "^8.5",
         "symfony/browser-kit": "4.4.*",
         "symfony/phpunit-bridge": "4.4.*"
->>>>>>> 7ea1f99d
     },
     "extra": {
         "bamarni-bin": {
@@ -274,15 +257,9 @@
             "@monorepo-tools"
         ],
         "cs-fixer": [
-<<<<<<< HEAD
-            "vendor/bin/ecs check *-bundle/bin *-bundle/src *-bundle/tests --config vendor/contao/easy-coding-standard/config/default.php --fix --ansi",
-            "vendor/bin/ecs check *-bundle/src/Resources/contao --config vendor/contao/easy-coding-standard/config/legacy.php --fix --ansi",
-            "vendor/bin/ecs check *-bundle/src/Resources/contao/templates --config vendor/contao/easy-coding-standard/config/template.php --fix --ansi"
-=======
-            "tools/ecs/vendor/bin/ecs check *-bundle/bin *-bundle/src *-bundle/tests --config tools/ecs/vendor/contao/easy-coding-standard/config/default.yaml --fix --ansi",
-            "tools/ecs/vendor/bin/ecs check *-bundle/src/Resources/contao --config tools/ecs/vendor/contao/easy-coding-standard/config/legacy.yaml --fix --ansi",
-            "tools/ecs/vendor/bin/ecs check *-bundle/src/Resources/contao/templates --config tools/ecs/vendor/contao/easy-coding-standard/config/template.yaml --fix --ansi"
->>>>>>> 7ea1f99d
+            "tools/ecs/vendor/bin/ecs check *-bundle/bin *-bundle/src *-bundle/tests --config tools/ecs/vendor/contao/easy-coding-standard/config/default.php --fix --ansi",
+            "tools/ecs/vendor/bin/ecs check *-bundle/src/Resources/contao --config tools/ecs/vendor/contao/easy-coding-standard/config/legacy.php --fix --ansi",
+            "tools/ecs/vendor/bin/ecs check *-bundle/src/Resources/contao/templates --config tools/ecs/vendor/contao/easy-coding-standard/config/template.php --fix --ansi"
         ],
         "functional-tests": [
             "vendor/bin/phpunit --testsuite=functional --colors=always"
@@ -291,14 +268,10 @@
             "tools/monorepo/vendor/bin/monorepo-tools composer-json --validate --ansi"
         ],
         "phpstan": [
-<<<<<<< HEAD
-            "vendor/bin/phpstan analyze core-bundle/src core-bundle/tests --level=5 --memory-limit=1G --ansi"
+            "tools/phpstan/vendor/bin/phpstan analyze core-bundle/src core-bundle/tests --level=5 --memory-limit=1G --ansi"
         ],
         "psalm": [
-            "vendor/bin/psalm --no-suggestions"
-=======
-            "tools/phpstan/vendor/bin/phpstan analyze core-bundle/src core-bundle/tests --level=3 --memory-limit=1G --ansi"
->>>>>>> 7ea1f99d
+            "tools/psalm/vendor/bin/psalm --no-suggestions"
         ],
         "unit-tests": [
             "vendor/bin/phpunit --colors=always"
