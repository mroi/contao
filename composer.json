{
    "name": "contao/contao",
    "type": "symfony-bundle",
    "description": "Contao 4 bundles",
    "homepage": "https://contao.org",
    "license": "LGPL-3.0-or-later",
    "authors": [
        {
            "name": "Leo Feyer",
            "homepage": "https://github.com/leofeyer"
        },
        {
            "name": "Contao Community",
            "homepage": "https://contao.org/contributors"
        }
    ],
    "require": {
        "php": "^7.2",
        "ext-dom": "*",
        "ext-gd": "*",
        "ext-hash": "*",
        "ext-intl": "*",
        "ext-json": "*",
        "ext-pcre": "*",
        "ext-pdo": "*",
        "ext-zlib": "*",
        "ausi/slug-generator": "^1.1",
        "bacon/bacon-qr-code": "^2.0",
        "composer/package-versions-deprecated": "^1.8",
        "contao-components/ace": "^1.2",
        "contao-components/chosen": "^1.2",
        "contao-components/colorbox": "^1.6",
        "contao-components/colorpicker": "^1.5",
        "contao-components/contao": "^9.1",
        "contao-components/datepicker": "^2.3",
        "contao-components/dropzone": "^5.0.1",
        "contao-components/highlight": "^10.0",
        "contao-components/jquery": "^3.5",
        "contao-components/jquery-ui": "^1.11.4",
        "contao-components/mediabox": "^1.5",
        "contao-components/mootools": "^1.6.0.1",
        "contao-components/simplemodal": "^2.1",
        "contao-components/swipe": "^2.0.3",
        "contao-components/tablesort": "^4.0",
        "contao-components/tablesorter": "^2.1",
        "contao-components/tinymce4": "^4.7 || ^5.0",
        "contao/image": "^1.0",
        "contao/imagine-svg": "^0.2.3 || ^1.0",
        "contao/maintenance-bundle-deprecated": "^2.1.5",
        "contao/manager-plugin": "^2.6.2",
        "doctrine/dbal": "^2.10",
        "doctrine/doctrine-bundle": "^1.8 || ^2.0",
<<<<<<< HEAD
=======
        "doctrine/doctrine-cache-bundle": "^1.3.1",
>>>>>>> 4d0bdbaf
        "doctrine/orm": "^2.6.3",
        "doctrine/persistence": "^1.3",
        "dragonmantank/cron-expression": "^2.3",
        "friendsofsymfony/http-cache": "^2.6",
        "friendsofsymfony/http-cache-bundle": "^2.6",
        "imagine/imagine": "^0.7 || ^1.0",
        "knplabs/knp-menu-bundle": "^2.1 || ^3.0",
        "knplabs/knp-time-bundle": "^1.10",
        "lcobucci/jwt": "^3.2",
        "league/uri-components": "^1.8",
        "league/uri-schemes": "^1.2",
        "matthiasmullie/minify": "^1.3",
        "michelf/php-markdown": "^1.4",
        "nelmio/cors-bundle": "^1.5.3 || ^2.0.1",
        "nelmio/security-bundle": "^2.2",
        "nyholm/psr7": "^1.2",
        "ocramius/proxy-manager": "^2.1",
        "paragonie/constant_time_encoding": "^2.2",
        "patchwork/utf8": "^1.2",
        "phpspec/php-diff": "^1.0",
        "phpunit/php-token-stream": "^1.4 || ^2.0 || ^3.0 || ^4.0",
        "psr/log": "^1.0",
        "ramsey/uuid": "^3.8",
        "scheb/two-factor-bundle": "^4.11",
        "scssphp/scssphp": "^1.0",
        "simplepie/simplepie": "^1.3",
        "spomky-labs/otphp": "^9.1 || ^10.0",
        "symfony-cmf/routing-bundle": "^2.4",
        "symfony/asset": "4.4.*",
        "symfony/cache": "4.4.*",
        "symfony/config": "4.4.*",
        "symfony/console": "4.4.*",
        "symfony/debug": "4.4.*",
        "symfony/debug-bundle": "4.4.*",
        "symfony/dependency-injection": "4.4.*",
        "symfony/deprecation-contracts": "^2.1",
        "symfony/doctrine-bridge": "4.4.*",
        "symfony/dom-crawler": "4.4.*",
        "symfony/dotenv": "4.4.*",
        "symfony/event-dispatcher": "4.4.*",
        "symfony/expression-language": "4.4.*",
        "symfony/filesystem": "4.4.*",
        "symfony/finder": "4.4.*",
        "symfony/framework-bundle": "4.4.*",
        "symfony/http-client": "4.4.*",
        "symfony/http-foundation": "4.4.*",
        "symfony/http-kernel": "4.4.*",
        "symfony/lock": "4.4.*",
        "symfony/mailer": "4.4.*",
        "symfony/monolog-bridge": "4.4.*",
        "symfony/monolog-bundle": "^3.1",
        "symfony/process": "4.4.*",
        "symfony/proxy-manager-bridge": "4.4.*",
        "symfony/routing": "4.4.*",
        "symfony/security-bundle": "4.4.*",
        "symfony/stopwatch": "4.4.*",
        "symfony/translation": "4.4.*",
        "symfony/twig-bundle": "4.4.*",
        "symfony/var-dumper": "4.4.*",
        "symfony/web-profiler-bundle": "4.4.*",
        "symfony/yaml": "4.4.*",
        "terminal42/escargot": "^0.6.0 || ^1.0",
        "terminal42/service-annotation-bundle": "^1.1",
        "toflar/psr6-symfony-http-cache-store": "^2.1",
        "true/punycode": "^2.1",
        "twig/twig": "^2.7",
        "ua-parser/uap-php": "^3.9",
        "webignition/robots-txt-file": "^3.0",
        "webmozart/path-util": "^2.0",
        "wikimedia/less.php": "^1.7"
    },
    "replace": {
        "contao/calendar-bundle": "self.version",
        "contao/comments-bundle": "self.version",
        "contao/core-bundle": "self.version",
        "contao/faq-bundle": "self.version",
        "contao/installation-bundle": "self.version",
        "contao/listing-bundle": "self.version",
        "contao/manager-bundle": "self.version",
        "contao/news-bundle": "self.version",
        "contao/newsletter-bundle": "self.version"
    },
    "conflict": {
        "contao-community-alliance/composer-plugin": "<3.0",
        "contao/core": "*",
        "contao/manager-plugin": "<2.0 || >=3.0",
        "doctrine/persistence": "1.3.2",
        "nikic/php-parser": "4.7.0",
        "symfony/config": "<4.4.2",
        "symfony/mime": "4.4.* <4.4.10 || 5.0.* <5.0.10 || 5.1.0",
        "symfony/security-bundle": "4.4.* <4.4.5",
        "terminal42/contao-ce-access": "<3.0",
        "zendframework/zend-code": "<3.3.1"
    },
    "require-dev": {
        "ext-fileinfo": "*",
        "composer/composer": "^1.0",
<<<<<<< HEAD
        "contao/easy-coding-standard": "^3.0",
        "contao/monorepo-tools": "dev-master",
        "contao/test-case": "^4.2",
=======
        "contao/easy-coding-standard": "^1.2.2",
        "contao/monorepo-tools": "dev-master",
        "contao/phpstan": "^0.12",
        "contao/test-case": "^4.0",
>>>>>>> 4d0bdbaf
        "doctrine/event-manager": "^1.0",
        "monolog/monolog": "^1.24",
        "phpstan/phpstan-phpunit": "^0.12",
        "phpstan/phpstan-symfony": "^0.12",
        "phpunit/phpunit": "^8.4",
        "psalm/plugin-phpunit": "^0.10",
        "psalm/plugin-symfony": "^1.0",
        "psr/event-dispatcher": "^1.0",
        "slam/phpstan-extensions": "^5.0",
        "symfony/browser-kit": "4.4.*",
        "symfony/phpunit-bridge": "4.4.*",
        "weirdan/doctrine-psalm-plugin": "^0.11"
    },
    "extra": {
        "contao-manager-plugin": {
            "contao/calendar-bundle": "Contao\\CalendarBundle\\ContaoManager\\Plugin",
            "contao/comments-bundle": "Contao\\CommentsBundle\\ContaoManager\\Plugin",
            "contao/core-bundle": "Contao\\CoreBundle\\ContaoManager\\Plugin",
            "contao/faq-bundle": "Contao\\FaqBundle\\ContaoManager\\Plugin",
            "contao/installation-bundle": "Contao\\InstallationBundle\\ContaoManager\\Plugin",
            "contao/listing-bundle": "Contao\\ListingBundle\\ContaoManager\\Plugin",
            "contao/manager-bundle": "Contao\\ManagerBundle\\ContaoManager\\Plugin",
            "contao/news-bundle": "Contao\\NewsBundle\\ContaoManager\\Plugin",
            "contao/newsletter-bundle": "Contao\\NewsletterBundle\\ContaoManager\\Plugin"
        },
        "symfony": {
            "require": "4.4.*"
        }
    },
    "autoload": {
        "psr-4": {
            "Contao\\CalendarBundle\\": "calendar-bundle/src/",
            "Contao\\CommentsBundle\\": "comments-bundle/src/",
            "Contao\\CoreBundle\\": "core-bundle/src/",
            "Contao\\FaqBundle\\": "faq-bundle/src/",
            "Contao\\InstallationBundle\\": "installation-bundle/src/",
            "Contao\\ListingBundle\\": "listing-bundle/src/",
            "Contao\\ManagerBundle\\": "manager-bundle/src/",
            "Contao\\NewsBundle\\": "news-bundle/src/",
            "Contao\\NewsletterBundle\\": "newsletter-bundle/src/"
        },
        "classmap": [
            "calendar-bundle/src/Resources/contao/",
            "comments-bundle/src/Resources/contao/",
            "core-bundle/src/Resources/contao/",
            "faq-bundle/src/Resources/contao/",
            "listing-bundle/src/Resources/contao/",
            "news-bundle/src/Resources/contao/",
            "newsletter-bundle/src/Resources/contao/"
        ],
        "files": [
            "core-bundle/src/Resources/functions/utf8_bootup.php"
        ],
        "exclude-from-classmap": [
            "calendar-bundle/src/Resources/contao/config/",
            "calendar-bundle/src/Resources/contao/dca/",
            "calendar-bundle/src/Resources/contao/languages/",
            "calendar-bundle/src/Resources/contao/templates/",
            "comments-bundle/src/Resources/contao/config/",
            "comments-bundle/src/Resources/contao/dca/",
            "comments-bundle/src/Resources/contao/languages/",
            "comments-bundle/src/Resources/contao/templates/",
            "core-bundle/src/Resources/contao/config/",
            "core-bundle/src/Resources/contao/dca/",
            "core-bundle/src/Resources/contao/helper/functions.php",
            "core-bundle/src/Resources/contao/languages/",
            "core-bundle/src/Resources/contao/templates/",
            "core-bundle/src/Resources/contao/themes/",
            "faq-bundle/src/Resources/contao/config/",
            "faq-bundle/src/Resources/contao/dca/",
            "faq-bundle/src/Resources/contao/languages/",
            "faq-bundle/src/Resources/contao/templates/",
            "listing-bundle/src/Resources/contao/config/",
            "listing-bundle/src/Resources/contao/dca/",
            "listing-bundle/src/Resources/contao/languages/",
            "listing-bundle/src/Resources/contao/templates/",
            "news-bundle/src/Resources/contao/config/",
            "news-bundle/src/Resources/contao/dca/",
            "news-bundle/src/Resources/contao/languages/",
            "news-bundle/src/Resources/contao/templates/",
            "newsletter-bundle/src/Resources/contao/config/",
            "newsletter-bundle/src/Resources/contao/dca/",
            "newsletter-bundle/src/Resources/contao/languages/",
            "newsletter-bundle/src/Resources/contao/templates/"
        ]
    },
    "autoload-dev": {
        "psr-4": {
            "Contao\\CalendarBundle\\Tests\\": "calendar-bundle/tests/",
            "Contao\\CoreBundle\\Fixtures\\": "core-bundle/tests/Fixtures/src/",
            "Contao\\CoreBundle\\Tests\\": "core-bundle/tests/",
            "Contao\\FaqBundle\\Tests\\": "faq-bundle/tests/",
            "Contao\\InstallationBundle\\Tests\\": "installation-bundle/tests/",
            "Contao\\ManagerBundle\\Tests\\": "manager-bundle/tests/",
            "Contao\\NewBundle\\": "core-bundle/tests/Fixtures/vendor/contao/new-bundle/src/",
            "Contao\\NewsBundle\\Tests\\": "news-bundle/tests/",
            "Contao\\TestBundle\\": "core-bundle/tests/Fixtures/vendor/contao/test-bundle/"
        }
    },
    "bin": [
        "manager-bundle/bin/contao-console"
    ],
    "scripts": {
        "all": [
            "@unit-tests",
            "@functional-tests",
            "@cs-fixer",
            "@phpstan",
            "@psalm",
            "@monorepo-tools"
        ],
        "cs-fixer": [
            "vendor/bin/ecs check *-bundle/bin *-bundle/src *-bundle/tests --config vendor/contao/easy-coding-standard/config/default.php --fix --ansi",
            "vendor/bin/ecs check *-bundle/src/Resources/contao --config vendor/contao/easy-coding-standard/config/legacy.php --fix --ansi",
            "vendor/bin/ecs check *-bundle/src/Resources/contao/templates --config vendor/contao/easy-coding-standard/config/template.php --fix --ansi"
        ],
        "functional-tests": [
            "vendor/bin/phpunit --testsuite=functional --colors=always"
        ],
        "monorepo-tools": [
            "vendor/bin/monorepo-tools composer-json --validate --ansi"
        ],
        "phpstan": [
            "vendor/bin/phpstan analyze core-bundle/src core-bundle/tests --level=5 --memory-limit=1G --ansi"
        ],
        "psalm": [
            "vendor/bin/psalm --no-suggestions"
        ],
        "unit-tests": [
            "vendor/bin/phpunit --colors=always"
        ]
    },
    "support": {
        "issues": "https://github.com/contao/contao/issues",
        "forum": "https://community.contao.org",
        "source": "https://github.com/contao/contao",
        "docs": "https://docs.contao.org"
    }
}<|MERGE_RESOLUTION|>--- conflicted
+++ resolved
@@ -50,12 +50,7 @@
         "contao/manager-plugin": "^2.6.2",
         "doctrine/dbal": "^2.10",
         "doctrine/doctrine-bundle": "^1.8 || ^2.0",
-<<<<<<< HEAD
-=======
-        "doctrine/doctrine-cache-bundle": "^1.3.1",
->>>>>>> 4d0bdbaf
         "doctrine/orm": "^2.6.3",
-        "doctrine/persistence": "^1.3",
         "dragonmantank/cron-expression": "^2.3",
         "friendsofsymfony/http-cache": "^2.6",
         "friendsofsymfony/http-cache-bundle": "^2.6",
@@ -140,7 +135,6 @@
         "contao-community-alliance/composer-plugin": "<3.0",
         "contao/core": "*",
         "contao/manager-plugin": "<2.0 || >=3.0",
-        "doctrine/persistence": "1.3.2",
         "nikic/php-parser": "4.7.0",
         "symfony/config": "<4.4.2",
         "symfony/mime": "4.4.* <4.4.10 || 5.0.* <5.0.10 || 5.1.0",
@@ -151,16 +145,9 @@
     "require-dev": {
         "ext-fileinfo": "*",
         "composer/composer": "^1.0",
-<<<<<<< HEAD
         "contao/easy-coding-standard": "^3.0",
         "contao/monorepo-tools": "dev-master",
         "contao/test-case": "^4.2",
-=======
-        "contao/easy-coding-standard": "^1.2.2",
-        "contao/monorepo-tools": "dev-master",
-        "contao/phpstan": "^0.12",
-        "contao/test-case": "^4.0",
->>>>>>> 4d0bdbaf
         "doctrine/event-manager": "^1.0",
         "monolog/monolog": "^1.24",
         "phpstan/phpstan-phpunit": "^0.12",
